# Mesa 3-D graphics library
#
# Copyright (C) 2010-2011 Chia-I Wu <olvaffe@gmail.com>
# Copyright (C) 2010-2011 LunarG Inc.
#
# Permission is hereby granted, free of charge, to any person obtaining a
# copy of this software and associated documentation files (the "Software"),
# to deal in the Software without restriction, including without limitation
# the rights to use, copy, modify, merge, publish, distribute, sublicense,
# and/or sell copies of the Software, and to permit persons to whom the
# Software is furnished to do so, subject to the following conditions:
#
# The above copyright notice and this permission notice shall be included
# in all copies or substantial portions of the Software.
#
# THE SOFTWARE IS PROVIDED "AS IS", WITHOUT WARRANTY OF ANY KIND, EXPRESS OR
# IMPLIED, INCLUDING BUT NOT LIMITED TO THE WARRANTIES OF MERCHANTABILITY,
# FITNESS FOR A PARTICULAR PURPOSE AND NONINFRINGEMENT.  IN NO EVENT SHALL
# THE AUTHORS OR COPYRIGHT HOLDERS BE LIABLE FOR ANY CLAIM, DAMAGES OR OTHER
# LIABILITY, WHETHER IN AN ACTION OF CONTRACT, TORT OR OTHERWISE, ARISING
# FROM, OUT OF OR IN CONNECTION WITH THE SOFTWARE OR THE USE OR OTHER
# DEALINGS IN THE SOFTWARE.

ifeq ($(LOCAL_IS_HOST_MODULE),true)
LOCAL_CFLAGS += -D_GNU_SOURCE
endif

LOCAL_C_INCLUDES += \
	$(MESA_TOP)/src \
	$(MESA_TOP)/include

MESA_VERSION := $(shell cat $(MESA_TOP)/VERSION)
LOCAL_CFLAGS += \
	-O3 \
	-Wno-error \
	-Wno-unused-parameter \
	-Wno-pointer-arith \
	-Wno-missing-field-initializers \
	-Wno-initializer-overrides \
	-Wno-mismatched-tags \
	-DVERSION=\"$(MESA_VERSION)\" \
	-DPACKAGE_VERSION=\"$(MESA_VERSION)\" \
	-DPACKAGE_BUGREPORT=\"https://bugs.freedesktop.org/enter_bug.cgi?product=Mesa\"

# XXX: The following __STDC_*_MACROS defines should not be needed.
# It's likely due to a bug elsewhere, but let's temporarily add them
# here to fix the radeonsi build.
LOCAL_CFLAGS += \
	-DANDROID_API_LEVEL=$(PLATFORM_SDK_VERSION) \
	-DENABLE_SHADER_CACHE \
	-D__STDC_CONSTANT_MACROS \
	-D__STDC_LIMIT_MACROS \
	-DHAVE___BUILTIN_EXPECT \
	-DHAVE___BUILTIN_FFS \
	-DHAVE___BUILTIN_FFSLL \
	-DHAVE_DLFCN_H \
	-DHAVE_FUNC_ATTRIBUTE_FLATTEN \
	-DHAVE_FUNC_ATTRIBUTE_UNUSED \
	-DHAVE_FUNC_ATTRIBUTE_FORMAT \
	-DHAVE_FUNC_ATTRIBUTE_PACKED \
	-DHAVE_FUNC_ATTRIBUTE_ALIAS \
	-DHAVE_FUNC_ATTRIBUTE_NORETURN \
	-DHAVE_FUNC_ATTRIBUTE_RETURNS_NONNULL \
	-DHAVE_FUNC_ATTRIBUTE_WARN_UNUSED_RESULT \
	-DHAVE___BUILTIN_CTZ \
	-DHAVE___BUILTIN_POPCOUNT \
	-DHAVE___BUILTIN_POPCOUNTLL \
	-DHAVE___BUILTIN_CLZ \
	-DHAVE___BUILTIN_CLZLL \
	-DHAVE___BUILTIN_UNREACHABLE \
	-DHAVE_PTHREAD=1 \
	-DHAVE_DLADDR \
	-DHAVE_DL_ITERATE_PHDR \
	-DHAVE_LINUX_FUTEX_H \
	-DHAVE_ENDIAN_H \
	-DHAVE_ZLIB \
	-DMAJOR_IN_SYSMACROS \
	-DVK_USE_PLATFORM_ANDROID_KHR \
	-fvisibility=hidden \
<<<<<<< HEAD
=======
	-fno-math-errno \
	-fno-trapping-math \
>>>>>>> cbac9f27
	-Wno-sign-compare \
	-Wno-self-assign \
	-Wno-constant-logical-operand \
	-Wno-format \
	-Wno-incompatible-pointer-types \
	-Wno-enum-conversion

LOCAL_CPPFLAGS += \
	-D__STDC_CONSTANT_MACROS \
	-D__STDC_FORMAT_MACROS \
	-D__STDC_LIMIT_MACROS \
	-Wno-error=non-virtual-dtor \
	-Wno-non-virtual-dtor	\
	-Wno-delete-non-virtual-dtor \
	-Wno-overloaded-virtual \
	-Wno-missing-braces \
	-Wno-deprecated-register

# mesa requires at least c99 compiler
LOCAL_CONLYFLAGS += \
	-std=c99

# c11 timespec_get is part of bionic as well
# https://android-review.googlesource.com/c/718518
# This means releases from P and earlier won't need this
ifeq ($(filter 5 6 7 8 9, $(MESA_ANDROID_MAJOR_VERSION)),)
LOCAL_CFLAGS += -DHAVE_TIMESPEC_GET
endif

ifeq ($(strip $(MESA_ENABLE_ASM)),true)
ifeq ($(TARGET_ARCH),x86)
LOCAL_CFLAGS += \
	-DUSE_X86_ASM

endif
endif
ifeq ($(ARCH_ARM_HAVE_NEON),true)
LOCAL_CFLAGS_arm += -DUSE_ARM_ASM
endif
LOCAL_CFLAGS_arm64 += -DUSE_AARCH64_ASM

ifneq ($(LOCAL_IS_HOST_MODULE),true)
LOCAL_CFLAGS += -DHAVE_LIBDRM
LOCAL_SHARED_LIBRARIES += libdrm
endif

LOCAL_CFLAGS_32 += -DDEFAULT_DRIVER_DIR=\"/vendor/lib/$(MESA_DRI_MODULE_REL_PATH)\"
LOCAL_CFLAGS_64 += -DDEFAULT_DRIVER_DIR=\"/vendor/lib64/$(MESA_DRI_MODULE_REL_PATH)\"
LOCAL_PROPRIETARY_MODULE := true

# uncomment to keep the debug symbols
#LOCAL_STRIP_MODULE := false

ifeq ($(strip $(LOCAL_MODULE_TAGS)),)
LOCAL_MODULE_TAGS := optional
endif

# Quiet down the build system and remove any .h files from the sources
LOCAL_SRC_FILES := $(patsubst %.h, , $(LOCAL_SRC_FILES))<|MERGE_RESOLUTION|>--- conflicted
+++ resolved
@@ -77,11 +77,8 @@
 	-DMAJOR_IN_SYSMACROS \
 	-DVK_USE_PLATFORM_ANDROID_KHR \
 	-fvisibility=hidden \
-<<<<<<< HEAD
-=======
 	-fno-math-errno \
 	-fno-trapping-math \
->>>>>>> cbac9f27
 	-Wno-sign-compare \
 	-Wno-self-assign \
 	-Wno-constant-logical-operand \
