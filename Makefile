--- conflicted
+++ resolved
@@ -127,11 +127,8 @@
 linux-icc \
 linux-icc-static \
 linux-llvm \
-<<<<<<< HEAD
 linux-llvm-debug \
-=======
 linux-opengl-es \
->>>>>>> 2f1984a1
 linux-osmesa \
 linux-osmesa-static \
 linux-osmesa16 \
