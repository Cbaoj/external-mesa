/*
 * Copyrigh 2016 Red Hat Inc.
 * Based on anv:
 * Copyright © 2015 Intel Corporation
 *
 * Permission is hereby granted, free of charge, to any person obtaining a
 * copy of this software and associated documentation files (the "Software"),
 * to deal in the Software without restriction, including without limitation
 * the rights to use, copy, modify, merge, publish, distribute, sublicense,
 * and/or sell copies of the Software, and to permit persons to whom the
 * Software is furnished to do so, subject to the following conditions:
 *
 * The above copyright notice and this permission notice (including the next
 * paragraph) shall be included in all copies or substantial portions of the
 * Software.
 *
 * THE SOFTWARE IS PROVIDED "AS IS", WITHOUT WARRANTY OF ANY KIND, EXPRESS OR
 * IMPLIED, INCLUDING BUT NOT LIMITED TO THE WARRANTIES OF MERCHANTABILITY,
 * FITNESS FOR A PARTICULAR PURPOSE AND NONINFRINGEMENT.  IN NO EVENT SHALL
 * THE AUTHORS OR COPYRIGHT HOLDERS BE LIABLE FOR ANY CLAIM, DAMAGES OR OTHER
 * LIABILITY, WHETHER IN AN ACTION OF CONTRACT, TORT OR OTHERWISE, ARISING
 * FROM, OUT OF OR IN CONNECTION WITH THE SOFTWARE OR THE USE OR OTHER DEALINGS
 * IN THE SOFTWARE.
 */

#include <assert.h>
#include <stdbool.h>
#include <string.h>
#include <unistd.h>
#include <fcntl.h>

#include "nir/nir_builder.h"
#include "radv_meta.h"
#include "radv_private.h"
#include "radv_cs.h"
#include "sid.h"

#define TIMESTAMP_NOT_READY UINT64_MAX

static const int pipelinestat_block_size = 11 * 8;
static const unsigned pipeline_statistics_indices[] = {7, 6, 3, 4, 5, 2, 1, 0, 8, 9, 10};

static unsigned get_max_db(struct radv_device *device)
{
	unsigned num_db = device->physical_device->rad_info.num_render_backends;
	MAYBE_UNUSED unsigned rb_mask = device->physical_device->rad_info.enabled_rb_mask;

	/* Otherwise we need to change the query reset procedure */
	assert(rb_mask == ((1ull << num_db) - 1));

	return num_db;
}

static void radv_break_on_count(nir_builder *b, nir_variable *var, nir_ssa_def *count)
{
	nir_ssa_def *counter = nir_load_var(b, var);

	nir_if *if_stmt = nir_if_create(b->shader);
	if_stmt->condition = nir_src_for_ssa(nir_uge(b, counter, count));
	nir_cf_node_insert(b->cursor, &if_stmt->cf_node);

	b->cursor = nir_after_cf_list(&if_stmt->then_list);

	nir_jump_instr *instr = nir_jump_instr_create(b->shader, nir_jump_break);
	nir_builder_instr_insert(b, &instr->instr);

	b->cursor = nir_after_cf_node(&if_stmt->cf_node);
	counter = nir_iadd(b, counter, nir_imm_int(b, 1));
	nir_store_var(b, var, counter, 0x1);
}

static struct nir_ssa_def *
radv_load_push_int(nir_builder *b, unsigned offset, const char *name)
{
	nir_intrinsic_instr *flags = nir_intrinsic_instr_create(b->shader, nir_intrinsic_load_push_constant);
	nir_intrinsic_set_base(flags, 0);
	nir_intrinsic_set_range(flags, 16);
	flags->src[0] = nir_src_for_ssa(nir_imm_int(b, offset));
	flags->num_components = 1;
	nir_ssa_dest_init(&flags->instr, &flags->dest, 1, 32, name);
	nir_builder_instr_insert(b, &flags->instr);
	return &flags->dest.ssa;
}

static nir_shader *
build_occlusion_query_shader(struct radv_device *device) {
	/* the shader this builds is roughly
	 *
	 * push constants {
	 * 	uint32_t flags;
	 * 	uint32_t dst_stride;
	 * };
	 *
	 * uint32_t src_stride = 16 * db_count;
	 *
	 * location(binding = 0) buffer dst_buf;
	 * location(binding = 1) buffer src_buf;
	 *
	 * void main() {
	 * 	uint64_t result = 0;
	 * 	uint64_t src_offset = src_stride * global_id.x;
	 * 	uint64_t dst_offset = dst_stride * global_id.x;
	 * 	bool available = true;
	 * 	for (int i = 0; i < db_count; ++i) {
	 * 		uint64_t start = src_buf[src_offset + 16 * i];
	 * 		uint64_t end = src_buf[src_offset + 16 * i + 8];
	 * 		if ((start & (1ull << 63)) && (end & (1ull << 63)))
	 * 			result += end - start;
	 * 		else
	 * 			available = false;
	 * 	}
	 * 	uint32_t elem_size = flags & VK_QUERY_RESULT_64_BIT ? 8 : 4;
	 * 	if ((flags & VK_QUERY_RESULT_PARTIAL_BIT) || available) {
	 * 		if (flags & VK_QUERY_RESULT_64_BIT)
	 * 			dst_buf[dst_offset] = result;
	 * 		else
	 * 			dst_buf[dst_offset] = (uint32_t)result.
	 * 	}
	 * 	if (flags & VK_QUERY_RESULT_WITH_AVAILABILITY_BIT) {
	 * 		dst_buf[dst_offset + elem_size] = available;
	 * 	}
	 * }
	 */
	nir_builder b;
	nir_builder_init_simple_shader(&b, NULL, MESA_SHADER_COMPUTE, NULL);
	b.shader->info.name = ralloc_strdup(b.shader, "occlusion_query");
	b.shader->info.cs.local_size[0] = 64;
	b.shader->info.cs.local_size[1] = 1;
	b.shader->info.cs.local_size[2] = 1;

	nir_variable *result = nir_local_variable_create(b.impl, glsl_uint64_t_type(), "result");
	nir_variable *outer_counter = nir_local_variable_create(b.impl, glsl_int_type(), "outer_counter");
	nir_variable *start = nir_local_variable_create(b.impl, glsl_uint64_t_type(), "start");
	nir_variable *end = nir_local_variable_create(b.impl, glsl_uint64_t_type(), "end");
	nir_variable *available = nir_local_variable_create(b.impl, glsl_int_type(), "available");
	unsigned db_count = get_max_db(device);

	nir_ssa_def *flags = radv_load_push_int(&b, 0, "flags");

	nir_intrinsic_instr *dst_buf = nir_intrinsic_instr_create(b.shader,
	                                                          nir_intrinsic_vulkan_resource_index);
	dst_buf->src[0] = nir_src_for_ssa(nir_imm_int(&b, 0));
	nir_intrinsic_set_desc_set(dst_buf, 0);
	nir_intrinsic_set_binding(dst_buf, 0);
	nir_ssa_dest_init(&dst_buf->instr, &dst_buf->dest, 1, 32, NULL);
	nir_builder_instr_insert(&b, &dst_buf->instr);

	nir_intrinsic_instr *src_buf = nir_intrinsic_instr_create(b.shader,
	                                                          nir_intrinsic_vulkan_resource_index);
	src_buf->src[0] = nir_src_for_ssa(nir_imm_int(&b, 0));
	nir_intrinsic_set_desc_set(src_buf, 0);
	nir_intrinsic_set_binding(src_buf, 1);
	nir_ssa_dest_init(&src_buf->instr, &src_buf->dest, 1, 32, NULL);
	nir_builder_instr_insert(&b, &src_buf->instr);

	nir_ssa_def *invoc_id = nir_load_system_value(&b, nir_intrinsic_load_local_invocation_id, 0);
	nir_ssa_def *wg_id = nir_load_system_value(&b, nir_intrinsic_load_work_group_id, 0);
	nir_ssa_def *block_size = nir_imm_ivec4(&b,
	                                        b.shader->info.cs.local_size[0],
	                                        b.shader->info.cs.local_size[1],
	                                        b.shader->info.cs.local_size[2], 0);
	nir_ssa_def *global_id = nir_iadd(&b, nir_imul(&b, wg_id, block_size), invoc_id);
	global_id = nir_channel(&b, global_id, 0); // We only care about x here.

	nir_ssa_def *input_stride = nir_imm_int(&b, db_count * 16);
	nir_ssa_def *input_base = nir_imul(&b, input_stride, global_id);
	nir_ssa_def *output_stride = radv_load_push_int(&b, 4, "output_stride");
	nir_ssa_def *output_base = nir_imul(&b, output_stride, global_id);


	nir_store_var(&b, result, nir_imm_int64(&b, 0), 0x1);
	nir_store_var(&b, outer_counter, nir_imm_int(&b, 0), 0x1);
	nir_store_var(&b, available, nir_imm_int(&b, 1), 0x1);

	nir_loop *outer_loop = nir_loop_create(b.shader);
	nir_builder_cf_insert(&b, &outer_loop->cf_node);
	b.cursor = nir_after_cf_list(&outer_loop->body);

	nir_ssa_def *current_outer_count = nir_load_var(&b, outer_counter);
	radv_break_on_count(&b, outer_counter, nir_imm_int(&b, db_count));

	nir_ssa_def *load_offset = nir_imul(&b, current_outer_count, nir_imm_int(&b, 16));
	load_offset = nir_iadd(&b, input_base, load_offset);

	nir_intrinsic_instr *load = nir_intrinsic_instr_create(b.shader, nir_intrinsic_load_ssbo);
	load->src[0] = nir_src_for_ssa(&src_buf->dest.ssa);
	load->src[1] = nir_src_for_ssa(load_offset);
	nir_ssa_dest_init(&load->instr, &load->dest, 2, 64, NULL);
	load->num_components = 2;
	nir_builder_instr_insert(&b, &load->instr);

	nir_store_var(&b, start, nir_channel(&b, &load->dest.ssa, 0), 0x1);
	nir_store_var(&b, end, nir_channel(&b, &load->dest.ssa, 1), 0x1);

	nir_ssa_def *start_done = nir_ilt(&b, nir_load_var(&b, start), nir_imm_int64(&b, 0));
	nir_ssa_def *end_done = nir_ilt(&b, nir_load_var(&b, end), nir_imm_int64(&b, 0));

	nir_if *update_if = nir_if_create(b.shader);
	update_if->condition = nir_src_for_ssa(nir_iand(&b, start_done, end_done));
	nir_cf_node_insert(b.cursor, &update_if->cf_node);

	b.cursor = nir_after_cf_list(&update_if->then_list);

	nir_store_var(&b, result,
	              nir_iadd(&b, nir_load_var(&b, result),
	                           nir_isub(&b, nir_load_var(&b, end),
	                                        nir_load_var(&b, start))), 0x1);

	b.cursor = nir_after_cf_list(&update_if->else_list);

	nir_store_var(&b, available, nir_imm_int(&b, 0), 0x1);

	b.cursor = nir_after_cf_node(&outer_loop->cf_node);

	/* Store the result if complete or if partial results have been requested. */

	nir_ssa_def *result_is_64bit = nir_iand(&b, flags,
	                                        nir_imm_int(&b, VK_QUERY_RESULT_64_BIT));
	nir_ssa_def *result_size = nir_bcsel(&b, result_is_64bit, nir_imm_int(&b, 8), nir_imm_int(&b, 4));

	nir_if *store_if = nir_if_create(b.shader);
	store_if->condition = nir_src_for_ssa(nir_ior(&b, nir_iand(&b, flags, nir_imm_int(&b, VK_QUERY_RESULT_PARTIAL_BIT)), nir_load_var(&b, available)));
	nir_cf_node_insert(b.cursor, &store_if->cf_node);

	b.cursor = nir_after_cf_list(&store_if->then_list);

	nir_if *store_64bit_if = nir_if_create(b.shader);
	store_64bit_if->condition = nir_src_for_ssa(result_is_64bit);
	nir_cf_node_insert(b.cursor, &store_64bit_if->cf_node);

	b.cursor = nir_after_cf_list(&store_64bit_if->then_list);

	nir_intrinsic_instr *store = nir_intrinsic_instr_create(b.shader, nir_intrinsic_store_ssbo);
	store->src[0] = nir_src_for_ssa(nir_load_var(&b, result));
	store->src[1] = nir_src_for_ssa(&dst_buf->dest.ssa);
	store->src[2] = nir_src_for_ssa(output_base);
	nir_intrinsic_set_write_mask(store, 0x1);
	store->num_components = 1;
	nir_builder_instr_insert(&b, &store->instr);

	b.cursor = nir_after_cf_list(&store_64bit_if->else_list);

	store = nir_intrinsic_instr_create(b.shader, nir_intrinsic_store_ssbo);
	store->src[0] = nir_src_for_ssa(nir_u2u32(&b, nir_load_var(&b, result)));
	store->src[1] = nir_src_for_ssa(&dst_buf->dest.ssa);
	store->src[2] = nir_src_for_ssa(output_base);
	nir_intrinsic_set_write_mask(store, 0x1);
	store->num_components = 1;
	nir_builder_instr_insert(&b, &store->instr);

	b.cursor = nir_after_cf_node(&store_if->cf_node);

	/* Store the availability bit if requested. */

	nir_if *availability_if = nir_if_create(b.shader);
	availability_if->condition = nir_src_for_ssa(nir_iand(&b, flags, nir_imm_int(&b, VK_QUERY_RESULT_WITH_AVAILABILITY_BIT)));
	nir_cf_node_insert(b.cursor, &availability_if->cf_node);

	b.cursor = nir_after_cf_list(&availability_if->then_list);

	store = nir_intrinsic_instr_create(b.shader, nir_intrinsic_store_ssbo);
	store->src[0] = nir_src_for_ssa(nir_load_var(&b, available));
	store->src[1] = nir_src_for_ssa(&dst_buf->dest.ssa);
	store->src[2] = nir_src_for_ssa(nir_iadd(&b, result_size, output_base));
	nir_intrinsic_set_write_mask(store, 0x1);
	store->num_components = 1;
	nir_builder_instr_insert(&b, &store->instr);

	return b.shader;
}

static nir_shader *
build_pipeline_statistics_query_shader(struct radv_device *device) {
	/* the shader this builds is roughly
	 *
	 * push constants {
	 * 	uint32_t flags;
	 * 	uint32_t dst_stride;
	 * 	uint32_t stats_mask;
	 * 	uint32_t avail_offset;
	 * };
	 *
	 * uint32_t src_stride = pipelinestat_block_size * 2;
	 *
	 * location(binding = 0) buffer dst_buf;
	 * location(binding = 1) buffer src_buf;
	 *
	 * void main() {
	 * 	uint64_t src_offset = src_stride * global_id.x;
	 * 	uint64_t dst_base = dst_stride * global_id.x;
	 * 	uint64_t dst_offset = dst_base;
	 * 	uint32_t elem_size = flags & VK_QUERY_RESULT_64_BIT ? 8 : 4;
	 * 	uint32_t elem_count = stats_mask >> 16;
	 * 	uint32_t available = src_buf[avail_offset + 4 * global_id.x];
	 * 	if (flags & VK_QUERY_RESULT_WITH_AVAILABILITY_BIT) {
	 * 		dst_buf[dst_offset + elem_count * elem_size] = available;
	 * 	}
	 * 	if (available) {
	 * 		// repeat 11 times:
	 * 		if (stats_mask & (1 << 0)) {
	 * 			uint64_t start = src_buf[src_offset + 8 * indices[0]];
	 * 			uint64_t end = src_buf[src_offset + 8 * indices[0] + pipelinestat_block_size];
	 * 			uint64_t result = end - start;
	 * 			if (flags & VK_QUERY_RESULT_64_BIT)
	 * 				dst_buf[dst_offset] = result;
	 * 			else
	 * 				dst_buf[dst_offset] = (uint32_t)result.
	 * 			dst_offset += elem_size;
	 * 		}
	 * 	} else if (flags & VK_QUERY_RESULT_PARTIAL_BIT) {
	 *              // Set everything to 0 as we don't know what is valid.
	 * 		for (int i = 0; i < elem_count; ++i)
	 * 			dst_buf[dst_base + elem_size * i] = 0;
	 * 	}
	 * }
	 */
	nir_builder b;
	nir_builder_init_simple_shader(&b, NULL, MESA_SHADER_COMPUTE, NULL);
	b.shader->info.name = ralloc_strdup(b.shader, "pipeline_statistics_query");
	b.shader->info.cs.local_size[0] = 64;
	b.shader->info.cs.local_size[1] = 1;
	b.shader->info.cs.local_size[2] = 1;

	nir_variable *output_offset = nir_local_variable_create(b.impl, glsl_int_type(), "output_offset");

	nir_ssa_def *flags = radv_load_push_int(&b, 0, "flags");
	nir_ssa_def *stats_mask = radv_load_push_int(&b, 8, "stats_mask");
	nir_ssa_def *avail_offset = radv_load_push_int(&b, 12, "avail_offset");

	nir_intrinsic_instr *dst_buf = nir_intrinsic_instr_create(b.shader,
	                                                          nir_intrinsic_vulkan_resource_index);
	dst_buf->src[0] = nir_src_for_ssa(nir_imm_int(&b, 0));
	nir_intrinsic_set_desc_set(dst_buf, 0);
	nir_intrinsic_set_binding(dst_buf, 0);
	nir_ssa_dest_init(&dst_buf->instr, &dst_buf->dest, 1, 32, NULL);
	nir_builder_instr_insert(&b, &dst_buf->instr);

	nir_intrinsic_instr *src_buf = nir_intrinsic_instr_create(b.shader,
	                                                          nir_intrinsic_vulkan_resource_index);
	src_buf->src[0] = nir_src_for_ssa(nir_imm_int(&b, 0));
	nir_intrinsic_set_desc_set(src_buf, 0);
	nir_intrinsic_set_binding(src_buf, 1);
	nir_ssa_dest_init(&src_buf->instr, &src_buf->dest, 1, 32, NULL);
	nir_builder_instr_insert(&b, &src_buf->instr);

	nir_ssa_def *invoc_id = nir_load_system_value(&b, nir_intrinsic_load_local_invocation_id, 0);
	nir_ssa_def *wg_id = nir_load_system_value(&b, nir_intrinsic_load_work_group_id, 0);
	nir_ssa_def *block_size = nir_imm_ivec4(&b,
	                                        b.shader->info.cs.local_size[0],
	                                        b.shader->info.cs.local_size[1],
	                                        b.shader->info.cs.local_size[2], 0);
	nir_ssa_def *global_id = nir_iadd(&b, nir_imul(&b, wg_id, block_size), invoc_id);
	global_id = nir_channel(&b, global_id, 0); // We only care about x here.

	nir_ssa_def *input_stride = nir_imm_int(&b, pipelinestat_block_size * 2);
	nir_ssa_def *input_base = nir_imul(&b, input_stride, global_id);
	nir_ssa_def *output_stride = radv_load_push_int(&b, 4, "output_stride");
	nir_ssa_def *output_base = nir_imul(&b, output_stride, global_id);


	avail_offset = nir_iadd(&b, avail_offset,
	                            nir_imul(&b, global_id, nir_imm_int(&b, 4)));

	nir_intrinsic_instr *load = nir_intrinsic_instr_create(b.shader, nir_intrinsic_load_ssbo);
	load->src[0] = nir_src_for_ssa(&src_buf->dest.ssa);
	load->src[1] = nir_src_for_ssa(avail_offset);
	nir_ssa_dest_init(&load->instr, &load->dest, 1, 32, NULL);
	load->num_components = 1;
	nir_builder_instr_insert(&b, &load->instr);
	nir_ssa_def *available = &load->dest.ssa;

	nir_ssa_def *result_is_64bit = nir_iand(&b, flags,
	                                        nir_imm_int(&b, VK_QUERY_RESULT_64_BIT));
	nir_ssa_def *elem_size = nir_bcsel(&b, result_is_64bit, nir_imm_int(&b, 8), nir_imm_int(&b, 4));
	nir_ssa_def *elem_count = nir_ushr(&b, stats_mask, nir_imm_int(&b, 16));

	/* Store the availability bit if requested. */

	nir_if *availability_if = nir_if_create(b.shader);
	availability_if->condition = nir_src_for_ssa(nir_iand(&b, flags, nir_imm_int(&b, VK_QUERY_RESULT_WITH_AVAILABILITY_BIT)));
	nir_cf_node_insert(b.cursor, &availability_if->cf_node);

	b.cursor = nir_after_cf_list(&availability_if->then_list);

	nir_intrinsic_instr *store = nir_intrinsic_instr_create(b.shader, nir_intrinsic_store_ssbo);
	store->src[0] = nir_src_for_ssa(available);
	store->src[1] = nir_src_for_ssa(&dst_buf->dest.ssa);
	store->src[2] = nir_src_for_ssa(nir_iadd(&b, output_base, nir_imul(&b, elem_count, elem_size)));
	nir_intrinsic_set_write_mask(store, 0x1);
	store->num_components = 1;
	nir_builder_instr_insert(&b, &store->instr);

	b.cursor = nir_after_cf_node(&availability_if->cf_node);

	nir_if *available_if = nir_if_create(b.shader);
	available_if->condition = nir_src_for_ssa(available);
	nir_cf_node_insert(b.cursor, &available_if->cf_node);

	b.cursor = nir_after_cf_list(&available_if->then_list);

	nir_store_var(&b, output_offset, output_base, 0x1);
	for (int i = 0; i < 11; ++i) {
		nir_if *store_if = nir_if_create(b.shader);
		store_if->condition = nir_src_for_ssa(nir_iand(&b, stats_mask, nir_imm_int(&b, 1u << i)));
		nir_cf_node_insert(b.cursor, &store_if->cf_node);

		b.cursor = nir_after_cf_list(&store_if->then_list);

		load = nir_intrinsic_instr_create(b.shader, nir_intrinsic_load_ssbo);
		load->src[0] = nir_src_for_ssa(&src_buf->dest.ssa);
		load->src[1] = nir_src_for_ssa(nir_iadd(&b, input_base,
		                                            nir_imm_int(&b, pipeline_statistics_indices[i] * 8)));
		nir_ssa_dest_init(&load->instr, &load->dest, 1, 64, NULL);
		load->num_components = 1;
		nir_builder_instr_insert(&b, &load->instr);
		nir_ssa_def *start = &load->dest.ssa;

		load = nir_intrinsic_instr_create(b.shader, nir_intrinsic_load_ssbo);
		load->src[0] = nir_src_for_ssa(&src_buf->dest.ssa);
		load->src[1] = nir_src_for_ssa(nir_iadd(&b, input_base,
		                                            nir_imm_int(&b, pipeline_statistics_indices[i] * 8 + pipelinestat_block_size)));
		nir_ssa_dest_init(&load->instr, &load->dest, 1, 64, NULL);
		load->num_components = 1;
		nir_builder_instr_insert(&b, &load->instr);
		nir_ssa_def *end = &load->dest.ssa;

		nir_ssa_def *result = nir_isub(&b, end, start);

		/* Store result */
		nir_if *store_64bit_if = nir_if_create(b.shader);
		store_64bit_if->condition = nir_src_for_ssa(result_is_64bit);
		nir_cf_node_insert(b.cursor, &store_64bit_if->cf_node);

		b.cursor = nir_after_cf_list(&store_64bit_if->then_list);

		nir_intrinsic_instr *store = nir_intrinsic_instr_create(b.shader, nir_intrinsic_store_ssbo);
		store->src[0] = nir_src_for_ssa(result);
		store->src[1] = nir_src_for_ssa(&dst_buf->dest.ssa);
		store->src[2] = nir_src_for_ssa(nir_load_var(&b, output_offset));
		nir_intrinsic_set_write_mask(store, 0x1);
		store->num_components = 1;
		nir_builder_instr_insert(&b, &store->instr);

		b.cursor = nir_after_cf_list(&store_64bit_if->else_list);

		store = nir_intrinsic_instr_create(b.shader, nir_intrinsic_store_ssbo);
		store->src[0] = nir_src_for_ssa(nir_u2u32(&b, result));
		store->src[1] = nir_src_for_ssa(&dst_buf->dest.ssa);
		store->src[2] = nir_src_for_ssa(nir_load_var(&b, output_offset));
		nir_intrinsic_set_write_mask(store, 0x1);
		store->num_components = 1;
		nir_builder_instr_insert(&b, &store->instr);

		b.cursor = nir_after_cf_node(&store_64bit_if->cf_node);

		nir_store_var(&b, output_offset,
		                  nir_iadd(&b, nir_load_var(&b, output_offset),
		                               elem_size), 0x1);

		b.cursor = nir_after_cf_node(&store_if->cf_node);
	}

	b.cursor = nir_after_cf_list(&available_if->else_list);

	available_if = nir_if_create(b.shader);
	available_if->condition = nir_src_for_ssa(nir_iand(&b, flags,
	                                                       nir_imm_int(&b, VK_QUERY_RESULT_PARTIAL_BIT)));
	nir_cf_node_insert(b.cursor, &available_if->cf_node);

	b.cursor = nir_after_cf_list(&available_if->then_list);

	/* Stores zeros in all outputs. */

	nir_variable *counter = nir_local_variable_create(b.impl, glsl_int_type(), "counter");
	nir_store_var(&b, counter, nir_imm_int(&b, 0), 0x1);

	nir_loop *loop = nir_loop_create(b.shader);
	nir_builder_cf_insert(&b, &loop->cf_node);
	b.cursor = nir_after_cf_list(&loop->body);

	nir_ssa_def *current_counter = nir_load_var(&b, counter);
	radv_break_on_count(&b, counter, elem_count);

	nir_ssa_def *output_elem = nir_iadd(&b, output_base,
	                                        nir_imul(&b, elem_size, current_counter));

	nir_if *store_64bit_if = nir_if_create(b.shader);
	store_64bit_if->condition = nir_src_for_ssa(result_is_64bit);
	nir_cf_node_insert(b.cursor, &store_64bit_if->cf_node);

	b.cursor = nir_after_cf_list(&store_64bit_if->then_list);

	store = nir_intrinsic_instr_create(b.shader, nir_intrinsic_store_ssbo);
	store->src[0] = nir_src_for_ssa(nir_imm_int64(&b, 0));
	store->src[1] = nir_src_for_ssa(&dst_buf->dest.ssa);
	store->src[2] = nir_src_for_ssa(output_elem);
	nir_intrinsic_set_write_mask(store, 0x1);
	store->num_components = 1;
	nir_builder_instr_insert(&b, &store->instr);

	b.cursor = nir_after_cf_list(&store_64bit_if->else_list);

	store = nir_intrinsic_instr_create(b.shader, nir_intrinsic_store_ssbo);
	store->src[0] = nir_src_for_ssa(nir_imm_int(&b, 0));
	store->src[1] = nir_src_for_ssa(&dst_buf->dest.ssa);
	store->src[2] = nir_src_for_ssa(output_elem);
	nir_intrinsic_set_write_mask(store, 0x1);
	store->num_components = 1;
	nir_builder_instr_insert(&b, &store->instr);

	b.cursor = nir_after_cf_node(&loop->cf_node);
	return b.shader;
}

static nir_shader *
build_tfb_query_shader(struct radv_device *device)
{
	/* the shader this builds is roughly
	 *
	 * uint32_t src_stride = 32;
	 *
	 * location(binding = 0) buffer dst_buf;
	 * location(binding = 1) buffer src_buf;
	 *
	 * void main() {
	 *	uint64_t result[2] = {};
	 *	bool available = false;
	 *	uint64_t src_offset = src_stride * global_id.x;
	 * 	uint64_t dst_offset = dst_stride * global_id.x;
	 * 	uint64_t *src_data = src_buf[src_offset];
	 *	uint32_t avail = (src_data[0] >> 32) &
	 *			 (src_data[1] >> 32) &
	 *			 (src_data[2] >> 32) &
	 *			 (src_data[3] >> 32);
	 *	if (avail & 0x80000000) {
	 *		result[0] = src_data[3] - src_data[1];
	 *		result[1] = src_data[2] - src_data[0];
	 *		available = true;
	 *	}
	 * 	uint32_t result_size = flags & VK_QUERY_RESULT_64_BIT ? 16 : 8;
	 * 	if ((flags & VK_QUERY_RESULT_PARTIAL_BIT) || available) {
	 *		if (flags & VK_QUERY_RESULT_64_BIT) {
	 *			dst_buf[dst_offset] = result;
	 *		} else {
	 *			dst_buf[dst_offset] = (uint32_t)result;
	 *		}
	 *	}
	 *	if (flags & VK_QUERY_RESULT_WITH_AVAILABILITY_BIT) {
	 *		dst_buf[dst_offset + result_size] = available;
	 * 	}
	 * }
	 */
	nir_builder b;
	nir_builder_init_simple_shader(&b, NULL, MESA_SHADER_COMPUTE, NULL);
	b.shader->info.name = ralloc_strdup(b.shader, "tfb_query");
	b.shader->info.cs.local_size[0] = 64;
	b.shader->info.cs.local_size[1] = 1;
	b.shader->info.cs.local_size[2] = 1;

	/* Create and initialize local variables. */
	nir_variable *result =
		nir_local_variable_create(b.impl,
					  glsl_vector_type(GLSL_TYPE_UINT64, 2),
					  "result");
	nir_variable *available =
		nir_local_variable_create(b.impl, glsl_int_type(), "available");

	nir_store_var(&b, result,
		      nir_vec2(&b, nir_imm_int64(&b, 0),
				   nir_imm_int64(&b, 0)), 0x3);
	nir_store_var(&b, available, nir_imm_int(&b, 0), 0x1);

	nir_ssa_def *flags = radv_load_push_int(&b, 0, "flags");

	/* Load resources. */
	nir_intrinsic_instr *dst_buf = nir_intrinsic_instr_create(b.shader,
	                                                          nir_intrinsic_vulkan_resource_index);
	dst_buf->src[0] = nir_src_for_ssa(nir_imm_int(&b, 0));
	nir_intrinsic_set_desc_set(dst_buf, 0);
	nir_intrinsic_set_binding(dst_buf, 0);
	nir_ssa_dest_init(&dst_buf->instr, &dst_buf->dest, 1, 32, NULL);
	nir_builder_instr_insert(&b, &dst_buf->instr);

	nir_intrinsic_instr *src_buf = nir_intrinsic_instr_create(b.shader,
	                                                          nir_intrinsic_vulkan_resource_index);
	src_buf->src[0] = nir_src_for_ssa(nir_imm_int(&b, 0));
	nir_intrinsic_set_desc_set(src_buf, 0);
	nir_intrinsic_set_binding(src_buf, 1);
	nir_ssa_dest_init(&src_buf->instr, &src_buf->dest, 1, 32, NULL);
	nir_builder_instr_insert(&b, &src_buf->instr);

	/* Compute global ID. */
	nir_ssa_def *invoc_id = nir_load_system_value(&b, nir_intrinsic_load_local_invocation_id, 0);
	nir_ssa_def *wg_id = nir_load_system_value(&b, nir_intrinsic_load_work_group_id, 0);
	nir_ssa_def *block_size = nir_imm_ivec4(&b,
	                                        b.shader->info.cs.local_size[0],
	                                        b.shader->info.cs.local_size[1],
	                                        b.shader->info.cs.local_size[2], 0);
	nir_ssa_def *global_id = nir_iadd(&b, nir_imul(&b, wg_id, block_size), invoc_id);
	global_id = nir_channel(&b, global_id, 0); // We only care about x here.

	/* Compute src/dst strides. */
	nir_ssa_def *input_stride = nir_imm_int(&b, 32);
	nir_ssa_def *input_base = nir_imul(&b, input_stride, global_id);
	nir_ssa_def *output_stride = radv_load_push_int(&b, 4, "output_stride");
	nir_ssa_def *output_base = nir_imul(&b, output_stride, global_id);

	/* Load data from the query pool. */
	nir_intrinsic_instr *load1 = nir_intrinsic_instr_create(b.shader, nir_intrinsic_load_ssbo);
	load1->src[0] = nir_src_for_ssa(&src_buf->dest.ssa);
	load1->src[1] = nir_src_for_ssa(input_base);
	nir_ssa_dest_init(&load1->instr, &load1->dest, 4, 32, NULL);
	load1->num_components = 4;
	nir_builder_instr_insert(&b, &load1->instr);

	nir_intrinsic_instr *load2 = nir_intrinsic_instr_create(b.shader, nir_intrinsic_load_ssbo);
	load2->src[0] = nir_src_for_ssa(&src_buf->dest.ssa);
	load2->src[1] = nir_src_for_ssa(nir_iadd(&b, input_base, nir_imm_int(&b, 16)));
	nir_ssa_dest_init(&load2->instr, &load2->dest, 4, 32, NULL);
	load2->num_components = 4;
	nir_builder_instr_insert(&b, &load2->instr);

	/* Check if result is available. */
	nir_ssa_def *avails[2];
	avails[0] = nir_iand(&b, nir_channel(&b, &load1->dest.ssa, 1),
				 nir_channel(&b, &load1->dest.ssa, 3));
	avails[1] = nir_iand(&b, nir_channel(&b, &load2->dest.ssa, 1),
				 nir_channel(&b, &load2->dest.ssa, 3));
	nir_ssa_def *result_is_available =
		nir_iand(&b, nir_iand(&b, avails[0], avails[1]),
			     nir_imm_int(&b, 0x80000000));

	/* Only compute result if available. */
	nir_if *available_if = nir_if_create(b.shader);
	available_if->condition = nir_src_for_ssa(result_is_available);
	nir_cf_node_insert(b.cursor, &available_if->cf_node);

	b.cursor = nir_after_cf_list(&available_if->then_list);

	/* Pack values. */
	nir_ssa_def *packed64[4];
	packed64[0] = nir_pack_64_2x32(&b, nir_vec2(&b,
						    nir_channel(&b, &load1->dest.ssa, 0),
						    nir_channel(&b, &load1->dest.ssa, 1)));
	packed64[1] = nir_pack_64_2x32(&b, nir_vec2(&b,
						    nir_channel(&b, &load1->dest.ssa, 2),
						    nir_channel(&b, &load1->dest.ssa, 3)));
	packed64[2] = nir_pack_64_2x32(&b, nir_vec2(&b,
						    nir_channel(&b, &load2->dest.ssa, 0),
						    nir_channel(&b, &load2->dest.ssa, 1)));
	packed64[3] = nir_pack_64_2x32(&b, nir_vec2(&b,
						    nir_channel(&b, &load2->dest.ssa, 2),
						    nir_channel(&b, &load2->dest.ssa, 3)));

	/* Compute result. */
	nir_ssa_def *num_primitive_written =
		nir_isub(&b, packed64[3], packed64[1]);
	nir_ssa_def *primitive_storage_needed =
		nir_isub(&b, packed64[2], packed64[0]);

	nir_store_var(&b, result,
		      nir_vec2(&b, num_primitive_written,
				   primitive_storage_needed), 0x3);
	nir_store_var(&b, available, nir_imm_int(&b, 1), 0x1);

	b.cursor = nir_after_cf_node(&available_if->cf_node);

	/* Determine if result is 64 or 32 bit. */
	nir_ssa_def *result_is_64bit =
		nir_iand(&b, flags, nir_imm_int(&b, VK_QUERY_RESULT_64_BIT));
	nir_ssa_def *result_size =
		nir_bcsel(&b, result_is_64bit, nir_imm_int(&b, 16),
			  nir_imm_int(&b, 8));

	/* Store the result if complete or partial results have been requested. */
	nir_if *store_if = nir_if_create(b.shader);
	store_if->condition =
		nir_src_for_ssa(nir_ior(&b, nir_iand(&b, flags,
						     nir_imm_int(&b, VK_QUERY_RESULT_PARTIAL_BIT)),
					nir_load_var(&b, available)));
	nir_cf_node_insert(b.cursor, &store_if->cf_node);

	b.cursor = nir_after_cf_list(&store_if->then_list);

	/* Store result. */
	nir_if *store_64bit_if = nir_if_create(b.shader);
	store_64bit_if->condition = nir_src_for_ssa(result_is_64bit);
	nir_cf_node_insert(b.cursor, &store_64bit_if->cf_node);

	b.cursor = nir_after_cf_list(&store_64bit_if->then_list);

	nir_intrinsic_instr *store = nir_intrinsic_instr_create(b.shader, nir_intrinsic_store_ssbo);
	store->src[0] = nir_src_for_ssa(nir_load_var(&b, result));
	store->src[1] = nir_src_for_ssa(&dst_buf->dest.ssa);
	store->src[2] = nir_src_for_ssa(output_base);
	nir_intrinsic_set_write_mask(store, 0x3);
	store->num_components = 2;
	nir_builder_instr_insert(&b, &store->instr);

	b.cursor = nir_after_cf_list(&store_64bit_if->else_list);

	store = nir_intrinsic_instr_create(b.shader, nir_intrinsic_store_ssbo);
	store->src[0] = nir_src_for_ssa(nir_u2u32(&b, nir_load_var(&b, result)));
	store->src[1] = nir_src_for_ssa(&dst_buf->dest.ssa);
	store->src[2] = nir_src_for_ssa(output_base);
	nir_intrinsic_set_write_mask(store, 0x3);
	store->num_components = 2;
	nir_builder_instr_insert(&b, &store->instr);

	b.cursor = nir_after_cf_node(&store_64bit_if->cf_node);

	b.cursor = nir_after_cf_node(&store_if->cf_node);

	/* Store the availability bit if requested. */
	nir_if *availability_if = nir_if_create(b.shader);
	availability_if->condition =
		nir_src_for_ssa(nir_iand(&b, flags,
					 nir_imm_int(&b, VK_QUERY_RESULT_WITH_AVAILABILITY_BIT)));
	nir_cf_node_insert(b.cursor, &availability_if->cf_node);

	b.cursor = nir_after_cf_list(&availability_if->then_list);

	store = nir_intrinsic_instr_create(b.shader, nir_intrinsic_store_ssbo);
	store->src[0] = nir_src_for_ssa(nir_load_var(&b, available));
	store->src[1] = nir_src_for_ssa(&dst_buf->dest.ssa);
	store->src[2] = nir_src_for_ssa(nir_iadd(&b, result_size, output_base));
	nir_intrinsic_set_write_mask(store, 0x1);
	store->num_components = 1;
	nir_builder_instr_insert(&b, &store->instr);

	b.cursor = nir_after_cf_node(&availability_if->cf_node);

	return b.shader;
}

static VkResult radv_device_init_meta_query_state_internal(struct radv_device *device)
{
	VkResult result;
	struct radv_shader_module occlusion_cs = { .nir = NULL };
	struct radv_shader_module pipeline_statistics_cs = { .nir = NULL };
	struct radv_shader_module tfb_cs = { .nir = NULL };

	mtx_lock(&device->meta_state.mtx);
	if (device->meta_state.query.pipeline_statistics_query_pipeline) {
		mtx_unlock(&device->meta_state.mtx);
		return VK_SUCCESS;
	}
	occlusion_cs.nir = build_occlusion_query_shader(device);
	pipeline_statistics_cs.nir = build_pipeline_statistics_query_shader(device);
	tfb_cs.nir = build_tfb_query_shader(device);

	VkDescriptorSetLayoutCreateInfo occlusion_ds_create_info = {
		.sType = VK_STRUCTURE_TYPE_DESCRIPTOR_SET_LAYOUT_CREATE_INFO,
		.flags = VK_DESCRIPTOR_SET_LAYOUT_CREATE_PUSH_DESCRIPTOR_BIT_KHR,
		.bindingCount = 2,
		.pBindings = (VkDescriptorSetLayoutBinding[]) {
			{
				.binding = 0,
				.descriptorType = VK_DESCRIPTOR_TYPE_STORAGE_BUFFER,
				.descriptorCount = 1,
				.stageFlags = VK_SHADER_STAGE_COMPUTE_BIT,
				.pImmutableSamplers = NULL
			},
			{
				.binding = 1,
				.descriptorType = VK_DESCRIPTOR_TYPE_STORAGE_BUFFER,
				.descriptorCount = 1,
				.stageFlags = VK_SHADER_STAGE_COMPUTE_BIT,
				.pImmutableSamplers = NULL
			},
		}
	};

	result = radv_CreateDescriptorSetLayout(radv_device_to_handle(device),
						&occlusion_ds_create_info,
						&device->meta_state.alloc,
						&device->meta_state.query.ds_layout);
	if (result != VK_SUCCESS)
		goto fail;

	VkPipelineLayoutCreateInfo occlusion_pl_create_info = {
		.sType = VK_STRUCTURE_TYPE_PIPELINE_LAYOUT_CREATE_INFO,
		.setLayoutCount = 1,
		.pSetLayouts = &device->meta_state.query.ds_layout,
		.pushConstantRangeCount = 1,
		.pPushConstantRanges = &(VkPushConstantRange){VK_SHADER_STAGE_COMPUTE_BIT, 0, 16},
	};

	result = radv_CreatePipelineLayout(radv_device_to_handle(device),
					  &occlusion_pl_create_info,
					  &device->meta_state.alloc,
					  &device->meta_state.query.p_layout);
	if (result != VK_SUCCESS)
		goto fail;

	VkPipelineShaderStageCreateInfo occlusion_pipeline_shader_stage = {
		.sType = VK_STRUCTURE_TYPE_PIPELINE_SHADER_STAGE_CREATE_INFO,
		.stage = VK_SHADER_STAGE_COMPUTE_BIT,
		.module = radv_shader_module_to_handle(&occlusion_cs),
		.pName = "main",
		.pSpecializationInfo = NULL,
	};

	VkComputePipelineCreateInfo occlusion_vk_pipeline_info = {
		.sType = VK_STRUCTURE_TYPE_COMPUTE_PIPELINE_CREATE_INFO,
		.stage = occlusion_pipeline_shader_stage,
		.flags = 0,
		.layout = device->meta_state.query.p_layout,
	};

	result = radv_CreateComputePipelines(radv_device_to_handle(device),
					     radv_pipeline_cache_to_handle(&device->meta_state.cache),
					     1, &occlusion_vk_pipeline_info, NULL,
					     &device->meta_state.query.occlusion_query_pipeline);
	if (result != VK_SUCCESS)
		goto fail;

	VkPipelineShaderStageCreateInfo pipeline_statistics_pipeline_shader_stage = {
		.sType = VK_STRUCTURE_TYPE_PIPELINE_SHADER_STAGE_CREATE_INFO,
		.stage = VK_SHADER_STAGE_COMPUTE_BIT,
		.module = radv_shader_module_to_handle(&pipeline_statistics_cs),
		.pName = "main",
		.pSpecializationInfo = NULL,
	};

	VkComputePipelineCreateInfo pipeline_statistics_vk_pipeline_info = {
		.sType = VK_STRUCTURE_TYPE_COMPUTE_PIPELINE_CREATE_INFO,
		.stage = pipeline_statistics_pipeline_shader_stage,
		.flags = 0,
		.layout = device->meta_state.query.p_layout,
	};

	result = radv_CreateComputePipelines(radv_device_to_handle(device),
					     radv_pipeline_cache_to_handle(&device->meta_state.cache),
					     1, &pipeline_statistics_vk_pipeline_info, NULL,
					     &device->meta_state.query.pipeline_statistics_query_pipeline);
	if (result != VK_SUCCESS)
		goto fail;

	VkPipelineShaderStageCreateInfo tfb_pipeline_shader_stage = {
		.sType = VK_STRUCTURE_TYPE_PIPELINE_SHADER_STAGE_CREATE_INFO,
		.stage = VK_SHADER_STAGE_COMPUTE_BIT,
		.module = radv_shader_module_to_handle(&tfb_cs),
		.pName = "main",
		.pSpecializationInfo = NULL,
	};

	VkComputePipelineCreateInfo tfb_pipeline_info = {
		.sType = VK_STRUCTURE_TYPE_COMPUTE_PIPELINE_CREATE_INFO,
		.stage = tfb_pipeline_shader_stage,
		.flags = 0,
		.layout = device->meta_state.query.p_layout,
	};

	result = radv_CreateComputePipelines(radv_device_to_handle(device),
					     radv_pipeline_cache_to_handle(&device->meta_state.cache),
					     1, &tfb_pipeline_info, NULL,
					     &device->meta_state.query.tfb_query_pipeline);
fail:
	if (result != VK_SUCCESS)
		radv_device_finish_meta_query_state(device);
	ralloc_free(occlusion_cs.nir);
	ralloc_free(pipeline_statistics_cs.nir);
	ralloc_free(tfb_cs.nir);
	mtx_unlock(&device->meta_state.mtx);
	return result;
}

VkResult radv_device_init_meta_query_state(struct radv_device *device, bool on_demand)
{
	if (on_demand)
		return VK_SUCCESS;

	return radv_device_init_meta_query_state_internal(device);
}

void radv_device_finish_meta_query_state(struct radv_device *device)
{
	if (device->meta_state.query.tfb_query_pipeline)
		radv_DestroyPipeline(radv_device_to_handle(device),
				     device->meta_state.query.tfb_query_pipeline,
				     &device->meta_state.alloc);

	if (device->meta_state.query.pipeline_statistics_query_pipeline)
		radv_DestroyPipeline(radv_device_to_handle(device),
				     device->meta_state.query.pipeline_statistics_query_pipeline,
				     &device->meta_state.alloc);

	if (device->meta_state.query.occlusion_query_pipeline)
		radv_DestroyPipeline(radv_device_to_handle(device),
				     device->meta_state.query.occlusion_query_pipeline,
				     &device->meta_state.alloc);

	if (device->meta_state.query.p_layout)
		radv_DestroyPipelineLayout(radv_device_to_handle(device),
					   device->meta_state.query.p_layout,
					   &device->meta_state.alloc);

	if (device->meta_state.query.ds_layout)
		radv_DestroyDescriptorSetLayout(radv_device_to_handle(device),
						device->meta_state.query.ds_layout,
						&device->meta_state.alloc);
}

static void radv_query_shader(struct radv_cmd_buffer *cmd_buffer,
                              VkPipeline *pipeline,
                              struct radeon_winsys_bo *src_bo,
                              struct radeon_winsys_bo *dst_bo,
                              uint64_t src_offset, uint64_t dst_offset,
                              uint32_t src_stride, uint32_t dst_stride,
                              uint32_t count, uint32_t flags,
                              uint32_t pipeline_stats_mask, uint32_t avail_offset)
{
	struct radv_device *device = cmd_buffer->device;
	struct radv_meta_saved_state saved_state;
	bool old_predicating;
<<<<<<< HEAD
=======

	if (!*pipeline) {
		VkResult ret = radv_device_init_meta_query_state_internal(device);
		if (ret != VK_SUCCESS) {
			cmd_buffer->record_result = ret;
			return;
		}
	}
>>>>>>> cbac9f27

	radv_meta_save(&saved_state, cmd_buffer,
		       RADV_META_SAVE_COMPUTE_PIPELINE |
		       RADV_META_SAVE_CONSTANTS |
		       RADV_META_SAVE_DESCRIPTORS);

	/* VK_EXT_conditional_rendering says that copy commands should not be
	 * affected by conditional rendering.
	 */
	old_predicating = cmd_buffer->state.predicating;
	cmd_buffer->state.predicating = false;

	struct radv_buffer dst_buffer = {
		.bo = dst_bo,
		.offset = dst_offset,
		.size = dst_stride * count
	};

	struct radv_buffer src_buffer = {
		.bo = src_bo,
		.offset = src_offset,
		.size = MAX2(src_stride * count, avail_offset + 4 * count - src_offset)
	};

	radv_CmdBindPipeline(radv_cmd_buffer_to_handle(cmd_buffer),
			     VK_PIPELINE_BIND_POINT_COMPUTE, *pipeline);

	radv_meta_push_descriptor_set(cmd_buffer,
				      VK_PIPELINE_BIND_POINT_COMPUTE,
				      device->meta_state.query.p_layout,
				      0, /* set */
				      2, /* descriptorWriteCount */
				      (VkWriteDescriptorSet[]) {
				              {
				                      .sType = VK_STRUCTURE_TYPE_WRITE_DESCRIPTOR_SET,
				                      .dstBinding = 0,
				                      .dstArrayElement = 0,
				                      .descriptorCount = 1,
				                      .descriptorType = VK_DESCRIPTOR_TYPE_STORAGE_BUFFER,
				                      .pBufferInfo = &(VkDescriptorBufferInfo) {
				                              .buffer = radv_buffer_to_handle(&dst_buffer),
				                              .offset = 0,
				                              .range = VK_WHOLE_SIZE
				                      }
				              },
				              {
				                      .sType = VK_STRUCTURE_TYPE_WRITE_DESCRIPTOR_SET,
				                      .dstBinding = 1,
				                      .dstArrayElement = 0,
				                      .descriptorCount = 1,
				                      .descriptorType = VK_DESCRIPTOR_TYPE_STORAGE_BUFFER,
				                      .pBufferInfo = &(VkDescriptorBufferInfo) {
				                              .buffer = radv_buffer_to_handle(&src_buffer),
				                              .offset = 0,
				                              .range = VK_WHOLE_SIZE
				                      }
				              }
				      });

	/* Encode the number of elements for easy access by the shader. */
	pipeline_stats_mask &= 0x7ff;
	pipeline_stats_mask |= util_bitcount(pipeline_stats_mask) << 16;

	avail_offset -= src_offset;

	struct {
		uint32_t flags;
		uint32_t dst_stride;
		uint32_t pipeline_stats_mask;
		uint32_t avail_offset;
	} push_constants = {
		flags,
		dst_stride,
		pipeline_stats_mask,
		avail_offset
	};

	radv_CmdPushConstants(radv_cmd_buffer_to_handle(cmd_buffer),
				      device->meta_state.query.p_layout,
				      VK_SHADER_STAGE_COMPUTE_BIT, 0, sizeof(push_constants),
				      &push_constants);

	cmd_buffer->state.flush_bits |= RADV_CMD_FLAG_INV_GLOBAL_L2 |
	                                RADV_CMD_FLAG_INV_VMEM_L1;

	if (flags & VK_QUERY_RESULT_WAIT_BIT)
		cmd_buffer->state.flush_bits |= RADV_CMD_FLUSH_AND_INV_FRAMEBUFFER;

	radv_unaligned_dispatch(cmd_buffer, count, 1, 1);

	cmd_buffer->state.flush_bits |= RADV_CMD_FLAG_INV_GLOBAL_L2 |
	                                RADV_CMD_FLAG_INV_VMEM_L1 |
	                                RADV_CMD_FLAG_CS_PARTIAL_FLUSH;
	/* Restore conditional rendering. */
	cmd_buffer->state.predicating = old_predicating;

	/* Restore conditional rendering. */
	cmd_buffer->state.predicating = old_predicating;

	radv_meta_restore(&saved_state, cmd_buffer);
}

VkResult radv_CreateQueryPool(
	VkDevice                                    _device,
	const VkQueryPoolCreateInfo*                pCreateInfo,
	const VkAllocationCallbacks*                pAllocator,
	VkQueryPool*                                pQueryPool)
{
	RADV_FROM_HANDLE(radv_device, device, _device);
	struct radv_query_pool *pool = vk_alloc2(&device->alloc, pAllocator,
					       sizeof(*pool), 8,
					       VK_SYSTEM_ALLOCATION_SCOPE_OBJECT);
	uint32_t initial_value = pCreateInfo->queryType == VK_QUERY_TYPE_TIMESTAMP
				 ? TIMESTAMP_NOT_READY : 0;

	if (!pool)
		return vk_error(device->instance, VK_ERROR_OUT_OF_HOST_MEMORY);


	switch(pCreateInfo->queryType) {
	case VK_QUERY_TYPE_OCCLUSION:
		pool->stride = 16 * get_max_db(device);
		break;
	case VK_QUERY_TYPE_PIPELINE_STATISTICS:
		pool->stride = pipelinestat_block_size * 2;
		break;
	case VK_QUERY_TYPE_TIMESTAMP:
		pool->stride = 8;
		break;
	case VK_QUERY_TYPE_TRANSFORM_FEEDBACK_STREAM_EXT:
		pool->stride = 32;
		break;
	default:
		unreachable("creating unhandled query type");
	}

	pool->type = pCreateInfo->queryType;
	pool->pipeline_stats_mask = pCreateInfo->pipelineStatistics;
	pool->availability_offset = pool->stride * pCreateInfo->queryCount;
	pool->size = pool->availability_offset;
	if (pCreateInfo->queryType == VK_QUERY_TYPE_PIPELINE_STATISTICS)
		pool->size += 4 * pCreateInfo->queryCount;

	pool->bo = device->ws->buffer_create(device->ws, pool->size,
					     64, RADEON_DOMAIN_GTT, RADEON_FLAG_NO_INTERPROCESS_SHARING);

	if (!pool->bo) {
		vk_free2(&device->alloc, pAllocator, pool);
		return vk_error(device->instance, VK_ERROR_OUT_OF_DEVICE_MEMORY);
	}

	pool->ptr = device->ws->buffer_map(pool->bo);

	if (!pool->ptr) {
		device->ws->buffer_destroy(pool->bo);
		vk_free2(&device->alloc, pAllocator, pool);
		return vk_error(device->instance, VK_ERROR_OUT_OF_DEVICE_MEMORY);
	}
	memset(pool->ptr, initial_value, pool->size);

	*pQueryPool = radv_query_pool_to_handle(pool);
	return VK_SUCCESS;
}

void radv_DestroyQueryPool(
	VkDevice                                    _device,
	VkQueryPool                                 _pool,
	const VkAllocationCallbacks*                pAllocator)
{
	RADV_FROM_HANDLE(radv_device, device, _device);
	RADV_FROM_HANDLE(radv_query_pool, pool, _pool);

	if (!pool)
		return;

	device->ws->buffer_destroy(pool->bo);
	vk_free2(&device->alloc, pAllocator, pool);
}

VkResult radv_GetQueryPoolResults(
	VkDevice                                    _device,
	VkQueryPool                                 queryPool,
	uint32_t                                    firstQuery,
	uint32_t                                    queryCount,
	size_t                                      dataSize,
	void*                                       pData,
	VkDeviceSize                                stride,
	VkQueryResultFlags                          flags)
{
	RADV_FROM_HANDLE(radv_device, device, _device);
	RADV_FROM_HANDLE(radv_query_pool, pool, queryPool);
	char *data = pData;
	VkResult result = VK_SUCCESS;

	for(unsigned i = 0; i < queryCount; ++i, data += stride) {
		char *dest = data;
		unsigned query = firstQuery + i;
		char *src = pool->ptr + query * pool->stride;
		uint32_t available;

		if (pool->type == VK_QUERY_TYPE_PIPELINE_STATISTICS) {
			if (flags & VK_QUERY_RESULT_WAIT_BIT)
				while(!*(volatile uint32_t*)(pool->ptr + pool->availability_offset + 4 * query))
					;
			available = *(uint32_t*)(pool->ptr + pool->availability_offset + 4 * query);
		}

		switch (pool->type) {
		case VK_QUERY_TYPE_TIMESTAMP: {
			available = *(uint64_t *)src != TIMESTAMP_NOT_READY;

			if (flags & VK_QUERY_RESULT_WAIT_BIT) {
				while (*(volatile uint64_t *)src == TIMESTAMP_NOT_READY)
					;
				available = *(uint64_t *)src != TIMESTAMP_NOT_READY;
			}

			if (!available && !(flags & VK_QUERY_RESULT_PARTIAL_BIT)) {
				result = VK_NOT_READY;
				break;

			}

			if (flags & VK_QUERY_RESULT_64_BIT) {
				*(uint64_t*)dest = *(uint64_t*)src;
				dest += 8;
			} else {
				*(uint32_t*)dest = *(uint32_t*)src;
				dest += 4;
			}
			break;
		}
		case VK_QUERY_TYPE_OCCLUSION: {
			volatile uint64_t const *src64 = (volatile uint64_t const *)src;
			uint64_t sample_count = 0;
			int db_count = get_max_db(device);
			available = 1;

			for (int i = 0; i < db_count; ++i) {
				uint64_t start, end;
				do {
					start = src64[2 * i];
					end = src64[2 * i + 1];
				} while ((!(start & (1ull << 63)) || !(end & (1ull << 63))) && (flags & VK_QUERY_RESULT_WAIT_BIT));

				if (!(start & (1ull << 63)) || !(end & (1ull << 63)))
					available = 0;
				else {
					sample_count += end - start;
				}
			}

			if (!available && !(flags & VK_QUERY_RESULT_PARTIAL_BIT)) {
				result = VK_NOT_READY;
				break;

			}

			if (flags & VK_QUERY_RESULT_64_BIT) {
				*(uint64_t*)dest = sample_count;
				dest += 8;
			} else {
				*(uint32_t*)dest = sample_count;
				dest += 4;
			}
			break;
		}
		case VK_QUERY_TYPE_PIPELINE_STATISTICS: {
			if (!available && !(flags & VK_QUERY_RESULT_PARTIAL_BIT)) {
				result = VK_NOT_READY;
				break;

			}

			const uint64_t *start = (uint64_t*)src;
			const uint64_t *stop = (uint64_t*)(src + pipelinestat_block_size);
			if (flags & VK_QUERY_RESULT_64_BIT) {
				uint64_t *dst = (uint64_t*)dest;
				dest += util_bitcount(pool->pipeline_stats_mask) * 8;
				for(int i = 0; i < 11; ++i)
					if(pool->pipeline_stats_mask & (1u << i))
						*dst++ = stop[pipeline_statistics_indices[i]] -
						         start[pipeline_statistics_indices[i]];

			} else {
				uint32_t *dst = (uint32_t*)dest;
				dest += util_bitcount(pool->pipeline_stats_mask) * 4;
				for(int i = 0; i < 11; ++i)
					if(pool->pipeline_stats_mask & (1u << i))
						*dst++ = stop[pipeline_statistics_indices[i]] -
						         start[pipeline_statistics_indices[i]];
			}
			break;
		}
		case VK_QUERY_TYPE_TRANSFORM_FEEDBACK_STREAM_EXT: {
			volatile uint64_t const *src64 = (volatile uint64_t const *)src;
			uint64_t num_primitives_written;
			uint64_t primitive_storage_needed;

			/* SAMPLE_STREAMOUTSTATS stores this structure:
			 * {
			 *	u64 NumPrimitivesWritten;
			 *	u64 PrimitiveStorageNeeded;
			 * }
			 */
			available = 1;
			for (int j = 0; j < 4; j++) {
				if (!(src64[j] & 0x8000000000000000UL))
					available = 0;
			}

			if (!available && !(flags & VK_QUERY_RESULT_PARTIAL_BIT)) {
				result = VK_NOT_READY;
				break;
			}

			num_primitives_written = src64[3] - src64[1];
			primitive_storage_needed = src64[2] - src64[0];

			if (flags & VK_QUERY_RESULT_64_BIT) {
				*(uint64_t *)dest = num_primitives_written;
				dest += 8;
				*(uint64_t *)dest = primitive_storage_needed;
				dest += 8;
			} else {
				*(uint32_t *)dest = num_primitives_written;
				dest += 4;
				*(uint32_t *)dest = primitive_storage_needed;
				dest += 4;
			}
			break;
		}
		default:
			unreachable("trying to get results of unhandled query type");
		}

		if (flags & VK_QUERY_RESULT_WITH_AVAILABILITY_BIT) {
			if (flags & VK_QUERY_RESULT_64_BIT) {
				*(uint64_t*)dest = available;
			} else {
				*(uint32_t*)dest = available;
			}
		}
	}

	return result;
}

void radv_CmdCopyQueryPoolResults(
    VkCommandBuffer                             commandBuffer,
    VkQueryPool                                 queryPool,
    uint32_t                                    firstQuery,
    uint32_t                                    queryCount,
    VkBuffer                                    dstBuffer,
    VkDeviceSize                                dstOffset,
    VkDeviceSize                                stride,
    VkQueryResultFlags                          flags)
{
	RADV_FROM_HANDLE(radv_cmd_buffer, cmd_buffer, commandBuffer);
	RADV_FROM_HANDLE(radv_query_pool, pool, queryPool);
	RADV_FROM_HANDLE(radv_buffer, dst_buffer, dstBuffer);
	struct radeon_cmdbuf *cs = cmd_buffer->cs;
	unsigned elem_size = (flags & VK_QUERY_RESULT_64_BIT) ? 8 : 4;
	uint64_t va = radv_buffer_get_va(pool->bo);
	uint64_t dest_va = radv_buffer_get_va(dst_buffer->bo);
	dest_va += dst_buffer->offset + dstOffset;

	radv_cs_add_buffer(cmd_buffer->device->ws, cmd_buffer->cs, pool->bo);
	radv_cs_add_buffer(cmd_buffer->device->ws, cmd_buffer->cs, dst_buffer->bo);

	switch (pool->type) {
	case VK_QUERY_TYPE_OCCLUSION:
		if (flags & VK_QUERY_RESULT_WAIT_BIT) {
			for(unsigned i = 0; i < queryCount; ++i, dest_va += stride) {
				unsigned query = firstQuery + i;
				uint64_t src_va = va + query * pool->stride + pool->stride - 4;

				/* Waits on the upper word of the last DB entry */
				radeon_emit(cs, PKT3(PKT3_WAIT_REG_MEM, 5, 0));
				radeon_emit(cs, WAIT_REG_MEM_GREATER_OR_EQUAL | WAIT_REG_MEM_MEM_SPACE(1));
				radeon_emit(cs, src_va);
				radeon_emit(cs, src_va >> 32);
				radeon_emit(cs, 0x80000000); /* reference value */
				radeon_emit(cs, 0xffffffff); /* mask */
				radeon_emit(cs, 4); /* poll interval */
			}
		}
		radv_query_shader(cmd_buffer, &cmd_buffer->device->meta_state.query.occlusion_query_pipeline,
		                  pool->bo, dst_buffer->bo, firstQuery * pool->stride,
		                  dst_buffer->offset + dstOffset,
		                  pool->stride, stride,
		                  queryCount, flags, 0, 0);
		break;
	case VK_QUERY_TYPE_PIPELINE_STATISTICS:
		if (flags & VK_QUERY_RESULT_WAIT_BIT) {
			for(unsigned i = 0; i < queryCount; ++i, dest_va += stride) {
				unsigned query = firstQuery + i;

				radeon_check_space(cmd_buffer->device->ws, cs, 7);

				uint64_t avail_va = va + pool->availability_offset + 4 * query;

				/* This waits on the ME. All copies below are done on the ME */
				si_emit_wait_fence(cs, avail_va, 1, 0xffffffff);
			}
		}
		radv_query_shader(cmd_buffer, &cmd_buffer->device->meta_state.query.pipeline_statistics_query_pipeline,
		                  pool->bo, dst_buffer->bo, firstQuery * pool->stride,
		                  dst_buffer->offset + dstOffset,
		                  pool->stride, stride, queryCount, flags,
		                  pool->pipeline_stats_mask,
		                  pool->availability_offset + 4 * firstQuery);
		break;
	case VK_QUERY_TYPE_TIMESTAMP:
		for(unsigned i = 0; i < queryCount; ++i, dest_va += stride) {
			unsigned query = firstQuery + i;
			uint64_t local_src_va = va  + query * pool->stride;

			MAYBE_UNUSED unsigned cdw_max = radeon_check_space(cmd_buffer->device->ws, cs, 19);


			if (flags & VK_QUERY_RESULT_WAIT_BIT) {
				/* Wait on the high 32 bits of the timestamp in
				 * case the low part is 0xffffffff.
				 */
				radeon_emit(cs, PKT3(PKT3_WAIT_REG_MEM, 5, false));
				radeon_emit(cs, WAIT_REG_MEM_NOT_EQUAL | WAIT_REG_MEM_MEM_SPACE(1));
				radeon_emit(cs, local_src_va + 4);
				radeon_emit(cs, (local_src_va + 4) >> 32);
				radeon_emit(cs, TIMESTAMP_NOT_READY >> 32);
				radeon_emit(cs, 0xffffffff);
				radeon_emit(cs, 4);
			}
			if (flags & VK_QUERY_RESULT_WITH_AVAILABILITY_BIT) {
				uint64_t avail_dest_va = dest_va + elem_size;

				radeon_emit(cs, PKT3(PKT3_COPY_DATA, 4, 0));
				radeon_emit(cs, COPY_DATA_SRC_SEL(COPY_DATA_SRC_MEM) |
						COPY_DATA_DST_SEL(COPY_DATA_DST_MEM_GRBM));
				radeon_emit(cs, local_src_va);
				radeon_emit(cs, local_src_va >> 32);
				radeon_emit(cs, avail_dest_va);
				radeon_emit(cs, avail_dest_va >> 32);
			}

			radeon_emit(cs, PKT3(PKT3_COPY_DATA, 4, 0));
			radeon_emit(cs, COPY_DATA_SRC_SEL(COPY_DATA_SRC_MEM) |
					COPY_DATA_DST_SEL(COPY_DATA_DST_MEM_GRBM) |
					((flags & VK_QUERY_RESULT_64_BIT) ? COPY_DATA_COUNT_SEL : 0));
			radeon_emit(cs, local_src_va);
			radeon_emit(cs, local_src_va >> 32);
			radeon_emit(cs, dest_va);
			radeon_emit(cs, dest_va >> 32);


			assert(cs->cdw <= cdw_max);
		}
		break;
	case VK_QUERY_TYPE_TRANSFORM_FEEDBACK_STREAM_EXT:
		if (flags & VK_QUERY_RESULT_WAIT_BIT) {
			for(unsigned i = 0; i < queryCount; i++) {
				unsigned query = firstQuery + i;
				uint64_t src_va = va + query * pool->stride;

				/* Wait on the upper word of all results. */
				for (unsigned j = 0; j < 4; j++, src_va += 8) {
					radeon_emit(cs, PKT3(PKT3_WAIT_REG_MEM, 5, 0));
					radeon_emit(cs, WAIT_REG_MEM_GREATER_OR_EQUAL |
							WAIT_REG_MEM_MEM_SPACE(1));
					radeon_emit(cs, (src_va + 4));
					radeon_emit(cs, (src_va + 4) >> 32);
					radeon_emit(cs, 0x80000000); /* reference value */
					radeon_emit(cs, 0xffffffff); /* mask */
					radeon_emit(cs, 4); /* poll interval */
				}
			}
		}

		radv_query_shader(cmd_buffer, &cmd_buffer->device->meta_state.query.tfb_query_pipeline,
		                  pool->bo, dst_buffer->bo,
				  firstQuery * pool->stride,
		                  dst_buffer->offset + dstOffset,
		                  pool->stride, stride,
				  queryCount, flags, 0, 0);
		break;
	default:
		unreachable("trying to get results of unhandled query type");
	}

}

void radv_CmdResetQueryPool(
	VkCommandBuffer                             commandBuffer,
	VkQueryPool                                 queryPool,
	uint32_t                                    firstQuery,
	uint32_t                                    queryCount)
{
	RADV_FROM_HANDLE(radv_cmd_buffer, cmd_buffer, commandBuffer);
	RADV_FROM_HANDLE(radv_query_pool, pool, queryPool);
	uint32_t value = pool->type == VK_QUERY_TYPE_TIMESTAMP
			 ? TIMESTAMP_NOT_READY : 0;
	uint32_t flush_bits = 0;

	flush_bits |= radv_fill_buffer(cmd_buffer, pool->bo,
				       firstQuery * pool->stride,
				       queryCount * pool->stride, value);

	if (pool->type == VK_QUERY_TYPE_PIPELINE_STATISTICS) {
		flush_bits |= radv_fill_buffer(cmd_buffer, pool->bo,
					       pool->availability_offset + firstQuery * 4,
					       queryCount * 4, 0);
	}

	if (flush_bits) {
		/* Only need to flush caches for the compute shader path. */
		cmd_buffer->pending_reset_query = true;
		cmd_buffer->state.flush_bits |= flush_bits;
	}
}

static unsigned event_type_for_stream(unsigned stream)
{
	switch (stream) {
	default:
	case 0: return V_028A90_SAMPLE_STREAMOUTSTATS;
	case 1: return V_028A90_SAMPLE_STREAMOUTSTATS1;
	case 2: return V_028A90_SAMPLE_STREAMOUTSTATS2;
	case 3: return V_028A90_SAMPLE_STREAMOUTSTATS3;
	}
}

static void emit_query_flush(struct radv_cmd_buffer *cmd_buffer,
			     struct radv_query_pool *pool)
{
	if (cmd_buffer->pending_reset_query) {
		if (pool->size >= RADV_BUFFER_OPS_CS_THRESHOLD) {
			/* Only need to flush caches if the query pool size is
			 * large enough to be resetted using the compute shader
			 * path. Small pools don't need any cache flushes
			 * because we use a CP dma clear.
			 */
			si_emit_cache_flush(cmd_buffer);
			cmd_buffer->pending_reset_query = false;
		}
	}
}

static void emit_begin_query(struct radv_cmd_buffer *cmd_buffer,
			     uint64_t va,
			     VkQueryType query_type,
			     VkQueryControlFlags flags,
			     uint32_t index)
{
	struct radeon_cmdbuf *cs = cmd_buffer->cs;
	switch (query_type) {
	case VK_QUERY_TYPE_OCCLUSION:
		radeon_check_space(cmd_buffer->device->ws, cs, 7);

		++cmd_buffer->state.active_occlusion_queries;
		if (cmd_buffer->state.active_occlusion_queries == 1) {
			if (flags & VK_QUERY_CONTROL_PRECISE_BIT) {
				/* This is the first occlusion query, enable
				 * the hint if the precision bit is set.
				 */
				cmd_buffer->state.perfect_occlusion_queries_enabled = true;
			}

			radv_set_db_count_control(cmd_buffer);
		} else {
			if ((flags & VK_QUERY_CONTROL_PRECISE_BIT) &&
			    !cmd_buffer->state.perfect_occlusion_queries_enabled) {
				/* This is not the first query, but this one
				 * needs to enable precision, DB_COUNT_CONTROL
				 * has to be updated accordingly.
				 */
				cmd_buffer->state.perfect_occlusion_queries_enabled = true;

				radv_set_db_count_control(cmd_buffer);
			}
		}

		radeon_emit(cs, PKT3(PKT3_EVENT_WRITE, 2, 0));
		radeon_emit(cs, EVENT_TYPE(V_028A90_ZPASS_DONE) | EVENT_INDEX(1));
		radeon_emit(cs, va);
		radeon_emit(cs, va >> 32);
		break;
	case VK_QUERY_TYPE_PIPELINE_STATISTICS:
		radeon_check_space(cmd_buffer->device->ws, cs, 4);

		++cmd_buffer->state.active_pipeline_queries;
		if (cmd_buffer->state.active_pipeline_queries == 1) {
			cmd_buffer->state.flush_bits &= ~RADV_CMD_FLAG_STOP_PIPELINE_STATS;
			cmd_buffer->state.flush_bits |= RADV_CMD_FLAG_START_PIPELINE_STATS;
		}

		radeon_emit(cs, PKT3(PKT3_EVENT_WRITE, 2, 0));
		radeon_emit(cs, EVENT_TYPE(V_028A90_SAMPLE_PIPELINESTAT) | EVENT_INDEX(2));
		radeon_emit(cs, va);
		radeon_emit(cs, va >> 32);
		break;
	case VK_QUERY_TYPE_TRANSFORM_FEEDBACK_STREAM_EXT:
		radeon_check_space(cmd_buffer->device->ws, cs, 4);

		assert(index < MAX_SO_STREAMS);

		radeon_emit(cs, PKT3(PKT3_EVENT_WRITE, 2, 0));
		radeon_emit(cs, EVENT_TYPE(event_type_for_stream(index)) | EVENT_INDEX(3));
		radeon_emit(cs, va);
		radeon_emit(cs, va >> 32);
		break;
	default:
		unreachable("beginning unhandled query type");
	}

}

static void emit_end_query(struct radv_cmd_buffer *cmd_buffer,
			   uint64_t va, uint64_t avail_va,
			   VkQueryType query_type, uint32_t index)
{
	struct radeon_cmdbuf *cs = cmd_buffer->cs;
	switch (query_type) {
	case VK_QUERY_TYPE_OCCLUSION:
		radeon_check_space(cmd_buffer->device->ws, cs, 14);

		cmd_buffer->state.active_occlusion_queries--;
		if (cmd_buffer->state.active_occlusion_queries == 0) {
			radv_set_db_count_control(cmd_buffer);

			/* Reset the perfect occlusion queries hint now that no
			 * queries are active.
			 */
			cmd_buffer->state.perfect_occlusion_queries_enabled = false;
		}

		radeon_emit(cs, PKT3(PKT3_EVENT_WRITE, 2, 0));
		radeon_emit(cs, EVENT_TYPE(V_028A90_ZPASS_DONE) | EVENT_INDEX(1));
		radeon_emit(cs, va + 8);
		radeon_emit(cs, (va + 8) >> 32);

		break;
	case VK_QUERY_TYPE_PIPELINE_STATISTICS:
		radeon_check_space(cmd_buffer->device->ws, cs, 16);

		cmd_buffer->state.active_pipeline_queries--;
		if (cmd_buffer->state.active_pipeline_queries == 0) {
			cmd_buffer->state.flush_bits &= ~RADV_CMD_FLAG_START_PIPELINE_STATS;
			cmd_buffer->state.flush_bits |= RADV_CMD_FLAG_STOP_PIPELINE_STATS;
		}
		va += pipelinestat_block_size;

		radeon_emit(cs, PKT3(PKT3_EVENT_WRITE, 2, 0));
		radeon_emit(cs, EVENT_TYPE(V_028A90_SAMPLE_PIPELINESTAT) | EVENT_INDEX(2));
		radeon_emit(cs, va);
		radeon_emit(cs, va >> 32);

		si_cs_emit_write_event_eop(cs,
					   cmd_buffer->device->physical_device->rad_info.chip_class,
					   radv_cmd_buffer_uses_mec(cmd_buffer),
					   V_028A90_BOTTOM_OF_PIPE_TS, 0,
					   EOP_DATA_SEL_VALUE_32BIT,
					   avail_va, 0, 1,
					   cmd_buffer->gfx9_eop_bug_va);
		break;
	case VK_QUERY_TYPE_TRANSFORM_FEEDBACK_STREAM_EXT:
		radeon_check_space(cmd_buffer->device->ws, cs, 4);

		assert(index < MAX_SO_STREAMS);

		radeon_emit(cs, PKT3(PKT3_EVENT_WRITE, 2, 0));
		radeon_emit(cs, EVENT_TYPE(event_type_for_stream(index)) | EVENT_INDEX(3));
		radeon_emit(cs, (va + 16));
		radeon_emit(cs, (va + 16) >> 32);
		break;
	default:
		unreachable("ending unhandled query type");
	}
}

void radv_CmdBeginQueryIndexedEXT(
    VkCommandBuffer                             commandBuffer,
    VkQueryPool                                 queryPool,
    uint32_t                                    query,
    VkQueryControlFlags                         flags,
    uint32_t                                    index)
{
	RADV_FROM_HANDLE(radv_cmd_buffer, cmd_buffer, commandBuffer);
	RADV_FROM_HANDLE(radv_query_pool, pool, queryPool);
	struct radeon_cmdbuf *cs = cmd_buffer->cs;
	uint64_t va = radv_buffer_get_va(pool->bo);

	radv_cs_add_buffer(cmd_buffer->device->ws, cs, pool->bo);

	emit_query_flush(cmd_buffer, pool);

	va += pool->stride * query;

	emit_begin_query(cmd_buffer, va, pool->type, flags, index);
}

void radv_CmdBeginQuery(
    VkCommandBuffer                             commandBuffer,
    VkQueryPool                                 queryPool,
    uint32_t                                    query,
    VkQueryControlFlags                         flags)
{
	radv_CmdBeginQueryIndexedEXT(commandBuffer, queryPool, query, flags, 0);
}

void radv_CmdEndQueryIndexedEXT(
    VkCommandBuffer                             commandBuffer,
    VkQueryPool                                 queryPool,
    uint32_t                                    query,
    uint32_t                                    index)
{
	RADV_FROM_HANDLE(radv_cmd_buffer, cmd_buffer, commandBuffer);
	RADV_FROM_HANDLE(radv_query_pool, pool, queryPool);
	uint64_t va = radv_buffer_get_va(pool->bo);
	uint64_t avail_va = va + pool->availability_offset + 4 * query;
	va += pool->stride * query;

	/* Do not need to add the pool BO to the list because the query must
	 * currently be active, which means the BO is already in the list.
	 */
	emit_end_query(cmd_buffer, va, avail_va, pool->type, index);

	/*
	 * For multiview we have to emit a query for each bit in the mask,
	 * however the first query we emit will get the totals for all the
	 * operations, so we don't want to get a real value in the other
	 * queries. This emits a fake begin/end sequence so the waiting
	 * code gets a completed query value and doesn't hang, but the
	 * query returns 0.
	 */
	if (cmd_buffer->state.subpass && cmd_buffer->state.subpass->view_mask) {
		uint64_t avail_va = va + pool->availability_offset + 4 * query;


		for (unsigned i = 1; i < util_bitcount(cmd_buffer->state.subpass->view_mask); i++) {
			va += pool->stride;
			avail_va += 4;
			emit_begin_query(cmd_buffer, va, pool->type, 0, 0);
			emit_end_query(cmd_buffer, va, avail_va, pool->type, 0);
		}
	}
}

void radv_CmdEndQuery(
    VkCommandBuffer                             commandBuffer,
    VkQueryPool                                 queryPool,
    uint32_t                                    query)
{
	radv_CmdEndQueryIndexedEXT(commandBuffer, queryPool, query, 0);
}

void radv_CmdWriteTimestamp(
    VkCommandBuffer                             commandBuffer,
    VkPipelineStageFlagBits                     pipelineStage,
    VkQueryPool                                 queryPool,
    uint32_t                                    query)
{
	RADV_FROM_HANDLE(radv_cmd_buffer, cmd_buffer, commandBuffer);
	RADV_FROM_HANDLE(radv_query_pool, pool, queryPool);
	bool mec = radv_cmd_buffer_uses_mec(cmd_buffer);
	struct radeon_cmdbuf *cs = cmd_buffer->cs;
	uint64_t va = radv_buffer_get_va(pool->bo);
	uint64_t query_va = va + pool->stride * query;

	radv_cs_add_buffer(cmd_buffer->device->ws, cs, pool->bo);

	emit_query_flush(cmd_buffer, pool);

	int num_queries = 1;
	if (cmd_buffer->state.subpass && cmd_buffer->state.subpass->view_mask)
		num_queries = util_bitcount(cmd_buffer->state.subpass->view_mask);

	MAYBE_UNUSED unsigned cdw_max = radeon_check_space(cmd_buffer->device->ws, cs, 28 * num_queries);

	for (unsigned i = 0; i < num_queries; i++) {
		switch(pipelineStage) {
		case VK_PIPELINE_STAGE_TOP_OF_PIPE_BIT:
			radeon_emit(cs, PKT3(PKT3_COPY_DATA, 4, 0));
			radeon_emit(cs, COPY_DATA_COUNT_SEL | COPY_DATA_WR_CONFIRM |
				    COPY_DATA_SRC_SEL(COPY_DATA_TIMESTAMP) |
				    COPY_DATA_DST_SEL(V_370_MEM_ASYNC));
			radeon_emit(cs, 0);
			radeon_emit(cs, 0);
			radeon_emit(cs, query_va);
			radeon_emit(cs, query_va >> 32);
			break;
		default:
			si_cs_emit_write_event_eop(cs,
						   cmd_buffer->device->physical_device->rad_info.chip_class,
						   mec,
						   V_028A90_BOTTOM_OF_PIPE_TS, 0,
						   EOP_DATA_SEL_TIMESTAMP,
						   query_va, 0, 0,
						   cmd_buffer->gfx9_eop_bug_va);
			break;
		}
		query_va += pool->stride;
	}
	assert(cmd_buffer->cs->cdw <= cdw_max);
}<|MERGE_RESOLUTION|>--- conflicted
+++ resolved
@@ -914,8 +914,6 @@
 	struct radv_device *device = cmd_buffer->device;
 	struct radv_meta_saved_state saved_state;
 	bool old_predicating;
-<<<<<<< HEAD
-=======
 
 	if (!*pipeline) {
 		VkResult ret = radv_device_init_meta_query_state_internal(device);
@@ -924,7 +922,6 @@
 			return;
 		}
 	}
->>>>>>> cbac9f27
 
 	radv_meta_save(&saved_state, cmd_buffer,
 		       RADV_META_SAVE_COMPUTE_PIPELINE |
@@ -1021,9 +1018,6 @@
 	/* Restore conditional rendering. */
 	cmd_buffer->state.predicating = old_predicating;
 
-	/* Restore conditional rendering. */
-	cmd_buffer->state.predicating = old_predicating;
-
 	radv_meta_restore(&saved_state, cmd_buffer);
 }
 
