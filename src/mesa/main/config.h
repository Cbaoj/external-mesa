--- conflicted
+++ resolved
@@ -190,13 +190,8 @@
 #define MAX_PROGRAM_CALL_DEPTH 8
 #define MAX_PROGRAM_TEMPS 128
 #define MAX_PROGRAM_ADDRESS_REGS 2
-<<<<<<< HEAD
-#define MAX_UNIFORMS 128
-#define MAX_VARYING 8
-=======
 #define MAX_UNIFORMS 128   /**< number of float components */
 #define MAX_VARYING 8      /**< number of float[4] vectors */
->>>>>>> 955a3735
 #define MAX_SAMPLERS 8
 /*@}*/
 
@@ -292,44 +287,6 @@
 #define ACOMP 3
 
 
-<<<<<<< HEAD
-/*
- * Enable/disable features (blocks of code) by setting FEATURE_xyz to 0 or 1.
- */
-#ifndef _HAVE_FULL_GL
-#define _HAVE_FULL_GL 1
-#endif
-
-#define FEATURE_userclip  _HAVE_FULL_GL
-#define FEATURE_texgen  _HAVE_FULL_GL
-#define FEATURE_windowpos  _HAVE_FULL_GL
-#define FEATURE_ARB_occlusion_query  _HAVE_FULL_GL
-#define FEATURE_ARB_fragment_program  _HAVE_FULL_GL
-#define FEATURE_ARB_vertex_buffer_object  _HAVE_FULL_GL
-#define FEATURE_ARB_vertex_program  _HAVE_FULL_GL
-
-#define FEATURE_ARB_vertex_shader _HAVE_FULL_GL
-#define FEATURE_ARB_fragment_shader _HAVE_FULL_GL
-#define FEATURE_ARB_shader_objects (FEATURE_ARB_vertex_shader || FEATURE_ARB_fragment_shader)
-#define FEATURE_ARB_shading_language_100 FEATURE_ARB_shader_objects
-#define FEATURE_ARB_shading_language_120 FEATURE_ARB_shader_objects
-#define FEATURE_es2_glsl 0
-
-#define FEATURE_EXT_framebuffer_blit _HAVE_FULL_GL
-#define FEATURE_EXT_framebuffer_object _HAVE_FULL_GL
-#define FEATURE_EXT_pixel_buffer_object  _HAVE_FULL_GL
-#define FEATURE_EXT_texture_sRGB _HAVE_FULL_GL
-#define FEATURE_EXT_timer_query  _HAVE_FULL_GL
-#define FEATURE_ATI_fragment_shader _HAVE_FULL_GL
-#define FEATURE_MESA_program_debug  _HAVE_FULL_GL
-#define FEATURE_NV_fence  _HAVE_FULL_GL
-#define FEATURE_NV_fragment_program  _HAVE_FULL_GL
-#define FEATURE_NV_vertex_program  _HAVE_FULL_GL
-/*@}*/
-
-
-=======
->>>>>>> 955a3735
 /**
  * Maximum number of temporary vertices required for clipping.  
  *
