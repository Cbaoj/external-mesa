/*
 * Mesa 3-D graphics library
 * Version:  7.1
 *
 * Copyright (C) 1999-2008  Brian Paul   All Rights Reserved.
 *
 * Permission is hereby granted, free of charge, to any person obtaining a
 * copy of this software and associated documentation files (the "Software"),
 * to deal in the Software without restriction, including without limitation
 * the rights to use, copy, modify, merge, publish, distribute, sublicense,
 * and/or sell copies of the Software, and to permit persons to whom the
 * Software is furnished to do so, subject to the following conditions:
 *
 * The above copyright notice and this permission notice shall be included
 * in all copies or substantial portions of the Software.
 *
 * THE SOFTWARE IS PROVIDED "AS IS", WITHOUT WARRANTY OF ANY KIND, EXPRESS
 * OR IMPLIED, INCLUDING BUT NOT LIMITED TO THE WARRANTIES OF MERCHANTABILITY,
 * FITNESS FOR A PARTICULAR PURPOSE AND NONINFRINGEMENT.  IN NO EVENT SHALL
 * BRIAN PAUL BE LIABLE FOR ANY CLAIM, DAMAGES OR OTHER LIABILITY, WHETHER IN
 * AN ACTION OF CONTRACT, TORT OR OTHERWISE, ARISING FROM, OUT OF OR IN
 * CONNECTION WITH THE SOFTWARE OR THE USE OR OTHER DEALINGS IN THE SOFTWARE.
 */


/**
 * \file state.c
 * State management.
 * 
 * This file manages recalculation of derived values in GLcontext.
 */


#include "glheader.h"
#include "mtypes.h"
#include "context.h"
#include "debug.h"
#include "macros.h"
#include "ffvertex_prog.h"
#include "framebuffer.h"
#include "light.h"
#include "matrix.h"
#if FEATURE_pixel_transfer
#include "pixel.h"
#endif
#include "shader/program.h"
#include "state.h"
#include "stencil.h"
#include "texenvprogram.h"
#include "texobj.h"
#include "texstate.h"
<<<<<<< HEAD


=======
>>>>>>> bc1b8b79


static void
update_separate_specular(GLcontext *ctx)
{
   if (NEED_SECONDARY_COLOR(ctx))
      ctx->_TriangleCaps |= DD_SEPARATE_SPECULAR;
   else
      ctx->_TriangleCaps &= ~DD_SEPARATE_SPECULAR;
}


/**
 * Update state dependent on vertex arrays.
 */
static void
update_arrays( GLcontext *ctx )
{
   GLuint i, min;

   /* find min of _MaxElement values for all enabled arrays */

   /* 0 */
   if (ctx->VertexProgram._Current
       && ctx->Array.ArrayObj->VertexAttrib[VERT_ATTRIB_POS].Enabled) {
      min = ctx->Array.ArrayObj->VertexAttrib[VERT_ATTRIB_POS]._MaxElement;
   }
   else if (ctx->Array.ArrayObj->Vertex.Enabled) {
      min = ctx->Array.ArrayObj->Vertex._MaxElement;
   }
   else {
      /* can't draw anything without vertex positions! */
      min = 0;
   }

   /* 1 */
   if (ctx->VertexProgram._Enabled
       && ctx->Array.ArrayObj->VertexAttrib[VERT_ATTRIB_WEIGHT].Enabled) {
      min = MIN2(min, ctx->Array.ArrayObj->VertexAttrib[VERT_ATTRIB_WEIGHT]._MaxElement);
   }
   /* no conventional vertex weight array */

   /* 2 */
   if (ctx->VertexProgram._Enabled
       && ctx->Array.ArrayObj->VertexAttrib[VERT_ATTRIB_NORMAL].Enabled) {
      min = MIN2(min, ctx->Array.ArrayObj->VertexAttrib[VERT_ATTRIB_NORMAL]._MaxElement);
   }
   else if (ctx->Array.ArrayObj->Normal.Enabled) {
      min = MIN2(min, ctx->Array.ArrayObj->Normal._MaxElement);
   }

   /* 3 */
   if (ctx->VertexProgram._Enabled
       && ctx->Array.ArrayObj->VertexAttrib[VERT_ATTRIB_COLOR0].Enabled) {
      min = MIN2(min, ctx->Array.ArrayObj->VertexAttrib[VERT_ATTRIB_COLOR0]._MaxElement);
   }
   else if (ctx->Array.ArrayObj->Color.Enabled) {
      min = MIN2(min, ctx->Array.ArrayObj->Color._MaxElement);
   }

   /* 4 */
   if (ctx->VertexProgram._Enabled
       && ctx->Array.ArrayObj->VertexAttrib[VERT_ATTRIB_COLOR1].Enabled) {
      min = MIN2(min, ctx->Array.ArrayObj->VertexAttrib[VERT_ATTRIB_COLOR1]._MaxElement);
   }
   else if (ctx->Array.ArrayObj->SecondaryColor.Enabled) {
      min = MIN2(min, ctx->Array.ArrayObj->SecondaryColor._MaxElement);
   }

   /* 5 */
   if (ctx->VertexProgram._Enabled
       && ctx->Array.ArrayObj->VertexAttrib[VERT_ATTRIB_FOG].Enabled) {
      min = MIN2(min, ctx->Array.ArrayObj->VertexAttrib[VERT_ATTRIB_FOG]._MaxElement);
   }
   else if (ctx->Array.ArrayObj->FogCoord.Enabled) {
      min = MIN2(min, ctx->Array.ArrayObj->FogCoord._MaxElement);
   }

   /* 6 */
   if (ctx->VertexProgram._Enabled
       && ctx->Array.ArrayObj->VertexAttrib[VERT_ATTRIB_COLOR_INDEX].Enabled) {
      min = MIN2(min, ctx->Array.ArrayObj->VertexAttrib[VERT_ATTRIB_COLOR_INDEX]._MaxElement);
   }
   else if (ctx->Array.ArrayObj->Index.Enabled) {
      min = MIN2(min, ctx->Array.ArrayObj->Index._MaxElement);
   }


   /* 7 */
   if (ctx->VertexProgram._Enabled
       && ctx->Array.ArrayObj->VertexAttrib[VERT_ATTRIB_EDGEFLAG].Enabled) {
      min = MIN2(min, ctx->Array.ArrayObj->VertexAttrib[VERT_ATTRIB_EDGEFLAG]._MaxElement);
   }

   /* 8..15 */
   for (i = VERT_ATTRIB_TEX0; i <= VERT_ATTRIB_TEX7; i++) {
      if (ctx->VertexProgram._Enabled
          && ctx->Array.ArrayObj->VertexAttrib[i].Enabled) {
         min = MIN2(min, ctx->Array.ArrayObj->VertexAttrib[i]._MaxElement);
      }
      else if (i - VERT_ATTRIB_TEX0 < ctx->Const.MaxTextureCoordUnits
               && ctx->Array.ArrayObj->TexCoord[i - VERT_ATTRIB_TEX0].Enabled) {
         min = MIN2(min, ctx->Array.ArrayObj->TexCoord[i - VERT_ATTRIB_TEX0]._MaxElement);
      }
   }

   /* 16..31 */
   if (ctx->VertexProgram._Current) {
      for (i = VERT_ATTRIB_GENERIC0; i < VERT_ATTRIB_MAX; i++) {
         if (ctx->Array.ArrayObj->VertexAttrib[i].Enabled) {
            min = MIN2(min, ctx->Array.ArrayObj->VertexAttrib[i]._MaxElement);
         }
      }
   }

   if (ctx->Array.ArrayObj->EdgeFlag.Enabled) {
      min = MIN2(min, ctx->Array.ArrayObj->EdgeFlag._MaxElement);
   }

   /* _MaxElement is one past the last legal array element */
   ctx->Array._MaxElement = min;
}


static void
update_program(GLcontext *ctx)
{
   const struct gl_shader_program *shProg = ctx->Shader.CurrentProgram;
   const struct gl_vertex_program *prevVP = ctx->VertexProgram._Current;
   const struct gl_fragment_program *prevFP = ctx->FragmentProgram._Current;

   /* These _Enabled flags indicate if the program is enabled AND valid. */
   ctx->VertexProgram._Enabled = ctx->VertexProgram.Enabled
      && ctx->VertexProgram.Current->Base.Instructions;
   ctx->FragmentProgram._Enabled = ctx->FragmentProgram.Enabled
      && ctx->FragmentProgram.Current->Base.Instructions;
   ctx->ATIFragmentShader._Enabled = ctx->ATIFragmentShader.Enabled
      && ctx->ATIFragmentShader.Current->Instructions[0];

   /*
    * Set the ctx->VertexProgram._Current and ctx->FragmentProgram._Current
    * pointers to the programs that should be enabled/used.  These will only
    * be NULL if we need to use the fixed-function code.
    *
    * These programs may come from several sources.  The priority is as
    * follows:
    *   1. OpenGL 2.0/ARB vertex/fragment shaders
    *   2. ARB/NV vertex/fragment programs
    *   3. Programs derived from fixed-function state.
    *
    * Note: it's possible for a vertex shader to get used with a fragment
    * program (and vice versa) here, but in practice that shouldn't ever
    * come up, or matter.
    */

   _mesa_reference_fragprog(ctx, &ctx->FragmentProgram._Current, NULL);

   if (shProg && shProg->LinkStatus) {
      /* Use shader programs */
      /* XXX this isn't quite right, since we may have either a vertex
       * _or_ fragment shader (not always both).
       */
      _mesa_reference_vertprog(ctx, &ctx->VertexProgram._Current,
                               shProg->VertexProgram);
      _mesa_reference_fragprog(ctx, &ctx->FragmentProgram._Current,
                               shProg->FragmentProgram);
   }
   else {
      if (ctx->FragmentProgram._Enabled) {
         /* use user-defined vertex program */
         _mesa_reference_fragprog(ctx, &ctx->FragmentProgram._Current,
                                  ctx->FragmentProgram.Current);
      }
      else if (ctx->FragmentProgram._MaintainTexEnvProgram) {
         /* Use fragment program generated from fixed-function state.
          */
         _mesa_reference_fragprog(ctx, &ctx->FragmentProgram._Current,
                                  _mesa_get_fixed_func_fragment_program(ctx));
         _mesa_reference_fragprog(ctx, &ctx->FragmentProgram._TexEnvProgram,
                                  ctx->FragmentProgram._Current);
      }
      else {
         /* no fragment program */
         _mesa_reference_fragprog(ctx, &ctx->FragmentProgram._Current, NULL);
      }

      /* Examine vertex program after fragment program as
       * _mesa_get_fixed_func_vertex_program() needs to know active
       * fragprog inputs.
       */
      if (ctx->VertexProgram._Enabled) {
         /* use user-defined vertex program */
         _mesa_reference_vertprog(ctx, &ctx->VertexProgram._Current,
                                  ctx->VertexProgram.Current);
      }
      else if (ctx->VertexProgram._MaintainTnlProgram) {
         /* Use vertex program generated from fixed-function state.
          */
         _mesa_reference_vertprog(ctx, &ctx->VertexProgram._Current,
                                  _mesa_get_fixed_func_vertex_program(ctx));
         _mesa_reference_vertprog(ctx, &ctx->VertexProgram._TnlProgram,
                                  ctx->VertexProgram._Current);
      }
      else {
         /* no vertex program */
         _mesa_reference_vertprog(ctx, &ctx->VertexProgram._Current, NULL);
      }
   }

   if (ctx->VertexProgram._Current)
      assert(ctx->VertexProgram._Current->Base.Parameters);
   if (ctx->FragmentProgram._Current)
      assert(ctx->FragmentProgram._Current->Base.Parameters);


   /* XXX: get rid of _Active flag.
    */
#if 1
   ctx->FragmentProgram._Active = ctx->FragmentProgram._Enabled;
   if (ctx->FragmentProgram._MaintainTexEnvProgram &&
       !ctx->FragmentProgram._Enabled) {
      if (ctx->FragmentProgram._UseTexEnvProgram)
	 ctx->FragmentProgram._Active = GL_TRUE;
   }
#endif

   /* Let the driver know what's happening:
    */
   if (ctx->FragmentProgram._Current != prevFP && ctx->Driver.BindProgram) {
      ctx->Driver.BindProgram(ctx, GL_FRAGMENT_PROGRAM_ARB,
                              (struct gl_program *) ctx->FragmentProgram._Current);
   }
   
   if (ctx->VertexProgram._Current != prevVP && ctx->Driver.BindProgram) {
      ctx->Driver.BindProgram(ctx, GL_VERTEX_PROGRAM_ARB,
                              (struct gl_program *) ctx->VertexProgram._Current);
   }
}


static void
update_viewport_matrix(GLcontext *ctx)
{
   const GLfloat depthMax = ctx->DrawBuffer->_DepthMaxF;

   ASSERT(depthMax > 0);

   /* Compute scale and bias values. This is really driver-specific
    * and should be maintained elsewhere if at all.
    * NOTE: RasterPos uses this.
    */
   _math_matrix_viewport(&ctx->Viewport._WindowMap,
                         ctx->Viewport.X, ctx->Viewport.Y,
                         ctx->Viewport.Width, ctx->Viewport.Height,
                         ctx->Viewport.Near, ctx->Viewport.Far,
                         depthMax);
}


/**
 * Update derived multisample state.
 */
static void
update_multisample(GLcontext *ctx)
{
   ctx->Multisample._Enabled = GL_FALSE;
   if (ctx->Multisample.Enabled &&
       ctx->DrawBuffer &&
       ctx->DrawBuffer->Visual.sampleBuffers)
      ctx->Multisample._Enabled = GL_TRUE;
}


/**
 * Update derived color/blend/logicop state.
 */
static void
update_color(GLcontext *ctx)
{
   /* This is needed to support 1.1's RGB logic ops AND
    * 1.0's blending logicops.
    */
   ctx->Color._LogicOpEnabled = RGBA_LOGICOP_ENABLED(ctx);
}


/*
 * Check polygon state and set DD_TRI_CULL_FRONT_BACK and/or DD_TRI_OFFSET
 * in ctx->_TriangleCaps if needed.
 */
static void
update_polygon(GLcontext *ctx)
{
   ctx->_TriangleCaps &= ~(DD_TRI_CULL_FRONT_BACK | DD_TRI_OFFSET);

   if (ctx->Polygon.CullFlag && ctx->Polygon.CullFaceMode == GL_FRONT_AND_BACK)
      ctx->_TriangleCaps |= DD_TRI_CULL_FRONT_BACK;

   if (   ctx->Polygon.OffsetPoint
       || ctx->Polygon.OffsetLine
       || ctx->Polygon.OffsetFill)
      ctx->_TriangleCaps |= DD_TRI_OFFSET;
}


/**
 * Update the ctx->_TriangleCaps bitfield.
 * XXX that bitfield should really go away someday!
 * This function must be called after other update_*() functions since
 * there are dependencies on some other derived values.
 */
#if 0
static void
update_tricaps(GLcontext *ctx, GLbitfield new_state)
{
   ctx->_TriangleCaps = 0;

   /*
    * Points
    */
   if (1/*new_state & _NEW_POINT*/) {
      if (ctx->Point.SmoothFlag)
         ctx->_TriangleCaps |= DD_POINT_SMOOTH;
      if (ctx->Point.Size != 1.0F)
         ctx->_TriangleCaps |= DD_POINT_SIZE;
      if (ctx->Point._Attenuated)
         ctx->_TriangleCaps |= DD_POINT_ATTEN;
   }

   /*
    * Lines
    */
   if (1/*new_state & _NEW_LINE*/) {
      if (ctx->Line.SmoothFlag)
         ctx->_TriangleCaps |= DD_LINE_SMOOTH;
      if (ctx->Line.StippleFlag)
         ctx->_TriangleCaps |= DD_LINE_STIPPLE;
      if (ctx->Line.Width != 1.0)
         ctx->_TriangleCaps |= DD_LINE_WIDTH;
   }

   /*
    * Polygons
    */
   if (1/*new_state & _NEW_POLYGON*/) {
      if (ctx->Polygon.SmoothFlag)
         ctx->_TriangleCaps |= DD_TRI_SMOOTH;
      if (ctx->Polygon.StippleFlag)
         ctx->_TriangleCaps |= DD_TRI_STIPPLE;
      if (ctx->Polygon.FrontMode != GL_FILL
          || ctx->Polygon.BackMode != GL_FILL)
         ctx->_TriangleCaps |= DD_TRI_UNFILLED;
      if (ctx->Polygon.CullFlag
          && ctx->Polygon.CullFaceMode == GL_FRONT_AND_BACK)
         ctx->_TriangleCaps |= DD_TRI_CULL_FRONT_BACK;
      if (ctx->Polygon.OffsetPoint ||
          ctx->Polygon.OffsetLine ||
          ctx->Polygon.OffsetFill)
         ctx->_TriangleCaps |= DD_TRI_OFFSET;
   }

   /*
    * Lighting and shading
    */
   if (ctx->Light.Enabled && ctx->Light.Model.TwoSide)
      ctx->_TriangleCaps |= DD_TRI_LIGHT_TWOSIDE;
   if (ctx->Light.ShadeModel == GL_FLAT)
      ctx->_TriangleCaps |= DD_FLATSHADE;
   if (NEED_SECONDARY_COLOR(ctx))
      ctx->_TriangleCaps |= DD_SEPARATE_SPECULAR;

   /*
    * Stencil
    */
   if (ctx->Stencil._TestTwoSide)
      ctx->_TriangleCaps |= DD_TRI_TWOSTENCIL;
}
#endif


/**
 * Compute derived GL state.
 * If __GLcontextRec::NewState is non-zero then this function \b must
 * be called before rendering anything.
 *
 * Calls dd_function_table::UpdateState to perform any internal state
 * management necessary.
 * 
 * \sa _mesa_update_modelview_project(), _mesa_update_texture(),
 * _mesa_update_buffer_bounds(),
 * _mesa_update_lighting() and _mesa_update_tnl_spaces().
 */
void
_mesa_update_state_locked( GLcontext *ctx )
{
   GLbitfield new_state = ctx->NewState;
   GLbitfield prog_flags = _NEW_PROGRAM;

   if (MESA_VERBOSE & VERBOSE_STATE)
      _mesa_print_state("_mesa_update_state", new_state);

   if (new_state & (_NEW_MODELVIEW|_NEW_PROJECTION))
      _mesa_update_modelview_project( ctx, new_state );

   if (new_state & (_NEW_PROGRAM|_NEW_TEXTURE|_NEW_TEXTURE_MATRIX))
      _mesa_update_texture( ctx, new_state );

   if (new_state & _NEW_BUFFERS)
      _mesa_update_framebuffer(ctx);

   if (new_state & (_NEW_SCISSOR | _NEW_BUFFERS | _NEW_VIEWPORT))
      _mesa_update_draw_buffer_bounds( ctx );

   if (new_state & _NEW_POLYGON)
      update_polygon( ctx );

   if (new_state & _NEW_LIGHT)
      _mesa_update_lighting( ctx );

   if (new_state & _NEW_STENCIL)
      _mesa_update_stencil( ctx );

#if FEATURE_pixel_transfer
   if (new_state & _IMAGE_NEW_TRANSFER_STATE)
      _mesa_update_pixel( ctx, new_state );
#endif

   if (new_state & _DD_NEW_SEPARATE_SPECULAR)
      update_separate_specular( ctx );

   if (new_state & (_NEW_ARRAY | _NEW_PROGRAM))
      update_arrays( ctx );

   if (new_state & (_NEW_BUFFERS | _NEW_VIEWPORT))
      update_viewport_matrix(ctx);

   if (new_state & _NEW_MULTISAMPLE)
      update_multisample( ctx );

   if (new_state & _NEW_COLOR)
      update_color( ctx );

#if 0
   if (new_state & (_NEW_POINT | _NEW_LINE | _NEW_POLYGON | _NEW_LIGHT
                    | _NEW_STENCIL | _DD_NEW_SEPARATE_SPECULAR))
      update_tricaps( ctx, new_state );
#endif

   /* ctx->_NeedEyeCoords is now up to date.
    *
    * If the truth value of this variable has changed, update for the
    * new lighting space and recompute the positions of lights and the
    * normal transform.
    *
    * If the lighting space hasn't changed, may still need to recompute
    * light positions & normal transforms for other reasons.
    */
   if (new_state & _MESA_NEW_NEED_EYE_COORDS) 
      _mesa_update_tnl_spaces( ctx, new_state );

   if (ctx->FragmentProgram._MaintainTexEnvProgram) {
      prog_flags |= (_NEW_TEXTURE | _NEW_FOG | _DD_NEW_SEPARATE_SPECULAR);
   }
   if (ctx->VertexProgram._MaintainTnlProgram) {
      prog_flags |= (_NEW_ARRAY | _NEW_TEXTURE | _NEW_TEXTURE_MATRIX |
                     _NEW_TRANSFORM | _NEW_POINT |
                     _NEW_FOG | _NEW_LIGHT |
                     _MESA_NEW_NEED_EYE_COORDS);
   }
   if (new_state & prog_flags)
      update_program( ctx );



   /*
    * Give the driver a chance to act upon the new_state flags.
    * The driver might plug in different span functions, for example.
    * Also, this is where the driver can invalidate the state of any
    * active modules (such as swrast_setup, swrast, tnl, etc).
    *
    * Set ctx->NewState to zero to avoid recursion if
    * Driver.UpdateState() has to call FLUSH_VERTICES().  (fixed?)
    */
   new_state = ctx->NewState;
   ctx->NewState = 0;
   ctx->Driver.UpdateState(ctx, new_state);
   ctx->Array.NewState = 0;
}


/* This is the usual entrypoint for state updates:
 */
void
_mesa_update_state( GLcontext *ctx )
{
   _mesa_lock_context_textures(ctx);
   _mesa_update_state_locked(ctx);
   _mesa_unlock_context_textures(ctx);
}<|MERGE_RESOLUTION|>--- conflicted
+++ resolved
@@ -49,11 +49,6 @@
 #include "texenvprogram.h"
 #include "texobj.h"
 #include "texstate.h"
-<<<<<<< HEAD
-
-
-=======
->>>>>>> bc1b8b79
 
 
 static void
