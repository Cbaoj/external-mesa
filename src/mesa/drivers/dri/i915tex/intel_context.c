--- conflicted
+++ resolved
@@ -617,7 +617,6 @@
       if (intel->ctx.DrawBuffer == &intel_fb->Base) {
 
 	 if (intel->driDrawable != driDrawPriv) {
-<<<<<<< HEAD
 	    if (driDrawPriv->pdraw->swap_interval == (unsigned)-1) {
 	       int i;
 
@@ -630,21 +629,11 @@
 				     &intel_fb->vbl_seq);
 	       intel_fb->vbl_waited = intel_fb->vbl_seq;
 
-	       for (i = 0; i < (intel->intelScreen->third.handle ? 3 : 2); i++) {
+	       for (i = 0; i < 2; i++) {
 		  if (intel_fb->color_rb[i])
 		     intel_fb->color_rb[i]->vbl_pending = intel_fb->vbl_seq;
 	       }
 	    }
-	    intel->driDrawable = driDrawPriv;
-	    intelWindowMoved(intel);
-=======
-	    intel_fb->vblank_flags = (intel->intelScreen->irq_active != 0)
-	       ? driGetDefaultVBlankFlags(&intel->optionCache)
-	       : VBLANK_FLAG_NO_IRQ;
-	    (*dri_interface->getUST) (&intel_fb->swap_ust);
-	    driDrawableInitVBlank(driDrawPriv, intel_fb->vblank_flags,
-				  &intel_fb->vbl_seq);
->>>>>>> fa5b75b3
 	 }
       }
 
