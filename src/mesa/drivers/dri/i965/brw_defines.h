/*
 Copyright (C) Intel Corp.  2006.  All Rights Reserved.
 Intel funded Tungsten Graphics to
 develop this 3D driver.

 Permission is hereby granted, free of charge, to any person obtaining
 a copy of this software and associated documentation files (the
 "Software"), to deal in the Software without restriction, including
 without limitation the rights to use, copy, modify, merge, publish,
 distribute, sublicense, and/or sell copies of the Software, and to
 permit persons to whom the Software is furnished to do so, subject to
 the following conditions:

 The above copyright notice and this permission notice (including the
 next paragraph) shall be included in all copies or substantial
 portions of the Software.

 THE SOFTWARE IS PROVIDED "AS IS", WITHOUT WARRANTY OF ANY KIND,
 EXPRESS OR IMPLIED, INCLUDING BUT NOT LIMITED TO THE WARRANTIES OF
 MERCHANTABILITY, FITNESS FOR A PARTICULAR PURPOSE AND NONINFRINGEMENT.
 IN NO EVENT SHALL THE COPYRIGHT OWNER(S) AND/OR ITS SUPPLIERS BE
 LIABLE FOR ANY CLAIM, DAMAGES OR OTHER LIABILITY, WHETHER IN AN ACTION
 OF CONTRACT, TORT OR OTHERWISE, ARISING FROM, OUT OF OR IN CONNECTION
 WITH THE SOFTWARE OR THE USE OR OTHER DEALINGS IN THE SOFTWARE.

 **********************************************************************/
 /*
  * Authors:
  *   Keith Whitwell <keithw@vmware.com>
  */

#define INTEL_MASK(high, low) (((1<<((high)-(low)+1))-1)<<(low))
/* Using the GNU statement expression extension */
#define SET_FIELD(value, field)                                         \
   ({                                                                   \
      uint32_t fieldval = (value) << field ## _SHIFT;                   \
      assert((fieldval & ~ field ## _MASK) == 0);                       \
      fieldval & field ## _MASK;                                        \
   })

#define GET_BITS(data, high, low) ((data & INTEL_MASK((high), (low))) >> (low))
#define GET_FIELD(word, field) (((word)  & field ## _MASK) >> field ## _SHIFT)

#ifndef BRW_DEFINES_H
#define BRW_DEFINES_H

/* 3D state:
 */
#define CMD_3D_PRIM                                 0x7b00 /* 3DPRIMITIVE */
/* DW0 */
# define GEN4_3DPRIM_TOPOLOGY_TYPE_SHIFT            10
# define GEN4_3DPRIM_VERTEXBUFFER_ACCESS_SEQUENTIAL (0 << 15)
# define GEN4_3DPRIM_VERTEXBUFFER_ACCESS_RANDOM     (1 << 15)
# define GEN7_3DPRIM_INDIRECT_PARAMETER_ENABLE      (1 << 10)
# define GEN7_3DPRIM_PREDICATE_ENABLE               (1 << 8)
/* DW1 */
# define GEN7_3DPRIM_VERTEXBUFFER_ACCESS_SEQUENTIAL (0 << 8)
# define GEN7_3DPRIM_VERTEXBUFFER_ACCESS_RANDOM     (1 << 8)

#ifndef _3DPRIM_POINTLIST /* FIXME: Avoid clashing with defines from bdw_pack.h */
#define _3DPRIM_POINTLIST         0x01
#define _3DPRIM_LINELIST          0x02
#define _3DPRIM_LINESTRIP         0x03
#define _3DPRIM_TRILIST           0x04
#define _3DPRIM_TRISTRIP          0x05
#define _3DPRIM_TRIFAN            0x06
#define _3DPRIM_QUADLIST          0x07
#define _3DPRIM_QUADSTRIP         0x08
#define _3DPRIM_LINELIST_ADJ      0x09 /* G45+ */
#define _3DPRIM_LINESTRIP_ADJ     0x0A /* G45+ */
#define _3DPRIM_TRILIST_ADJ       0x0B /* G45+ */
#define _3DPRIM_TRISTRIP_ADJ      0x0C /* G45+ */
#define _3DPRIM_TRISTRIP_REVERSE  0x0D
#define _3DPRIM_POLYGON           0x0E
#define _3DPRIM_RECTLIST          0x0F
#define _3DPRIM_LINELOOP          0x10
#define _3DPRIM_POINTLIST_BF      0x11
#define _3DPRIM_LINESTRIP_CONT    0x12
#define _3DPRIM_LINESTRIP_BF      0x13
#define _3DPRIM_LINESTRIP_CONT_BF 0x14
#define _3DPRIM_TRIFAN_NOSTIPPLE  0x16
<<<<<<< HEAD
#endif
=======
#define _3DPRIM_PATCHLIST(n) ({ assert(n > 0 && n <= 32); 0x20 + (n - 1); })

>>>>>>> a1ac740b

/* We use this offset to be able to pass native primitive types in struct
 * _mesa_prim::mode.  Native primitive types are BRW_PRIM_OFFSET +
 * native_type, which should be different from all GL types and still fit in
 * the 8 bits avialable. */

#define BRW_PRIM_OFFSET           0x80

#define BRW_ANISORATIO_2     0
#define BRW_ANISORATIO_4     1
#define BRW_ANISORATIO_6     2
#define BRW_ANISORATIO_8     3
#define BRW_ANISORATIO_10    4
#define BRW_ANISORATIO_12    5
#define BRW_ANISORATIO_14    6
#define BRW_ANISORATIO_16    7

#define BRW_BLENDFACTOR_ONE                 0x1
#define BRW_BLENDFACTOR_SRC_COLOR           0x2
#define BRW_BLENDFACTOR_SRC_ALPHA           0x3
#define BRW_BLENDFACTOR_DST_ALPHA           0x4
#define BRW_BLENDFACTOR_DST_COLOR           0x5
#define BRW_BLENDFACTOR_SRC_ALPHA_SATURATE  0x6
#define BRW_BLENDFACTOR_CONST_COLOR         0x7
#define BRW_BLENDFACTOR_CONST_ALPHA         0x8
#define BRW_BLENDFACTOR_SRC1_COLOR          0x9
#define BRW_BLENDFACTOR_SRC1_ALPHA          0x0A
#define BRW_BLENDFACTOR_ZERO                0x11
#define BRW_BLENDFACTOR_INV_SRC_COLOR       0x12
#define BRW_BLENDFACTOR_INV_SRC_ALPHA       0x13
#define BRW_BLENDFACTOR_INV_DST_ALPHA       0x14
#define BRW_BLENDFACTOR_INV_DST_COLOR       0x15
#define BRW_BLENDFACTOR_INV_CONST_COLOR     0x17
#define BRW_BLENDFACTOR_INV_CONST_ALPHA     0x18
#define BRW_BLENDFACTOR_INV_SRC1_COLOR      0x19
#define BRW_BLENDFACTOR_INV_SRC1_ALPHA      0x1A

#define BRW_BLENDFUNCTION_ADD               0
#define BRW_BLENDFUNCTION_SUBTRACT          1
#define BRW_BLENDFUNCTION_REVERSE_SUBTRACT  2
#define BRW_BLENDFUNCTION_MIN               3
#define BRW_BLENDFUNCTION_MAX               4

#define BRW_ALPHATEST_FORMAT_UNORM8         0
#define BRW_ALPHATEST_FORMAT_FLOAT32        1

#define BRW_CHROMAKEY_KILL_ON_ANY_MATCH  0
#define BRW_CHROMAKEY_REPLACE_BLACK      1

#define BRW_CLIP_API_OGL     0
#define BRW_CLIP_API_DX      1

#define BRW_CLIPMODE_NORMAL              0
#define BRW_CLIPMODE_CLIP_ALL            1
#define BRW_CLIPMODE_CLIP_NON_REJECTED   2
#define BRW_CLIPMODE_REJECT_ALL          3
#define BRW_CLIPMODE_ACCEPT_ALL          4
#define BRW_CLIPMODE_KERNEL_CLIP         5

#define BRW_CLIP_NDCSPACE     0
#define BRW_CLIP_SCREENSPACE  1

#define BRW_COMPAREFUNCTION_ALWAYS       0
#define BRW_COMPAREFUNCTION_NEVER        1
#define BRW_COMPAREFUNCTION_LESS         2
#define BRW_COMPAREFUNCTION_EQUAL        3
#define BRW_COMPAREFUNCTION_LEQUAL       4
#define BRW_COMPAREFUNCTION_GREATER      5
#define BRW_COMPAREFUNCTION_NOTEQUAL     6
#define BRW_COMPAREFUNCTION_GEQUAL       7

#define BRW_COVERAGE_PIXELS_HALF     0
#define BRW_COVERAGE_PIXELS_1        1
#define BRW_COVERAGE_PIXELS_2        2
#define BRW_COVERAGE_PIXELS_4        3

#define BRW_CULLMODE_BOTH        0
#define BRW_CULLMODE_NONE        1
#define BRW_CULLMODE_FRONT       2
#define BRW_CULLMODE_BACK        3

#define BRW_DEFAULTCOLOR_R8G8B8A8_UNORM      0
#define BRW_DEFAULTCOLOR_R32G32B32A32_FLOAT  1

#define BRW_DEPTHFORMAT_D32_FLOAT_S8X24_UINT     0
#define BRW_DEPTHFORMAT_D32_FLOAT                1
#define BRW_DEPTHFORMAT_D24_UNORM_S8_UINT        2
#define BRW_DEPTHFORMAT_D24_UNORM_X8_UINT        3 /* GEN5 */
#define BRW_DEPTHFORMAT_D16_UNORM                5

#define BRW_FLOATING_POINT_IEEE_754        0
#define BRW_FLOATING_POINT_NON_IEEE_754    1

#define BRW_FRONTWINDING_CW      0
#define BRW_FRONTWINDING_CCW     1

#define BRW_SPRITE_POINT_ENABLE  16

#define BRW_CUT_INDEX_ENABLE     (1 << 10)

#define BRW_INDEX_BYTE     0
#define BRW_INDEX_WORD     1
#define BRW_INDEX_DWORD    2

#define BRW_LOGICOPFUNCTION_CLEAR            0
#define BRW_LOGICOPFUNCTION_NOR              1
#define BRW_LOGICOPFUNCTION_AND_INVERTED     2
#define BRW_LOGICOPFUNCTION_COPY_INVERTED    3
#define BRW_LOGICOPFUNCTION_AND_REVERSE      4
#define BRW_LOGICOPFUNCTION_INVERT           5
#define BRW_LOGICOPFUNCTION_XOR              6
#define BRW_LOGICOPFUNCTION_NAND             7
#define BRW_LOGICOPFUNCTION_AND              8
#define BRW_LOGICOPFUNCTION_EQUIV            9
#define BRW_LOGICOPFUNCTION_NOOP             10
#define BRW_LOGICOPFUNCTION_OR_INVERTED      11
#define BRW_LOGICOPFUNCTION_COPY             12
#define BRW_LOGICOPFUNCTION_OR_REVERSE       13
#define BRW_LOGICOPFUNCTION_OR               14
#define BRW_LOGICOPFUNCTION_SET              15

#define BRW_MAPFILTER_NEAREST        0x0
#define BRW_MAPFILTER_LINEAR         0x1
#define BRW_MAPFILTER_ANISOTROPIC    0x2

#define BRW_MIPFILTER_NONE        0
#define BRW_MIPFILTER_NEAREST     1
#define BRW_MIPFILTER_LINEAR      3

#define BRW_ADDRESS_ROUNDING_ENABLE_U_MAG	0x20
#define BRW_ADDRESS_ROUNDING_ENABLE_U_MIN	0x10
#define BRW_ADDRESS_ROUNDING_ENABLE_V_MAG	0x08
#define BRW_ADDRESS_ROUNDING_ENABLE_V_MIN	0x04
#define BRW_ADDRESS_ROUNDING_ENABLE_R_MAG	0x02
#define BRW_ADDRESS_ROUNDING_ENABLE_R_MIN	0x01

#define BRW_POLYGON_FRONT_FACING     0
#define BRW_POLYGON_BACK_FACING      1

#define BRW_PREFILTER_ALWAYS     0x0
#define BRW_PREFILTER_NEVER      0x1
#define BRW_PREFILTER_LESS       0x2
#define BRW_PREFILTER_EQUAL      0x3
#define BRW_PREFILTER_LEQUAL     0x4
#define BRW_PREFILTER_GREATER    0x5
#define BRW_PREFILTER_NOTEQUAL   0x6
#define BRW_PREFILTER_GEQUAL     0x7

#define BRW_PROVOKING_VERTEX_0    0
#define BRW_PROVOKING_VERTEX_1    1
#define BRW_PROVOKING_VERTEX_2    2

#define BRW_RASTRULE_UPPER_LEFT  0
#define BRW_RASTRULE_UPPER_RIGHT 1
/* These are listed as "Reserved, but not seen as useful"
 * in Intel documentation (page 212, "Point Rasterization Rule",
 * section 7.4 "SF Pipeline State Summary", of document
 * "Intel® 965 Express Chipset Family and Intel® G35 Express
 * Chipset Graphics Controller Programmer's Reference Manual,
 * Volume 2: 3D/Media", Revision 1.0b as of January 2008,
 * available at
 *     http://intellinuxgraphics.org/documentation.html
 * at the time of this writing).
 *
 * These appear to be supported on at least some
 * i965-family devices, and the BRW_RASTRULE_LOWER_RIGHT
 * is useful when using OpenGL to render to a FBO
 * (which has the pixel coordinate Y orientation inverted
 * with respect to the normal OpenGL pixel coordinate system).
 */
#define BRW_RASTRULE_LOWER_LEFT  2
#define BRW_RASTRULE_LOWER_RIGHT 3

#define BRW_RENDERTARGET_CLAMPRANGE_UNORM    0
#define BRW_RENDERTARGET_CLAMPRANGE_SNORM    1
#define BRW_RENDERTARGET_CLAMPRANGE_FORMAT   2

#define BRW_STENCILOP_KEEP               0
#define BRW_STENCILOP_ZERO               1
#define BRW_STENCILOP_REPLACE            2
#define BRW_STENCILOP_INCRSAT            3
#define BRW_STENCILOP_DECRSAT            4
#define BRW_STENCILOP_INCR               5
#define BRW_STENCILOP_DECR               6
#define BRW_STENCILOP_INVERT             7

/* Surface state DW0 */
#define GEN8_SURFACE_IS_ARRAY                       (1 << 28)
#define GEN8_SURFACE_VALIGN_4                       (1 << 16)
#define GEN8_SURFACE_VALIGN_8                       (2 << 16)
#define GEN8_SURFACE_VALIGN_16                      (3 << 16)
#define GEN8_SURFACE_HALIGN_4                       (1 << 14)
#define GEN8_SURFACE_HALIGN_8                       (2 << 14)
#define GEN8_SURFACE_HALIGN_16                      (3 << 14)
#define GEN8_SURFACE_TILING_NONE                    (0 << 12)
#define GEN8_SURFACE_TILING_W                       (1 << 12)
#define GEN8_SURFACE_TILING_X                       (2 << 12)
#define GEN8_SURFACE_TILING_Y                       (3 << 12)
#define GEN8_SURFACE_SAMPLER_L2_BYPASS_DISABLE      (1 << 9)
#define BRW_SURFACE_RC_READ_WRITE	(1 << 8)
#define BRW_SURFACE_MIPLAYOUT_SHIFT	10
#define BRW_SURFACE_MIPMAPLAYOUT_BELOW   0
#define BRW_SURFACE_MIPMAPLAYOUT_RIGHT   1
#define BRW_SURFACE_CUBEFACE_ENABLES	0x3f
#define BRW_SURFACE_BLEND_ENABLED	(1 << 13)
#define BRW_SURFACE_WRITEDISABLE_B_SHIFT	14
#define BRW_SURFACE_WRITEDISABLE_G_SHIFT	15
#define BRW_SURFACE_WRITEDISABLE_R_SHIFT	16
#define BRW_SURFACE_WRITEDISABLE_A_SHIFT	17

#define BRW_SURFACEFORMAT_R32G32B32A32_FLOAT             0x000
#define BRW_SURFACEFORMAT_R32G32B32A32_SINT              0x001
#define BRW_SURFACEFORMAT_R32G32B32A32_UINT              0x002
#define BRW_SURFACEFORMAT_R32G32B32A32_UNORM             0x003
#define BRW_SURFACEFORMAT_R32G32B32A32_SNORM             0x004
#define BRW_SURFACEFORMAT_R64G64_FLOAT                   0x005
#define BRW_SURFACEFORMAT_R32G32B32X32_FLOAT             0x006
#define BRW_SURFACEFORMAT_R32G32B32A32_SSCALED           0x007
#define BRW_SURFACEFORMAT_R32G32B32A32_USCALED           0x008
#define BRW_SURFACEFORMAT_R32G32B32A32_SFIXED            0x020
#define BRW_SURFACEFORMAT_R64G64_PASSTHRU                0x021
#define BRW_SURFACEFORMAT_R32G32B32_FLOAT                0x040
#define BRW_SURFACEFORMAT_R32G32B32_SINT                 0x041
#define BRW_SURFACEFORMAT_R32G32B32_UINT                 0x042
#define BRW_SURFACEFORMAT_R32G32B32_UNORM                0x043
#define BRW_SURFACEFORMAT_R32G32B32_SNORM                0x044
#define BRW_SURFACEFORMAT_R32G32B32_SSCALED              0x045
#define BRW_SURFACEFORMAT_R32G32B32_USCALED              0x046
#define BRW_SURFACEFORMAT_R32G32B32_SFIXED               0x050
#define BRW_SURFACEFORMAT_R16G16B16A16_UNORM             0x080
#define BRW_SURFACEFORMAT_R16G16B16A16_SNORM             0x081
#define BRW_SURFACEFORMAT_R16G16B16A16_SINT              0x082
#define BRW_SURFACEFORMAT_R16G16B16A16_UINT              0x083
#define BRW_SURFACEFORMAT_R16G16B16A16_FLOAT             0x084
#define BRW_SURFACEFORMAT_R32G32_FLOAT                   0x085
#define BRW_SURFACEFORMAT_R32G32_SINT                    0x086
#define BRW_SURFACEFORMAT_R32G32_UINT                    0x087
#define BRW_SURFACEFORMAT_R32_FLOAT_X8X24_TYPELESS       0x088
#define BRW_SURFACEFORMAT_X32_TYPELESS_G8X24_UINT        0x089
#define BRW_SURFACEFORMAT_L32A32_FLOAT                   0x08A
#define BRW_SURFACEFORMAT_R32G32_UNORM                   0x08B
#define BRW_SURFACEFORMAT_R32G32_SNORM                   0x08C
#define BRW_SURFACEFORMAT_R64_FLOAT                      0x08D
#define BRW_SURFACEFORMAT_R16G16B16X16_UNORM             0x08E
#define BRW_SURFACEFORMAT_R16G16B16X16_FLOAT             0x08F
#define BRW_SURFACEFORMAT_A32X32_FLOAT                   0x090
#define BRW_SURFACEFORMAT_L32X32_FLOAT                   0x091
#define BRW_SURFACEFORMAT_I32X32_FLOAT                   0x092
#define BRW_SURFACEFORMAT_R16G16B16A16_SSCALED           0x093
#define BRW_SURFACEFORMAT_R16G16B16A16_USCALED           0x094
#define BRW_SURFACEFORMAT_R32G32_SSCALED                 0x095
#define BRW_SURFACEFORMAT_R32G32_USCALED                 0x096
#define BRW_SURFACEFORMAT_R32G32_FLOAT_LD                0x097
#define BRW_SURFACEFORMAT_R32G32_SFIXED                  0x0A0
#define BRW_SURFACEFORMAT_R64_PASSTHRU                   0x0A1
#define BRW_SURFACEFORMAT_B8G8R8A8_UNORM                 0x0C0
#define BRW_SURFACEFORMAT_B8G8R8A8_UNORM_SRGB            0x0C1
#define BRW_SURFACEFORMAT_R10G10B10A2_UNORM              0x0C2
#define BRW_SURFACEFORMAT_R10G10B10A2_UNORM_SRGB         0x0C3
#define BRW_SURFACEFORMAT_R10G10B10A2_UINT               0x0C4
#define BRW_SURFACEFORMAT_R10G10B10_SNORM_A2_UNORM       0x0C5
#define BRW_SURFACEFORMAT_R8G8B8A8_UNORM                 0x0C7
#define BRW_SURFACEFORMAT_R8G8B8A8_UNORM_SRGB            0x0C8
#define BRW_SURFACEFORMAT_R8G8B8A8_SNORM                 0x0C9
#define BRW_SURFACEFORMAT_R8G8B8A8_SINT                  0x0CA
#define BRW_SURFACEFORMAT_R8G8B8A8_UINT                  0x0CB
#define BRW_SURFACEFORMAT_R16G16_UNORM                   0x0CC
#define BRW_SURFACEFORMAT_R16G16_SNORM                   0x0CD
#define BRW_SURFACEFORMAT_R16G16_SINT                    0x0CE
#define BRW_SURFACEFORMAT_R16G16_UINT                    0x0CF
#define BRW_SURFACEFORMAT_R16G16_FLOAT                   0x0D0
#define BRW_SURFACEFORMAT_B10G10R10A2_UNORM              0x0D1
#define BRW_SURFACEFORMAT_B10G10R10A2_UNORM_SRGB         0x0D2
#define BRW_SURFACEFORMAT_R11G11B10_FLOAT                0x0D3
#define BRW_SURFACEFORMAT_R32_SINT                       0x0D6
#define BRW_SURFACEFORMAT_R32_UINT                       0x0D7
#define BRW_SURFACEFORMAT_R32_FLOAT                      0x0D8
#define BRW_SURFACEFORMAT_R24_UNORM_X8_TYPELESS          0x0D9
#define BRW_SURFACEFORMAT_X24_TYPELESS_G8_UINT           0x0DA
#define BRW_SURFACEFORMAT_L16A16_UNORM                   0x0DF
#define BRW_SURFACEFORMAT_I24X8_UNORM                    0x0E0
#define BRW_SURFACEFORMAT_L24X8_UNORM                    0x0E1
#define BRW_SURFACEFORMAT_A24X8_UNORM                    0x0E2
#define BRW_SURFACEFORMAT_I32_FLOAT                      0x0E3
#define BRW_SURFACEFORMAT_L32_FLOAT                      0x0E4
#define BRW_SURFACEFORMAT_A32_FLOAT                      0x0E5
#define BRW_SURFACEFORMAT_B8G8R8X8_UNORM                 0x0E9
#define BRW_SURFACEFORMAT_B8G8R8X8_UNORM_SRGB            0x0EA
#define BRW_SURFACEFORMAT_R8G8B8X8_UNORM                 0x0EB
#define BRW_SURFACEFORMAT_R8G8B8X8_UNORM_SRGB            0x0EC
#define BRW_SURFACEFORMAT_R9G9B9E5_SHAREDEXP             0x0ED
#define BRW_SURFACEFORMAT_B10G10R10X2_UNORM              0x0EE
#define BRW_SURFACEFORMAT_L16A16_FLOAT                   0x0F0
#define BRW_SURFACEFORMAT_R32_UNORM                      0x0F1
#define BRW_SURFACEFORMAT_R32_SNORM                      0x0F2
#define BRW_SURFACEFORMAT_R10G10B10X2_USCALED            0x0F3
#define BRW_SURFACEFORMAT_R8G8B8A8_SSCALED               0x0F4
#define BRW_SURFACEFORMAT_R8G8B8A8_USCALED               0x0F5
#define BRW_SURFACEFORMAT_R16G16_SSCALED                 0x0F6
#define BRW_SURFACEFORMAT_R16G16_USCALED                 0x0F7
#define BRW_SURFACEFORMAT_R32_SSCALED                    0x0F8
#define BRW_SURFACEFORMAT_R32_USCALED                    0x0F9
#define BRW_SURFACEFORMAT_B5G6R5_UNORM                   0x100
#define BRW_SURFACEFORMAT_B5G6R5_UNORM_SRGB              0x101
#define BRW_SURFACEFORMAT_B5G5R5A1_UNORM                 0x102
#define BRW_SURFACEFORMAT_B5G5R5A1_UNORM_SRGB            0x103
#define BRW_SURFACEFORMAT_B4G4R4A4_UNORM                 0x104
#define BRW_SURFACEFORMAT_B4G4R4A4_UNORM_SRGB            0x105
#define BRW_SURFACEFORMAT_R8G8_UNORM                     0x106
#define BRW_SURFACEFORMAT_R8G8_SNORM                     0x107
#define BRW_SURFACEFORMAT_R8G8_SINT                      0x108
#define BRW_SURFACEFORMAT_R8G8_UINT                      0x109
#define BRW_SURFACEFORMAT_R16_UNORM                      0x10A
#define BRW_SURFACEFORMAT_R16_SNORM                      0x10B
#define BRW_SURFACEFORMAT_R16_SINT                       0x10C
#define BRW_SURFACEFORMAT_R16_UINT                       0x10D
#define BRW_SURFACEFORMAT_R16_FLOAT                      0x10E
#define BRW_SURFACEFORMAT_A8P8_UNORM_PALETTE0            0x10F
#define BRW_SURFACEFORMAT_A8P8_UNORM_PALETTE1            0x110
#define BRW_SURFACEFORMAT_I16_UNORM                      0x111
#define BRW_SURFACEFORMAT_L16_UNORM                      0x112
#define BRW_SURFACEFORMAT_A16_UNORM                      0x113
#define BRW_SURFACEFORMAT_L8A8_UNORM                     0x114
#define BRW_SURFACEFORMAT_I16_FLOAT                      0x115
#define BRW_SURFACEFORMAT_L16_FLOAT                      0x116
#define BRW_SURFACEFORMAT_A16_FLOAT                      0x117
#define BRW_SURFACEFORMAT_L8A8_UNORM_SRGB                0x118
#define BRW_SURFACEFORMAT_R5G5_SNORM_B6_UNORM            0x119
#define BRW_SURFACEFORMAT_B5G5R5X1_UNORM                 0x11A
#define BRW_SURFACEFORMAT_B5G5R5X1_UNORM_SRGB            0x11B
#define BRW_SURFACEFORMAT_R8G8_SSCALED                   0x11C
#define BRW_SURFACEFORMAT_R8G8_USCALED                   0x11D
#define BRW_SURFACEFORMAT_R16_SSCALED                    0x11E
#define BRW_SURFACEFORMAT_R16_USCALED                    0x11F
#define BRW_SURFACEFORMAT_P8A8_UNORM_PALETTE0            0x122
#define BRW_SURFACEFORMAT_P8A8_UNORM_PALETTE1            0x123
#define BRW_SURFACEFORMAT_A1B5G5R5_UNORM                 0x124
#define BRW_SURFACEFORMAT_A4B4G4R4_UNORM                 0x125
#define BRW_SURFACEFORMAT_L8A8_UINT                      0x126
#define BRW_SURFACEFORMAT_L8A8_SINT                      0x127
#define BRW_SURFACEFORMAT_R8_UNORM                       0x140
#define BRW_SURFACEFORMAT_R8_SNORM                       0x141
#define BRW_SURFACEFORMAT_R8_SINT                        0x142
#define BRW_SURFACEFORMAT_R8_UINT                        0x143
#define BRW_SURFACEFORMAT_A8_UNORM                       0x144
#define BRW_SURFACEFORMAT_I8_UNORM                       0x145
#define BRW_SURFACEFORMAT_L8_UNORM                       0x146
#define BRW_SURFACEFORMAT_P4A4_UNORM                     0x147
#define BRW_SURFACEFORMAT_A4P4_UNORM                     0x148
#define BRW_SURFACEFORMAT_R8_SSCALED                     0x149
#define BRW_SURFACEFORMAT_R8_USCALED                     0x14A
#define BRW_SURFACEFORMAT_P8_UNORM_PALETTE0              0x14B
#define BRW_SURFACEFORMAT_L8_UNORM_SRGB                  0x14C
#define BRW_SURFACEFORMAT_P8_UNORM_PALETTE1              0x14D
#define BRW_SURFACEFORMAT_P4A4_UNORM_PALETTE1            0x14E
#define BRW_SURFACEFORMAT_A4P4_UNORM_PALETTE1            0x14F
#define BRW_SURFACEFORMAT_Y8_SNORM                       0x150
#define BRW_SURFACEFORMAT_L8_UINT                        0x152
#define BRW_SURFACEFORMAT_L8_SINT                        0x153
#define BRW_SURFACEFORMAT_I8_UINT                        0x154
#define BRW_SURFACEFORMAT_I8_SINT                        0x155
#define BRW_SURFACEFORMAT_DXT1_RGB_SRGB                  0x180
#define BRW_SURFACEFORMAT_R1_UINT                        0x181
#define BRW_SURFACEFORMAT_YCRCB_NORMAL                   0x182
#define BRW_SURFACEFORMAT_YCRCB_SWAPUVY                  0x183
#define BRW_SURFACEFORMAT_P2_UNORM_PALETTE0              0x184
#define BRW_SURFACEFORMAT_P2_UNORM_PALETTE1              0x185
#define BRW_SURFACEFORMAT_BC1_UNORM                      0x186
#define BRW_SURFACEFORMAT_BC2_UNORM                      0x187
#define BRW_SURFACEFORMAT_BC3_UNORM                      0x188
#define BRW_SURFACEFORMAT_BC4_UNORM                      0x189
#define BRW_SURFACEFORMAT_BC5_UNORM                      0x18A
#define BRW_SURFACEFORMAT_BC1_UNORM_SRGB                 0x18B
#define BRW_SURFACEFORMAT_BC2_UNORM_SRGB                 0x18C
#define BRW_SURFACEFORMAT_BC3_UNORM_SRGB                 0x18D
#define BRW_SURFACEFORMAT_MONO8                          0x18E
#define BRW_SURFACEFORMAT_YCRCB_SWAPUV                   0x18F
#define BRW_SURFACEFORMAT_YCRCB_SWAPY                    0x190
#define BRW_SURFACEFORMAT_DXT1_RGB                       0x191
#define BRW_SURFACEFORMAT_FXT1                           0x192
#define BRW_SURFACEFORMAT_R8G8B8_UNORM                   0x193
#define BRW_SURFACEFORMAT_R8G8B8_SNORM                   0x194
#define BRW_SURFACEFORMAT_R8G8B8_SSCALED                 0x195
#define BRW_SURFACEFORMAT_R8G8B8_USCALED                 0x196
#define BRW_SURFACEFORMAT_R64G64B64A64_FLOAT             0x197
#define BRW_SURFACEFORMAT_R64G64B64_FLOAT                0x198
#define BRW_SURFACEFORMAT_BC4_SNORM                      0x199
#define BRW_SURFACEFORMAT_BC5_SNORM                      0x19A
#define BRW_SURFACEFORMAT_R16G16B16_FLOAT                0x19B
#define BRW_SURFACEFORMAT_R16G16B16_UNORM                0x19C
#define BRW_SURFACEFORMAT_R16G16B16_SNORM                0x19D
#define BRW_SURFACEFORMAT_R16G16B16_SSCALED              0x19E
#define BRW_SURFACEFORMAT_R16G16B16_USCALED              0x19F
#define BRW_SURFACEFORMAT_BC6H_SF16                      0x1A1
#define BRW_SURFACEFORMAT_BC7_UNORM                      0x1A2
#define BRW_SURFACEFORMAT_BC7_UNORM_SRGB                 0x1A3
#define BRW_SURFACEFORMAT_BC6H_UF16                      0x1A4
#define BRW_SURFACEFORMAT_PLANAR_420_8                   0x1A5
#define BRW_SURFACEFORMAT_R8G8B8_UNORM_SRGB              0x1A8
#define BRW_SURFACEFORMAT_ETC1_RGB8                      0x1A9
#define BRW_SURFACEFORMAT_ETC2_RGB8                      0x1AA
#define BRW_SURFACEFORMAT_EAC_R11                        0x1AB
#define BRW_SURFACEFORMAT_EAC_RG11                       0x1AC
#define BRW_SURFACEFORMAT_EAC_SIGNED_R11                 0x1AD
#define BRW_SURFACEFORMAT_EAC_SIGNED_RG11                0x1AE
#define BRW_SURFACEFORMAT_ETC2_SRGB8                     0x1AF
#define BRW_SURFACEFORMAT_R16G16B16_UINT                 0x1B0
#define BRW_SURFACEFORMAT_R16G16B16_SINT                 0x1B1
#define BRW_SURFACEFORMAT_R32_SFIXED                     0x1B2
#define BRW_SURFACEFORMAT_R10G10B10A2_SNORM              0x1B3
#define BRW_SURFACEFORMAT_R10G10B10A2_USCALED            0x1B4
#define BRW_SURFACEFORMAT_R10G10B10A2_SSCALED            0x1B5
#define BRW_SURFACEFORMAT_R10G10B10A2_SINT               0x1B6
#define BRW_SURFACEFORMAT_B10G10R10A2_SNORM              0x1B7
#define BRW_SURFACEFORMAT_B10G10R10A2_USCALED            0x1B8
#define BRW_SURFACEFORMAT_B10G10R10A2_SSCALED            0x1B9
#define BRW_SURFACEFORMAT_B10G10R10A2_UINT               0x1BA
#define BRW_SURFACEFORMAT_B10G10R10A2_SINT               0x1BB
#define BRW_SURFACEFORMAT_R64G64B64A64_PASSTHRU          0x1BC
#define BRW_SURFACEFORMAT_R64G64B64_PASSTHRU             0x1BD
#define BRW_SURFACEFORMAT_ETC2_RGB8_PTA                  0x1C0
#define BRW_SURFACEFORMAT_ETC2_SRGB8_PTA                 0x1C1
#define BRW_SURFACEFORMAT_ETC2_EAC_RGBA8                 0x1C2
#define BRW_SURFACEFORMAT_ETC2_EAC_SRGB8_A8              0x1C3
#define BRW_SURFACEFORMAT_R8G8B8_UINT                    0x1C8
#define BRW_SURFACEFORMAT_R8G8B8_SINT                    0x1C9
#define BRW_SURFACEFORMAT_RAW                            0x1FF

#define GEN9_SURFACE_ASTC_HDR_FORMAT_BIT                 0x100

#define BRW_SURFACEFORMAT_ASTC_LDR_2D_4x4_U8sRGB         0x200
#define BRW_SURFACEFORMAT_ASTC_LDR_2D_5x4_U8sRGB         0x208
#define BRW_SURFACEFORMAT_ASTC_LDR_2D_5x5_U8sRGB         0x209
#define BRW_SURFACEFORMAT_ASTC_LDR_2D_6x5_U8sRGB         0x211
#define BRW_SURFACEFORMAT_ASTC_LDR_2D_6x6_U8sRGB         0x212
#define BRW_SURFACEFORMAT_ASTC_LDR_2D_8x5_U8sRGB         0x221
#define BRW_SURFACEFORMAT_ASTC_LDR_2D_8x6_U8sRGB         0x222
#define BRW_SURFACEFORMAT_ASTC_LDR_2D_8x8_U8sRGB         0x224
#define BRW_SURFACEFORMAT_ASTC_LDR_2D_10x5_U8sRGB        0x231
#define BRW_SURFACEFORMAT_ASTC_LDR_2D_10x6_U8sRGB        0x232
#define BRW_SURFACEFORMAT_ASTC_LDR_2D_10x8_U8sRGB        0x234
#define BRW_SURFACEFORMAT_ASTC_LDR_2D_10x10_U8sRGB       0x236
#define BRW_SURFACEFORMAT_ASTC_LDR_2D_12x10_U8sRGB       0x23E
#define BRW_SURFACEFORMAT_ASTC_LDR_2D_12x12_U8sRGB       0x23F
#define BRW_SURFACEFORMAT_ASTC_LDR_2D_4x4_FLT16          0x240
#define BRW_SURFACEFORMAT_ASTC_LDR_2D_5x4_FLT16          0x248
#define BRW_SURFACEFORMAT_ASTC_LDR_2D_5x5_FLT16          0x249
#define BRW_SURFACEFORMAT_ASTC_LDR_2D_6x5_FLT16          0x251
#define BRW_SURFACEFORMAT_ASTC_LDR_2D_6x6_FLT16          0x252
#define BRW_SURFACEFORMAT_ASTC_LDR_2D_8x5_FLT16          0x261
#define BRW_SURFACEFORMAT_ASTC_LDR_2D_8x6_FLT16          0x262
#define BRW_SURFACEFORMAT_ASTC_LDR_2D_8x8_FLT16          0x264
#define BRW_SURFACEFORMAT_ASTC_LDR_2D_10x5_FLT16         0x271
#define BRW_SURFACEFORMAT_ASTC_LDR_2D_10x6_FLT16         0x272
#define BRW_SURFACEFORMAT_ASTC_LDR_2D_10x8_FLT16         0x274
#define BRW_SURFACEFORMAT_ASTC_LDR_2D_10x10_FLT16        0x276
#define BRW_SURFACEFORMAT_ASTC_LDR_2D_12x10_FLT16        0x27E
#define BRW_SURFACEFORMAT_ASTC_LDR_2D_12x12_FLT16        0x27F

#define BRW_SURFACE_FORMAT_SHIFT	18
#define BRW_SURFACE_FORMAT_MASK		INTEL_MASK(26, 18)

#define BRW_SURFACERETURNFORMAT_FLOAT32  0
#define BRW_SURFACERETURNFORMAT_S1       1

#define BRW_SURFACE_TYPE_SHIFT		29
#define BRW_SURFACE_TYPE_MASK		INTEL_MASK(31, 29)
#define BRW_SURFACE_1D      0
#define BRW_SURFACE_2D      1
#define BRW_SURFACE_3D      2
#define BRW_SURFACE_CUBE    3
#define BRW_SURFACE_BUFFER  4
#define BRW_SURFACE_NULL    7

#define GEN7_SURFACE_IS_ARRAY           (1 << 28)
#define GEN7_SURFACE_VALIGN_2           (0 << 16)
#define GEN7_SURFACE_VALIGN_4           (1 << 16)
#define GEN7_SURFACE_HALIGN_4           (0 << 15)
#define GEN7_SURFACE_HALIGN_8           (1 << 15)
#define GEN7_SURFACE_TILING_NONE        (0 << 13)
#define GEN7_SURFACE_TILING_X           (2 << 13)
#define GEN7_SURFACE_TILING_Y           (3 << 13)
#define GEN7_SURFACE_ARYSPC_FULL	(0 << 10)
#define GEN7_SURFACE_ARYSPC_LOD0	(1 << 10)

/* Surface state DW1 */
#define GEN8_SURFACE_MOCS_SHIFT         24
#define GEN8_SURFACE_MOCS_MASK          INTEL_MASK(30, 24)
#define GEN8_SURFACE_QPITCH_SHIFT       0
#define GEN8_SURFACE_QPITCH_MASK        INTEL_MASK(14, 0)

/* Surface state DW2 */
#define BRW_SURFACE_HEIGHT_SHIFT	19
#define BRW_SURFACE_HEIGHT_MASK		INTEL_MASK(31, 19)
#define BRW_SURFACE_WIDTH_SHIFT		6
#define BRW_SURFACE_WIDTH_MASK		INTEL_MASK(18, 6)
#define BRW_SURFACE_LOD_SHIFT		2
#define BRW_SURFACE_LOD_MASK		INTEL_MASK(5, 2)
#define GEN7_SURFACE_HEIGHT_SHIFT       16
#define GEN7_SURFACE_HEIGHT_MASK        INTEL_MASK(29, 16)
#define GEN7_SURFACE_WIDTH_SHIFT        0
#define GEN7_SURFACE_WIDTH_MASK         INTEL_MASK(13, 0)

/* Surface state DW3 */
#define BRW_SURFACE_DEPTH_SHIFT		21
#define BRW_SURFACE_DEPTH_MASK		INTEL_MASK(31, 21)
#define BRW_SURFACE_PITCH_SHIFT		3
#define BRW_SURFACE_PITCH_MASK		INTEL_MASK(19, 3)
#define BRW_SURFACE_TILED		(1 << 1)
#define BRW_SURFACE_TILED_Y		(1 << 0)
#define HSW_SURFACE_IS_INTEGER_FORMAT   (1 << 18)

/* Surface state DW4 */
#define BRW_SURFACE_MIN_LOD_SHIFT	28
#define BRW_SURFACE_MIN_LOD_MASK	INTEL_MASK(31, 28)
#define BRW_SURFACE_MIN_ARRAY_ELEMENT_SHIFT	17
#define BRW_SURFACE_MIN_ARRAY_ELEMENT_MASK	INTEL_MASK(27, 17)
#define BRW_SURFACE_RENDER_TARGET_VIEW_EXTENT_SHIFT	8
#define BRW_SURFACE_RENDER_TARGET_VIEW_EXTENT_MASK	INTEL_MASK(16, 8)
#define BRW_SURFACE_MULTISAMPLECOUNT_1  (0 << 4)
#define BRW_SURFACE_MULTISAMPLECOUNT_4  (2 << 4)
#define GEN7_SURFACE_MULTISAMPLECOUNT_1         (0 << 3)
#define GEN8_SURFACE_MULTISAMPLECOUNT_2         (1 << 3)
#define GEN7_SURFACE_MULTISAMPLECOUNT_4         (2 << 3)
#define GEN7_SURFACE_MULTISAMPLECOUNT_8         (3 << 3)
#define GEN8_SURFACE_MULTISAMPLECOUNT_16        (4 << 3)
#define GEN7_SURFACE_MSFMT_MSS                  (0 << 6)
#define GEN7_SURFACE_MSFMT_DEPTH_STENCIL        (1 << 6)
#define GEN7_SURFACE_MIN_ARRAY_ELEMENT_SHIFT	18
#define GEN7_SURFACE_MIN_ARRAY_ELEMENT_MASK     INTEL_MASK(28, 18)
#define GEN7_SURFACE_RENDER_TARGET_VIEW_EXTENT_SHIFT	7
#define GEN7_SURFACE_RENDER_TARGET_VIEW_EXTENT_MASK   INTEL_MASK(17, 7)

/* Surface state DW5 */
#define BRW_SURFACE_X_OFFSET_SHIFT		25
#define BRW_SURFACE_X_OFFSET_MASK		INTEL_MASK(31, 25)
#define BRW_SURFACE_VERTICAL_ALIGN_ENABLE	(1 << 24)
#define BRW_SURFACE_Y_OFFSET_SHIFT		20
#define BRW_SURFACE_Y_OFFSET_MASK		INTEL_MASK(23, 20)
#define GEN7_SURFACE_MIN_LOD_SHIFT              4
#define GEN7_SURFACE_MIN_LOD_MASK               INTEL_MASK(7, 4)
#define GEN8_SURFACE_Y_OFFSET_SHIFT		21
#define GEN8_SURFACE_Y_OFFSET_MASK		INTEL_MASK(23, 21)

#define GEN7_SURFACE_MOCS_SHIFT                 16
#define GEN7_SURFACE_MOCS_MASK                  INTEL_MASK(19, 16)

#define GEN9_SURFACE_TRMODE_SHIFT          18
#define GEN9_SURFACE_TRMODE_MASK           INTEL_MASK(19, 18)
#define GEN9_SURFACE_TRMODE_NONE           0
#define GEN9_SURFACE_TRMODE_TILEYF         1
#define GEN9_SURFACE_TRMODE_TILEYS         2

#define GEN9_SURFACE_MIP_TAIL_START_LOD_SHIFT      8
#define GEN9_SURFACE_MIP_TAIL_START_LOD_MASK       INTEL_MASK(11, 8)

/* Surface state DW6 */
#define GEN7_SURFACE_MCS_ENABLE                 (1 << 0)
#define GEN7_SURFACE_MCS_PITCH_SHIFT            3
#define GEN7_SURFACE_MCS_PITCH_MASK             INTEL_MASK(11, 3)
#define GEN8_SURFACE_AUX_QPITCH_SHIFT           16
#define GEN8_SURFACE_AUX_QPITCH_MASK            INTEL_MASK(30, 16)
#define GEN8_SURFACE_AUX_PITCH_SHIFT            3
#define GEN8_SURFACE_AUX_PITCH_MASK             INTEL_MASK(11, 3)
#define GEN8_SURFACE_AUX_MODE_MASK              INTEL_MASK(2, 0)

#define GEN8_SURFACE_AUX_MODE_NONE              0
#define GEN8_SURFACE_AUX_MODE_MCS               1
#define GEN8_SURFACE_AUX_MODE_APPEND            2
#define GEN8_SURFACE_AUX_MODE_HIZ               3

/* Surface state DW7 */
#define GEN9_SURFACE_RT_COMPRESSION_SHIFT       30
#define GEN9_SURFACE_RT_COMPRESSION_MASK        INTEL_MASK(30, 30)
#define GEN7_SURFACE_CLEAR_COLOR_SHIFT		28
#define GEN7_SURFACE_SCS_R_SHIFT                25
#define GEN7_SURFACE_SCS_R_MASK                 INTEL_MASK(27, 25)
#define GEN7_SURFACE_SCS_G_SHIFT                22
#define GEN7_SURFACE_SCS_G_MASK                 INTEL_MASK(24, 22)
#define GEN7_SURFACE_SCS_B_SHIFT                19
#define GEN7_SURFACE_SCS_B_MASK                 INTEL_MASK(21, 19)
#define GEN7_SURFACE_SCS_A_SHIFT                16
#define GEN7_SURFACE_SCS_A_MASK                 INTEL_MASK(18, 16)

/* The actual swizzle values/what channel to use */
#define HSW_SCS_ZERO                     0
#define HSW_SCS_ONE                      1
#define HSW_SCS_RED                      4
#define HSW_SCS_GREEN                    5
#define HSW_SCS_BLUE                     6
#define HSW_SCS_ALPHA                    7

/* SAMPLER_STATE DW0 */
#define BRW_SAMPLER_DISABLE                     (1 << 31)
#define BRW_SAMPLER_LOD_PRECLAMP_ENABLE         (1 << 28)
#define GEN6_SAMPLER_MIN_MAG_NOT_EQUAL          (1 << 27) /* Gen6 only */
#define BRW_SAMPLER_BASE_MIPLEVEL_MASK          INTEL_MASK(26, 22)
#define BRW_SAMPLER_BASE_MIPLEVEL_SHIFT         22
#define BRW_SAMPLER_MIP_FILTER_MASK             INTEL_MASK(21, 20)
#define BRW_SAMPLER_MIP_FILTER_SHIFT            20
#define BRW_SAMPLER_MAG_FILTER_MASK             INTEL_MASK(19, 17)
#define BRW_SAMPLER_MAG_FILTER_SHIFT            17
#define BRW_SAMPLER_MIN_FILTER_MASK             INTEL_MASK(16, 14)
#define BRW_SAMPLER_MIN_FILTER_SHIFT            14
#define GEN4_SAMPLER_LOD_BIAS_MASK              INTEL_MASK(13, 3)
#define GEN4_SAMPLER_LOD_BIAS_SHIFT             3
#define GEN4_SAMPLER_SHADOW_FUNCTION_MASK       INTEL_MASK(2, 0)
#define GEN4_SAMPLER_SHADOW_FUNCTION_SHIFT      0

#define GEN7_SAMPLER_LOD_BIAS_MASK              INTEL_MASK(13, 1)
#define GEN7_SAMPLER_LOD_BIAS_SHIFT             1
#define GEN7_SAMPLER_EWA_ANISOTROPIC_ALGORITHM  (1 << 0)

/* SAMPLER_STATE DW1 */
#define GEN4_SAMPLER_MIN_LOD_MASK               INTEL_MASK(31, 22)
#define GEN4_SAMPLER_MIN_LOD_SHIFT              22
#define GEN4_SAMPLER_MAX_LOD_MASK               INTEL_MASK(21, 12)
#define GEN4_SAMPLER_MAX_LOD_SHIFT              12
#define GEN4_SAMPLER_CUBE_CONTROL_OVERRIDE      (1 << 9)
/* Wrap modes are in DW1 on Gen4-6 and DW3 on Gen7+ */
#define BRW_SAMPLER_TCX_WRAP_MODE_MASK          INTEL_MASK(8, 6)
#define BRW_SAMPLER_TCX_WRAP_MODE_SHIFT         6
#define BRW_SAMPLER_TCY_WRAP_MODE_MASK          INTEL_MASK(5, 3)
#define BRW_SAMPLER_TCY_WRAP_MODE_SHIFT         3
#define BRW_SAMPLER_TCZ_WRAP_MODE_MASK          INTEL_MASK(2, 0)
#define BRW_SAMPLER_TCZ_WRAP_MODE_SHIFT         0

#define GEN7_SAMPLER_MIN_LOD_MASK               INTEL_MASK(31, 20)
#define GEN7_SAMPLER_MIN_LOD_SHIFT              20
#define GEN7_SAMPLER_MAX_LOD_MASK               INTEL_MASK(19, 8)
#define GEN7_SAMPLER_MAX_LOD_SHIFT              8
#define GEN7_SAMPLER_SHADOW_FUNCTION_MASK       INTEL_MASK(3, 1)
#define GEN7_SAMPLER_SHADOW_FUNCTION_SHIFT      1
#define GEN7_SAMPLER_CUBE_CONTROL_OVERRIDE      (1 << 0)

/* SAMPLER_STATE DW2 - border color pointer */

/* SAMPLER_STATE DW3 */
#define BRW_SAMPLER_MAX_ANISOTROPY_MASK         INTEL_MASK(21, 19)
#define BRW_SAMPLER_MAX_ANISOTROPY_SHIFT        19
#define BRW_SAMPLER_ADDRESS_ROUNDING_MASK       INTEL_MASK(18, 13)
#define BRW_SAMPLER_ADDRESS_ROUNDING_SHIFT      13
#define GEN7_SAMPLER_NON_NORMALIZED_COORDINATES (1 << 10)
/* Gen7+ wrap modes reuse the same BRW_SAMPLER_TC*_WRAP_MODE enums. */
#define GEN6_SAMPLER_NON_NORMALIZED_COORDINATES (1 << 0)

enum brw_wrap_mode {
   BRW_TEXCOORDMODE_WRAP         = 0,
   BRW_TEXCOORDMODE_MIRROR       = 1,
   BRW_TEXCOORDMODE_CLAMP        = 2,
   BRW_TEXCOORDMODE_CUBE         = 3,
   BRW_TEXCOORDMODE_CLAMP_BORDER = 4,
   BRW_TEXCOORDMODE_MIRROR_ONCE  = 5,
   GEN8_TEXCOORDMODE_HALF_BORDER = 6,
};

#define BRW_THREAD_PRIORITY_NORMAL   0
#define BRW_THREAD_PRIORITY_HIGH     1

#define BRW_TILEWALK_XMAJOR                 0
#define BRW_TILEWALK_YMAJOR                 1

#define BRW_VERTEX_SUBPIXEL_PRECISION_8BITS  0
#define BRW_VERTEX_SUBPIXEL_PRECISION_4BITS  1

/* Execution Unit (EU) defines
 */

#define BRW_ALIGN_1   0
#define BRW_ALIGN_16  1

#define BRW_ADDRESS_DIRECT                        0
#define BRW_ADDRESS_REGISTER_INDIRECT_REGISTER    1

#define BRW_CHANNEL_X     0
#define BRW_CHANNEL_Y     1
#define BRW_CHANNEL_Z     2
#define BRW_CHANNEL_W     3

enum brw_compression {
   BRW_COMPRESSION_NONE       = 0,
   BRW_COMPRESSION_2NDHALF    = 1,
   BRW_COMPRESSION_COMPRESSED = 2,
};

#define GEN6_COMPRESSION_1Q		0
#define GEN6_COMPRESSION_2Q		1
#define GEN6_COMPRESSION_3Q		2
#define GEN6_COMPRESSION_4Q		3
#define GEN6_COMPRESSION_1H		0
#define GEN6_COMPRESSION_2H		2

enum PACKED brw_conditional_mod {
   BRW_CONDITIONAL_NONE = 0,
   BRW_CONDITIONAL_Z    = 1,
   BRW_CONDITIONAL_NZ   = 2,
   BRW_CONDITIONAL_EQ   = 1,	/* Z */
   BRW_CONDITIONAL_NEQ  = 2,	/* NZ */
   BRW_CONDITIONAL_G    = 3,
   BRW_CONDITIONAL_GE   = 4,
   BRW_CONDITIONAL_L    = 5,
   BRW_CONDITIONAL_LE   = 6,
   BRW_CONDITIONAL_R    = 7,    /* Gen <= 5 */
   BRW_CONDITIONAL_O    = 8,
   BRW_CONDITIONAL_U    = 9,
};

#define BRW_DEBUG_NONE        0
#define BRW_DEBUG_BREAKPOINT  1

#define BRW_DEPENDENCY_NORMAL         0
#define BRW_DEPENDENCY_NOTCLEARED     1
#define BRW_DEPENDENCY_NOTCHECKED     2
#define BRW_DEPENDENCY_DISABLE        3

enum PACKED brw_execution_size {
   BRW_EXECUTE_1  = 0,
   BRW_EXECUTE_2  = 1,
   BRW_EXECUTE_4  = 2,
   BRW_EXECUTE_8  = 3,
   BRW_EXECUTE_16 = 4,
   BRW_EXECUTE_32 = 5,
};

enum PACKED brw_horizontal_stride {
   BRW_HORIZONTAL_STRIDE_0 = 0,
   BRW_HORIZONTAL_STRIDE_1 = 1,
   BRW_HORIZONTAL_STRIDE_2 = 2,
   BRW_HORIZONTAL_STRIDE_4 = 3,
};

#define BRW_INSTRUCTION_NORMAL    0
#define BRW_INSTRUCTION_SATURATE  1

#define BRW_MASK_ENABLE   0
#define BRW_MASK_DISABLE  1

/** @{
 *
 * Gen6 has replaced "mask enable/disable" with WECtrl, which is
 * effectively the same but much simpler to think about.  Now, there
 * are two contributors ANDed together to whether channels are
 * executed: The predication on the instruction, and the channel write
 * enable.
 */
/**
 * This is the default value.  It means that a channel's write enable is set
 * if the per-channel IP is pointing at this instruction.
 */
#define BRW_WE_NORMAL		0
/**
 * This is used like BRW_MASK_DISABLE, and causes all channels to have
 * their write enable set.  Note that predication still contributes to
 * whether the channel actually gets written.
 */
#define BRW_WE_ALL		1
/** @} */

enum opcode {
   /* These are the actual hardware opcodes. */
   BRW_OPCODE_ILLEGAL = 0,
   BRW_OPCODE_MOV =	1,
   BRW_OPCODE_SEL =	2,
   BRW_OPCODE_MOVI =	3,   /**< G45+ */
   BRW_OPCODE_NOT =	4,
   BRW_OPCODE_AND =	5,
   BRW_OPCODE_OR =	6,
   BRW_OPCODE_XOR =	7,
   BRW_OPCODE_SHR =	8,
   BRW_OPCODE_SHL =	9,
   // BRW_OPCODE_DIM =	10,  /**< Gen7.5 only */ /* Reused */
   // BRW_OPCODE_SMOV =	10,  /**< Gen8+       */ /* Reused */
   /* Reserved - 11 */
   BRW_OPCODE_ASR =	12,
   /* Reserved - 13-15 */
   BRW_OPCODE_CMP =	16,
   BRW_OPCODE_CMPN =	17,
   BRW_OPCODE_CSEL =	18,  /**< Gen8+ */
   BRW_OPCODE_F32TO16 = 19,  /**< Gen7 only */
   BRW_OPCODE_F16TO32 = 20,  /**< Gen7 only */
   /* Reserved - 21-22 */
   BRW_OPCODE_BFREV =	23,  /**< Gen7+ */
   BRW_OPCODE_BFE =	24,  /**< Gen7+ */
   BRW_OPCODE_BFI1 =	25,  /**< Gen7+ */
   BRW_OPCODE_BFI2 =	26,  /**< Gen7+ */
   /* Reserved - 27-31 */
   BRW_OPCODE_JMPI =	32,
   // BRW_OPCODE_BRD =	33,  /**< Gen7+ */
   BRW_OPCODE_IF =	34,
   BRW_OPCODE_IFF =	35,  /**< Pre-Gen6    */ /* Reused */
   // BRW_OPCODE_BRC =	35,  /**< Gen7+       */ /* Reused */
   BRW_OPCODE_ELSE =	36,
   BRW_OPCODE_ENDIF =	37,
   BRW_OPCODE_DO =	38,  /**< Pre-Gen6    */ /* Reused */
   // BRW_OPCODE_CASE =	38,  /**< Gen6 only   */ /* Reused */
   BRW_OPCODE_WHILE =	39,
   BRW_OPCODE_BREAK =	40,
   BRW_OPCODE_CONTINUE = 41,
   BRW_OPCODE_HALT =	42,
   // BRW_OPCODE_CALLA =	43,  /**< Gen7.5+     */
   // BRW_OPCODE_MSAVE =	44,  /**< Pre-Gen6    */ /* Reused */
   // BRW_OPCODE_CALL =	44,  /**< Gen6+       */ /* Reused */
   // BRW_OPCODE_MREST =	45,  /**< Pre-Gen6    */ /* Reused */
   // BRW_OPCODE_RET =	45,  /**< Gen6+       */ /* Reused */
   // BRW_OPCODE_PUSH =	46,  /**< Pre-Gen6    */ /* Reused */
   // BRW_OPCODE_FORK =	46,  /**< Gen6 only   */ /* Reused */
   // BRW_OPCODE_GOTO =	46,  /**< Gen8+       */ /* Reused */
   // BRW_OPCODE_POP =	47,  /**< Pre-Gen6    */
   BRW_OPCODE_WAIT =	48,
   BRW_OPCODE_SEND =	49,
   BRW_OPCODE_SENDC =	50,
   BRW_OPCODE_SENDS =	51,  /**< Gen9+ */
   BRW_OPCODE_SENDSC =	52,  /**< Gen9+ */
   /* Reserved 53-55 */
   BRW_OPCODE_MATH =	56,  /**< Gen6+ */
   /* Reserved 57-63 */
   BRW_OPCODE_ADD =	64,
   BRW_OPCODE_MUL =	65,
   BRW_OPCODE_AVG =	66,
   BRW_OPCODE_FRC =	67,
   BRW_OPCODE_RNDU =	68,
   BRW_OPCODE_RNDD =	69,
   BRW_OPCODE_RNDE =	70,
   BRW_OPCODE_RNDZ =	71,
   BRW_OPCODE_MAC =	72,
   BRW_OPCODE_MACH =	73,
   BRW_OPCODE_LZD =	74,
   BRW_OPCODE_FBH =	75,  /**< Gen7+ */
   BRW_OPCODE_FBL =	76,  /**< Gen7+ */
   BRW_OPCODE_CBIT =	77,  /**< Gen7+ */
   BRW_OPCODE_ADDC =	78,  /**< Gen7+ */
   BRW_OPCODE_SUBB =	79,  /**< Gen7+ */
   BRW_OPCODE_SAD2 =	80,
   BRW_OPCODE_SADA2 =	81,
   /* Reserved 82-83 */
   BRW_OPCODE_DP4 =	84,
   BRW_OPCODE_DPH =	85,
   BRW_OPCODE_DP3 =	86,
   BRW_OPCODE_DP2 =	87,
   /* Reserved 88 */
   BRW_OPCODE_LINE =	89,
   BRW_OPCODE_PLN =	90,  /**< G45+ */
   BRW_OPCODE_MAD =	91,  /**< Gen6+ */
   BRW_OPCODE_LRP =	92,  /**< Gen6+ */
   // BRW_OPCODE_MADM =	93,  /**< Gen8+ */
   /* Reserved 94-124 */
   BRW_OPCODE_NENOP =	125, /**< G45 only */
   BRW_OPCODE_NOP =	126,
   /* Reserved 127 */

   /* These are compiler backend opcodes that get translated into other
    * instructions.
    */
   FS_OPCODE_FB_WRITE = 128,

   /**
    * Same as FS_OPCODE_FB_WRITE but expects its arguments separately as
    * individual sources instead of as a single payload blob. The
    * position/ordering of the arguments are defined by the enum
    * fb_write_logical_srcs.
    */
   FS_OPCODE_FB_WRITE_LOGICAL,

   FS_OPCODE_BLORP_FB_WRITE,
   FS_OPCODE_REP_FB_WRITE,
   FS_OPCODE_PACK_STENCIL_REF,
   SHADER_OPCODE_RCP,
   SHADER_OPCODE_RSQ,
   SHADER_OPCODE_SQRT,
   SHADER_OPCODE_EXP2,
   SHADER_OPCODE_LOG2,
   SHADER_OPCODE_POW,
   SHADER_OPCODE_INT_QUOTIENT,
   SHADER_OPCODE_INT_REMAINDER,
   SHADER_OPCODE_SIN,
   SHADER_OPCODE_COS,

   /**
    * Texture sampling opcodes.
    *
    * LOGICAL opcodes are eventually translated to the matching non-LOGICAL
    * opcode but instead of taking a single payload blob they expect their
    * arguments separately as individual sources:
    *
    * Source 0: [optional] Texture coordinates.
    * Source 1: [optional] Shadow comparitor.
    * Source 2: [optional] dPdx if the operation takes explicit derivatives,
    *                      otherwise LOD value.
    * Source 3: [optional] dPdy if the operation takes explicit derivatives.
    * Source 4: [optional] Sample index.
    * Source 5: [optional] MCS data.
    * Source 6: [required] Texture sampler.
    * Source 7: [optional] Texel offset.
    * Source 8: [required] Number of coordinate components (as UD immediate).
    * Source 9: [required] Number derivative components (as UD immediate).
    */
   SHADER_OPCODE_TEX,
   SHADER_OPCODE_TEX_LOGICAL,
   SHADER_OPCODE_TXD,
   SHADER_OPCODE_TXD_LOGICAL,
   SHADER_OPCODE_TXF,
   SHADER_OPCODE_TXF_LOGICAL,
   SHADER_OPCODE_TXL,
   SHADER_OPCODE_TXL_LOGICAL,
   SHADER_OPCODE_TXS,
   SHADER_OPCODE_TXS_LOGICAL,
   FS_OPCODE_TXB,
   FS_OPCODE_TXB_LOGICAL,
   SHADER_OPCODE_TXF_CMS,
   SHADER_OPCODE_TXF_CMS_LOGICAL,
   SHADER_OPCODE_TXF_CMS_W,
   SHADER_OPCODE_TXF_CMS_W_LOGICAL,
   SHADER_OPCODE_TXF_UMS,
   SHADER_OPCODE_TXF_UMS_LOGICAL,
   SHADER_OPCODE_TXF_MCS,
   SHADER_OPCODE_TXF_MCS_LOGICAL,
   SHADER_OPCODE_LOD,
   SHADER_OPCODE_LOD_LOGICAL,
   SHADER_OPCODE_TG4,
   SHADER_OPCODE_TG4_LOGICAL,
   SHADER_OPCODE_TG4_OFFSET,
   SHADER_OPCODE_TG4_OFFSET_LOGICAL,
   SHADER_OPCODE_SAMPLEINFO,

   /**
    * Combines multiple sources of size 1 into a larger virtual GRF.
    * For example, parameters for a send-from-GRF message.  Or, updating
    * channels of a size 4 VGRF used to store vec4s such as texturing results.
    *
    * This will be lowered into MOVs from each source to consecutive reg_offsets
    * of the destination VGRF.
    *
    * src[0] may be BAD_FILE.  If so, the lowering pass skips emitting the MOV,
    * but still reserves the first channel of the destination VGRF.  This can be
    * used to reserve space for, say, a message header set up by the generators.
    */
   SHADER_OPCODE_LOAD_PAYLOAD,

   SHADER_OPCODE_SHADER_TIME_ADD,

   /**
    * Typed and untyped surface access opcodes.
    *
    * LOGICAL opcodes are eventually translated to the matching non-LOGICAL
    * opcode but instead of taking a single payload blob they expect their
    * arguments separately as individual sources:
    *
    * Source 0: [required] Surface coordinates.
    * Source 1: [optional] Operation source.
    * Source 2: [required] Surface index.
    * Source 3: [required] Number of coordinate components (as UD immediate).
    * Source 4: [required] Opcode-specific control immediate, same as source 2
    *                      of the matching non-LOGICAL opcode.
    */
   SHADER_OPCODE_UNTYPED_ATOMIC,
   SHADER_OPCODE_UNTYPED_ATOMIC_LOGICAL,
   SHADER_OPCODE_UNTYPED_SURFACE_READ,
   SHADER_OPCODE_UNTYPED_SURFACE_READ_LOGICAL,
   SHADER_OPCODE_UNTYPED_SURFACE_WRITE,
   SHADER_OPCODE_UNTYPED_SURFACE_WRITE_LOGICAL,

   SHADER_OPCODE_TYPED_ATOMIC,
   SHADER_OPCODE_TYPED_ATOMIC_LOGICAL,
   SHADER_OPCODE_TYPED_SURFACE_READ,
   SHADER_OPCODE_TYPED_SURFACE_READ_LOGICAL,
   SHADER_OPCODE_TYPED_SURFACE_WRITE,
   SHADER_OPCODE_TYPED_SURFACE_WRITE_LOGICAL,

   SHADER_OPCODE_MEMORY_FENCE,

   SHADER_OPCODE_GEN4_SCRATCH_READ,
   SHADER_OPCODE_GEN4_SCRATCH_WRITE,
   SHADER_OPCODE_GEN7_SCRATCH_READ,

   /**
    * Gen8+ SIMD8 URB Read messages.
    */
   SHADER_OPCODE_URB_READ_SIMD8,
   SHADER_OPCODE_URB_READ_SIMD8_PER_SLOT,

   SHADER_OPCODE_URB_WRITE_SIMD8,
   SHADER_OPCODE_URB_WRITE_SIMD8_PER_SLOT,
   SHADER_OPCODE_URB_WRITE_SIMD8_MASKED,
   SHADER_OPCODE_URB_WRITE_SIMD8_MASKED_PER_SLOT,

   /**
    * Return the index of an arbitrary live channel (i.e. one of the channels
    * enabled in the current execution mask) and assign it to the first
    * component of the destination.  Expected to be used as input for the
    * BROADCAST pseudo-opcode.
    */
   SHADER_OPCODE_FIND_LIVE_CHANNEL,

   /**
    * Pick the channel from its first source register given by the index
    * specified as second source.  Useful for variable indexing of surfaces.
    */
   SHADER_OPCODE_BROADCAST,

   VEC4_OPCODE_MOV_BYTES,
   VEC4_OPCODE_PACK_BYTES,
   VEC4_OPCODE_UNPACK_UNIFORM,

   FS_OPCODE_DDX_COARSE,
   FS_OPCODE_DDX_FINE,
   /**
    * Compute dFdy(), dFdyCoarse(), or dFdyFine().
    * src1 is an immediate storing the key->render_to_fbo boolean.
    */
   FS_OPCODE_DDY_COARSE,
   FS_OPCODE_DDY_FINE,
   FS_OPCODE_CINTERP,
   FS_OPCODE_LINTERP,
   FS_OPCODE_PIXEL_X,
   FS_OPCODE_PIXEL_Y,
   FS_OPCODE_UNIFORM_PULL_CONSTANT_LOAD,
   FS_OPCODE_UNIFORM_PULL_CONSTANT_LOAD_GEN7,
   FS_OPCODE_VARYING_PULL_CONSTANT_LOAD,
   FS_OPCODE_VARYING_PULL_CONSTANT_LOAD_GEN7,
   FS_OPCODE_GET_BUFFER_SIZE,
   FS_OPCODE_MOV_DISPATCH_TO_FLAGS,
   FS_OPCODE_DISCARD_JUMP,
   FS_OPCODE_SET_SAMPLE_ID,
   FS_OPCODE_SET_SIMD4X2_OFFSET,
   FS_OPCODE_PACK_HALF_2x16_SPLIT,
   FS_OPCODE_UNPACK_HALF_2x16_SPLIT_X,
   FS_OPCODE_UNPACK_HALF_2x16_SPLIT_Y,
   FS_OPCODE_PLACEHOLDER_HALT,
   FS_OPCODE_INTERPOLATE_AT_CENTROID,
   FS_OPCODE_INTERPOLATE_AT_SAMPLE,
   FS_OPCODE_INTERPOLATE_AT_SHARED_OFFSET,
   FS_OPCODE_INTERPOLATE_AT_PER_SLOT_OFFSET,

   VS_OPCODE_URB_WRITE,
   VS_OPCODE_PULL_CONSTANT_LOAD,
   VS_OPCODE_PULL_CONSTANT_LOAD_GEN7,
   VS_OPCODE_SET_SIMD4X2_HEADER_GEN9,

   VS_OPCODE_GET_BUFFER_SIZE,

   VS_OPCODE_UNPACK_FLAGS_SIMD4X2,

   /**
    * Write geometry shader output data to the URB.
    *
    * Unlike VS_OPCODE_URB_WRITE, this opcode doesn't do an implied move from
    * R0 to the first MRF.  This allows the geometry shader to override the
    * "Slot {0,1} Offset" fields in the message header.
    */
   GS_OPCODE_URB_WRITE,

   /**
    * Write geometry shader output data to the URB and request a new URB
    * handle (gen6).
    *
    * This opcode doesn't do an implied move from R0 to the first MRF.
    */
   GS_OPCODE_URB_WRITE_ALLOCATE,

   /**
    * Terminate the geometry shader thread by doing an empty URB write.
    *
    * This opcode doesn't do an implied move from R0 to the first MRF.  This
    * allows the geometry shader to override the "GS Number of Output Vertices
    * for Slot {0,1}" fields in the message header.
    */
   GS_OPCODE_THREAD_END,

   /**
    * Set the "Slot {0,1} Offset" fields of a URB_WRITE message header.
    *
    * - dst is the MRF containing the message header.
    *
    * - src0.x indicates which portion of the URB should be written to (e.g. a
    *   vertex number)
    *
    * - src1 is an immediate multiplier which will be applied to src0
    *   (e.g. the size of a single vertex in the URB).
    *
    * Note: the hardware will apply this offset *in addition to* the offset in
    * vec4_instruction::offset.
    */
   GS_OPCODE_SET_WRITE_OFFSET,

   /**
    * Set the "GS Number of Output Vertices for Slot {0,1}" fields of a
    * URB_WRITE message header.
    *
    * - dst is the MRF containing the message header.
    *
    * - src0.x is the vertex count.  The upper 16 bits will be ignored.
    */
   GS_OPCODE_SET_VERTEX_COUNT,

   /**
    * Set DWORD 2 of dst to the value in src.
    */
   GS_OPCODE_SET_DWORD_2,

   /**
    * Prepare the dst register for storage in the "Channel Mask" fields of a
    * URB_WRITE message header.
    *
    * DWORD 4 of dst is shifted left by 4 bits, so that later,
    * GS_OPCODE_SET_CHANNEL_MASKS can OR DWORDs 0 and 4 together to form the
    * final channel mask.
    *
    * Note: since GS_OPCODE_SET_CHANNEL_MASKS ORs DWORDs 0 and 4 together to
    * form the final channel mask, DWORDs 0 and 4 of the dst register must not
    * have any extraneous bits set prior to execution of this opcode (that is,
    * they should be in the range 0x0 to 0xf).
    */
   GS_OPCODE_PREPARE_CHANNEL_MASKS,

   /**
    * Set the "Channel Mask" fields of a URB_WRITE message header.
    *
    * - dst is the MRF containing the message header.
    *
    * - src.x is the channel mask, as prepared by
    *   GS_OPCODE_PREPARE_CHANNEL_MASKS.  DWORDs 0 and 4 are OR'ed together to
    *   form the final channel mask.
    */
   GS_OPCODE_SET_CHANNEL_MASKS,

   /**
    * Get the "Instance ID" fields from the payload.
    *
    * - dst is the GRF for gl_InvocationID.
    */
   GS_OPCODE_GET_INSTANCE_ID,

   /**
    * Send a FF_SYNC message to allocate initial URB handles (gen6).
    *
    * - dst will be used as the writeback register for the FF_SYNC operation.
    *
    * - src0 is the number of primitives written.
    *
    * - src1 is the value to hold in M0.0: number of SO vertices to write
    *   and number of SO primitives needed. Its value will be overwritten
    *   with the SVBI values if transform feedback is enabled.
    *
    * Note: This opcode uses an implicit MRF register for the ff_sync message
    * header, so the caller is expected to set inst->base_mrf and initialize
    * that MRF register to r0. This opcode will also write to this MRF register
    * to include the allocated URB handle so it can then be reused directly as
    * the header in the URB write operation we are allocating the handle for.
    */
   GS_OPCODE_FF_SYNC,

   /**
    * Move r0.1 (which holds PrimitiveID information in gen6) to a separate
    * register.
    *
    * - dst is the GRF where PrimitiveID information will be moved.
    */
   GS_OPCODE_SET_PRIMITIVE_ID,

   /**
    * Write transform feedback data to the SVB by sending a SVB WRITE message.
    * Used in gen6.
    *
    * - dst is the MRF register containing the message header.
    *
    * - src0 is the register where the vertex data is going to be copied from.
    *
    * - src1 is the destination register when write commit occurs.
    */
   GS_OPCODE_SVB_WRITE,

   /**
    * Set destination index in the SVB write message payload (M0.5). Used
    * in gen6 for transform feedback.
    *
    * - dst is the header to save the destination indices for SVB WRITE.
    * - src is the register that holds the destination indices value.
    */
   GS_OPCODE_SVB_SET_DST_INDEX,

   /**
    * Prepare Mx.0 subregister for being used in the FF_SYNC message header.
    * Used in gen6 for transform feedback.
    *
    * - dst will hold the register with the final Mx.0 value.
    *
    * - src0 has the number of vertices emitted in SO (NumSOVertsToWrite)
    *
    * - src1 has the number of needed primitives for SO (NumSOPrimsNeeded)
    *
    * - src2 is the value to hold in M0: number of SO vertices to write
    *   and number of SO primitives needed.
    */
   GS_OPCODE_FF_SYNC_SET_PRIMITIVES,

   /**
    * Terminate the compute shader.
    */
   CS_OPCODE_CS_TERMINATE,

   /**
    * GLSL barrier()
    */
   SHADER_OPCODE_BARRIER,

   /**
    * Calculate the high 32-bits of a 32x32 multiply.
    */
   SHADER_OPCODE_MULH,
};

enum brw_urb_write_flags {
   BRW_URB_WRITE_NO_FLAGS = 0,

   /**
    * Causes a new URB entry to be allocated, and its address stored in the
    * destination register (gen < 7).
    */
   BRW_URB_WRITE_ALLOCATE = 0x1,

   /**
    * Causes the current URB entry to be deallocated (gen < 7).
    */
   BRW_URB_WRITE_UNUSED = 0x2,

   /**
    * Causes the thread to terminate.
    */
   BRW_URB_WRITE_EOT = 0x4,

   /**
    * Indicates that the given URB entry is complete, and may be sent further
    * down the 3D pipeline (gen < 7).
    */
   BRW_URB_WRITE_COMPLETE = 0x8,

   /**
    * Indicates that an additional offset (which may be different for the two
    * vec4 slots) is stored in the message header (gen == 7).
    */
   BRW_URB_WRITE_PER_SLOT_OFFSET = 0x10,

   /**
    * Indicates that the channel masks in the URB_WRITE message header should
    * not be overridden to 0xff (gen == 7).
    */
   BRW_URB_WRITE_USE_CHANNEL_MASKS = 0x20,

   /**
    * Indicates that the data should be sent to the URB using the
    * URB_WRITE_OWORD message rather than URB_WRITE_HWORD (gen == 7).  This
    * causes offsets to be interpreted as multiples of an OWORD instead of an
    * HWORD, and only allows one OWORD to be written.
    */
   BRW_URB_WRITE_OWORD = 0x40,

   /**
    * Convenient combination of flags: end the thread while simultaneously
    * marking the given URB entry as complete.
    */
   BRW_URB_WRITE_EOT_COMPLETE = BRW_URB_WRITE_EOT | BRW_URB_WRITE_COMPLETE,

   /**
    * Convenient combination of flags: mark the given URB entry as complete
    * and simultaneously allocate a new one.
    */
   BRW_URB_WRITE_ALLOCATE_COMPLETE =
      BRW_URB_WRITE_ALLOCATE | BRW_URB_WRITE_COMPLETE,
};

enum fb_write_logical_srcs {
   FB_WRITE_LOGICAL_SRC_COLOR0,      /* REQUIRED */
   FB_WRITE_LOGICAL_SRC_COLOR1,      /* for dual source blend messages */
   FB_WRITE_LOGICAL_SRC_SRC0_ALPHA,
   FB_WRITE_LOGICAL_SRC_SRC_DEPTH,   /* gl_FragDepth */
   FB_WRITE_LOGICAL_SRC_DST_DEPTH,   /* GEN4-5: passthrough from thread */
   FB_WRITE_LOGICAL_SRC_SRC_STENCIL, /* gl_FragStencilRefARB */
   FB_WRITE_LOGICAL_SRC_OMASK,       /* Sample Mask (gl_SampleMask) */
   FB_WRITE_LOGICAL_SRC_COMPONENTS,  /* REQUIRED */
};

#ifdef __cplusplus
/**
 * Allow brw_urb_write_flags enums to be ORed together.
 */
inline brw_urb_write_flags
operator|(brw_urb_write_flags x, brw_urb_write_flags y)
{
   return static_cast<brw_urb_write_flags>(static_cast<int>(x) |
                                           static_cast<int>(y));
}
#endif

enum PACKED brw_predicate {
   BRW_PREDICATE_NONE                =  0,
   BRW_PREDICATE_NORMAL              =  1,
   BRW_PREDICATE_ALIGN1_ANYV         =  2,
   BRW_PREDICATE_ALIGN1_ALLV         =  3,
   BRW_PREDICATE_ALIGN1_ANY2H        =  4,
   BRW_PREDICATE_ALIGN1_ALL2H        =  5,
   BRW_PREDICATE_ALIGN1_ANY4H        =  6,
   BRW_PREDICATE_ALIGN1_ALL4H        =  7,
   BRW_PREDICATE_ALIGN1_ANY8H        =  8,
   BRW_PREDICATE_ALIGN1_ALL8H        =  9,
   BRW_PREDICATE_ALIGN1_ANY16H       = 10,
   BRW_PREDICATE_ALIGN1_ALL16H       = 11,
   BRW_PREDICATE_ALIGN1_ANY32H       = 12,
   BRW_PREDICATE_ALIGN1_ALL32H       = 13,
   BRW_PREDICATE_ALIGN16_REPLICATE_X =  2,
   BRW_PREDICATE_ALIGN16_REPLICATE_Y =  3,
   BRW_PREDICATE_ALIGN16_REPLICATE_Z =  4,
   BRW_PREDICATE_ALIGN16_REPLICATE_W =  5,
   BRW_PREDICATE_ALIGN16_ANY4H       =  6,
   BRW_PREDICATE_ALIGN16_ALL4H       =  7,
};

enum PACKED brw_reg_file {
   BRW_ARCHITECTURE_REGISTER_FILE = 0,
   BRW_GENERAL_REGISTER_FILE      = 1,
   BRW_MESSAGE_REGISTER_FILE      = 2,
   BRW_IMMEDIATE_VALUE            = 3,

   ARF = BRW_ARCHITECTURE_REGISTER_FILE,
   FIXED_GRF = BRW_GENERAL_REGISTER_FILE,
   MRF = BRW_MESSAGE_REGISTER_FILE,
   IMM = BRW_IMMEDIATE_VALUE,

   /* These are not hardware values */
   VGRF,
   ATTR,
   UNIFORM, /* prog_data->params[reg] */
   BAD_FILE,
};

#define BRW_HW_REG_TYPE_UD  0
#define BRW_HW_REG_TYPE_D   1
#define BRW_HW_REG_TYPE_UW  2
#define BRW_HW_REG_TYPE_W   3
#define BRW_HW_REG_TYPE_F   7
#define GEN8_HW_REG_TYPE_UQ 8
#define GEN8_HW_REG_TYPE_Q  9

#define BRW_HW_REG_NON_IMM_TYPE_UB  4
#define BRW_HW_REG_NON_IMM_TYPE_B   5
#define GEN7_HW_REG_NON_IMM_TYPE_DF 6
#define GEN8_HW_REG_NON_IMM_TYPE_HF 10

#define BRW_HW_REG_IMM_TYPE_UV  4 /* Gen6+ packed unsigned immediate vector */
#define BRW_HW_REG_IMM_TYPE_VF  5 /* packed float immediate vector */
#define BRW_HW_REG_IMM_TYPE_V   6 /* packed int imm. vector; uword dest only */
#define GEN8_HW_REG_IMM_TYPE_DF 10
#define GEN8_HW_REG_IMM_TYPE_HF 11

/* SNB adds 3-src instructions (MAD and LRP) that only operate on floats, so
 * the types were implied. IVB adds BFE and BFI2 that operate on doublewords
 * and unsigned doublewords, so a new field is also available in the da3src
 * struct (part of struct brw_instruction.bits1 in brw_structs.h) to select
 * dst and shared-src types. The values are different from BRW_REGISTER_TYPE_*.
 */
#define BRW_3SRC_TYPE_F  0
#define BRW_3SRC_TYPE_D  1
#define BRW_3SRC_TYPE_UD 2
#define BRW_3SRC_TYPE_DF 3

#define BRW_ARF_NULL                  0x00
#define BRW_ARF_ADDRESS               0x10
#define BRW_ARF_ACCUMULATOR           0x20
#define BRW_ARF_FLAG                  0x30
#define BRW_ARF_MASK                  0x40
#define BRW_ARF_MASK_STACK            0x50
#define BRW_ARF_MASK_STACK_DEPTH      0x60
#define BRW_ARF_STATE                 0x70
#define BRW_ARF_CONTROL               0x80
#define BRW_ARF_NOTIFICATION_COUNT    0x90
#define BRW_ARF_IP                    0xA0
#define BRW_ARF_TDR                   0xB0
#define BRW_ARF_TIMESTAMP             0xC0

#define BRW_MRF_COMPR4			(1 << 7)

#define BRW_AMASK   0
#define BRW_IMASK   1
#define BRW_LMASK   2
#define BRW_CMASK   3



#define BRW_THREAD_NORMAL     0
#define BRW_THREAD_ATOMIC     1
#define BRW_THREAD_SWITCH     2

enum PACKED brw_vertical_stride {
   BRW_VERTICAL_STRIDE_0               = 0,
   BRW_VERTICAL_STRIDE_1               = 1,
   BRW_VERTICAL_STRIDE_2               = 2,
   BRW_VERTICAL_STRIDE_4               = 3,
   BRW_VERTICAL_STRIDE_8               = 4,
   BRW_VERTICAL_STRIDE_16              = 5,
   BRW_VERTICAL_STRIDE_32              = 6,
   BRW_VERTICAL_STRIDE_ONE_DIMENSIONAL = 0xF,
};

enum PACKED brw_width {
   BRW_WIDTH_1  = 0,
   BRW_WIDTH_2  = 1,
   BRW_WIDTH_4  = 2,
   BRW_WIDTH_8  = 3,
   BRW_WIDTH_16 = 4,
};

#define BRW_STATELESS_BUFFER_BOUNDARY_1K      0
#define BRW_STATELESS_BUFFER_BOUNDARY_2K      1
#define BRW_STATELESS_BUFFER_BOUNDARY_4K      2
#define BRW_STATELESS_BUFFER_BOUNDARY_8K      3
#define BRW_STATELESS_BUFFER_BOUNDARY_16K     4
#define BRW_STATELESS_BUFFER_BOUNDARY_32K     5
#define BRW_STATELESS_BUFFER_BOUNDARY_64K     6
#define BRW_STATELESS_BUFFER_BOUNDARY_128K    7
#define BRW_STATELESS_BUFFER_BOUNDARY_256K    8
#define BRW_STATELESS_BUFFER_BOUNDARY_512K    9
#define BRW_STATELESS_BUFFER_BOUNDARY_1M      10
#define BRW_STATELESS_BUFFER_BOUNDARY_2M      11

#define BRW_POLYGON_FACING_FRONT      0
#define BRW_POLYGON_FACING_BACK       1

/**
 * Message target: Shared Function ID for where to SEND a message.
 *
 * These are enumerated in the ISA reference under "send - Send Message".
 * In particular, see the following tables:
 * - G45 PRM, Volume 4, Table 14-15 "Message Descriptor Definition"
 * - Sandybridge PRM, Volume 4 Part 2, Table 8-16 "Extended Message Descriptor"
 * - Ivybridge PRM, Volume 1 Part 1, section 3.2.7 "GPE Function IDs"
 */
enum brw_message_target {
   BRW_SFID_NULL                     = 0,
   BRW_SFID_MATH                     = 1, /* Only valid on Gen4-5 */
   BRW_SFID_SAMPLER                  = 2,
   BRW_SFID_MESSAGE_GATEWAY          = 3,
   BRW_SFID_DATAPORT_READ            = 4,
   BRW_SFID_DATAPORT_WRITE           = 5,
   BRW_SFID_URB                      = 6,
   BRW_SFID_THREAD_SPAWNER           = 7,
   BRW_SFID_VME                      = 8,

   GEN6_SFID_DATAPORT_SAMPLER_CACHE  = 4,
   GEN6_SFID_DATAPORT_RENDER_CACHE   = 5,
   GEN6_SFID_DATAPORT_CONSTANT_CACHE = 9,

   GEN7_SFID_DATAPORT_DATA_CACHE     = 10,
   GEN7_SFID_PIXEL_INTERPOLATOR      = 11,
   HSW_SFID_DATAPORT_DATA_CACHE_1    = 12,
   HSW_SFID_CRE                      = 13,
};

#define GEN7_MESSAGE_TARGET_DP_DATA_CACHE     10

#define BRW_SAMPLER_RETURN_FORMAT_FLOAT32     0
#define BRW_SAMPLER_RETURN_FORMAT_UINT32      2
#define BRW_SAMPLER_RETURN_FORMAT_SINT32      3

#define BRW_SAMPLER_MESSAGE_SIMD8_SAMPLE              0
#define BRW_SAMPLER_MESSAGE_SIMD16_SAMPLE             0
#define BRW_SAMPLER_MESSAGE_SIMD16_SAMPLE_BIAS        0
#define BRW_SAMPLER_MESSAGE_SIMD8_KILLPIX             1
#define BRW_SAMPLER_MESSAGE_SIMD4X2_SAMPLE_LOD        1
#define BRW_SAMPLER_MESSAGE_SIMD16_SAMPLE_LOD         1
#define BRW_SAMPLER_MESSAGE_SIMD4X2_SAMPLE_GRADIENTS  2
#define BRW_SAMPLER_MESSAGE_SIMD8_SAMPLE_GRADIENTS    2
#define BRW_SAMPLER_MESSAGE_SIMD4X2_SAMPLE_COMPARE    0
#define BRW_SAMPLER_MESSAGE_SIMD16_SAMPLE_COMPARE     2
#define BRW_SAMPLER_MESSAGE_SIMD8_SAMPLE_BIAS_COMPARE 0
#define BRW_SAMPLER_MESSAGE_SIMD4X2_SAMPLE_LOD_COMPARE 1
#define BRW_SAMPLER_MESSAGE_SIMD8_SAMPLE_LOD_COMPARE  1
#define BRW_SAMPLER_MESSAGE_SIMD4X2_RESINFO           2
#define BRW_SAMPLER_MESSAGE_SIMD16_RESINFO            2
#define BRW_SAMPLER_MESSAGE_SIMD4X2_LD                3
#define BRW_SAMPLER_MESSAGE_SIMD8_LD                  3
#define BRW_SAMPLER_MESSAGE_SIMD16_LD                 3

#define GEN5_SAMPLER_MESSAGE_SAMPLE              0
#define GEN5_SAMPLER_MESSAGE_SAMPLE_BIAS         1
#define GEN5_SAMPLER_MESSAGE_SAMPLE_LOD          2
#define GEN5_SAMPLER_MESSAGE_SAMPLE_COMPARE      3
#define GEN5_SAMPLER_MESSAGE_SAMPLE_DERIVS       4
#define GEN5_SAMPLER_MESSAGE_SAMPLE_BIAS_COMPARE 5
#define GEN5_SAMPLER_MESSAGE_SAMPLE_LOD_COMPARE  6
#define GEN5_SAMPLER_MESSAGE_SAMPLE_LD           7
#define GEN7_SAMPLER_MESSAGE_SAMPLE_GATHER4      8
#define GEN5_SAMPLER_MESSAGE_LOD                 9
#define GEN5_SAMPLER_MESSAGE_SAMPLE_RESINFO      10
#define GEN6_SAMPLER_MESSAGE_SAMPLE_SAMPLEINFO   11
#define GEN7_SAMPLER_MESSAGE_SAMPLE_GATHER4_C    16
#define GEN7_SAMPLER_MESSAGE_SAMPLE_GATHER4_PO   17
#define GEN7_SAMPLER_MESSAGE_SAMPLE_GATHER4_PO_C 18
#define HSW_SAMPLER_MESSAGE_SAMPLE_DERIV_COMPARE 20
#define GEN9_SAMPLER_MESSAGE_SAMPLE_LD2DMS_W     28
#define GEN7_SAMPLER_MESSAGE_SAMPLE_LD_MCS       29
#define GEN7_SAMPLER_MESSAGE_SAMPLE_LD2DMS       30
#define GEN7_SAMPLER_MESSAGE_SAMPLE_LD2DSS       31

/* for GEN5 only */
#define BRW_SAMPLER_SIMD_MODE_SIMD4X2                   0
#define BRW_SAMPLER_SIMD_MODE_SIMD8                     1
#define BRW_SAMPLER_SIMD_MODE_SIMD16                    2
#define BRW_SAMPLER_SIMD_MODE_SIMD32_64                 3

/* GEN9 changes SIMD mode 0 to mean SIMD8D, but lets us get the SIMD4x2
 * behavior by setting bit 22 of dword 2 in the message header. */
#define GEN9_SAMPLER_SIMD_MODE_SIMD8D                   0
#define GEN9_SAMPLER_SIMD_MODE_EXTENSION_SIMD4X2        (1 << 22)

#define BRW_DATAPORT_OWORD_BLOCK_1_OWORDLOW   0
#define BRW_DATAPORT_OWORD_BLOCK_1_OWORDHIGH  1
#define BRW_DATAPORT_OWORD_BLOCK_2_OWORDS     2
#define BRW_DATAPORT_OWORD_BLOCK_4_OWORDS     3
#define BRW_DATAPORT_OWORD_BLOCK_8_OWORDS     4

#define BRW_DATAPORT_OWORD_DUAL_BLOCK_1OWORD     0
#define BRW_DATAPORT_OWORD_DUAL_BLOCK_4OWORDS    2

#define BRW_DATAPORT_DWORD_SCATTERED_BLOCK_8DWORDS   2
#define BRW_DATAPORT_DWORD_SCATTERED_BLOCK_16DWORDS  3

/* This one stays the same across generations. */
#define BRW_DATAPORT_READ_MESSAGE_OWORD_BLOCK_READ          0
/* GEN4 */
#define BRW_DATAPORT_READ_MESSAGE_OWORD_DUAL_BLOCK_READ     1
#define BRW_DATAPORT_READ_MESSAGE_MEDIA_BLOCK_READ          2
#define BRW_DATAPORT_READ_MESSAGE_DWORD_SCATTERED_READ      3
/* G45, GEN5 */
#define G45_DATAPORT_READ_MESSAGE_RENDER_UNORM_READ	    1
#define G45_DATAPORT_READ_MESSAGE_OWORD_DUAL_BLOCK_READ     2
#define G45_DATAPORT_READ_MESSAGE_AVC_LOOP_FILTER_READ	    3
#define G45_DATAPORT_READ_MESSAGE_MEDIA_BLOCK_READ          4
#define G45_DATAPORT_READ_MESSAGE_DWORD_SCATTERED_READ      6
/* GEN6 */
#define GEN6_DATAPORT_READ_MESSAGE_RENDER_UNORM_READ	    1
#define GEN6_DATAPORT_READ_MESSAGE_OWORD_DUAL_BLOCK_READ     2
#define GEN6_DATAPORT_READ_MESSAGE_MEDIA_BLOCK_READ          4
#define GEN6_DATAPORT_READ_MESSAGE_OWORD_UNALIGN_BLOCK_READ  5
#define GEN6_DATAPORT_READ_MESSAGE_DWORD_SCATTERED_READ      6

#define BRW_DATAPORT_READ_TARGET_DATA_CACHE      0
#define BRW_DATAPORT_READ_TARGET_RENDER_CACHE    1
#define BRW_DATAPORT_READ_TARGET_SAMPLER_CACHE   2

#define BRW_DATAPORT_RENDER_TARGET_WRITE_SIMD16_SINGLE_SOURCE                0
#define BRW_DATAPORT_RENDER_TARGET_WRITE_SIMD16_SINGLE_SOURCE_REPLICATED     1
#define BRW_DATAPORT_RENDER_TARGET_WRITE_SIMD8_DUAL_SOURCE_SUBSPAN01         2
#define BRW_DATAPORT_RENDER_TARGET_WRITE_SIMD8_DUAL_SOURCE_SUBSPAN23         3
#define BRW_DATAPORT_RENDER_TARGET_WRITE_SIMD8_SINGLE_SOURCE_SUBSPAN01       4

#define BRW_DATAPORT_WRITE_MESSAGE_OWORD_BLOCK_WRITE                0
#define BRW_DATAPORT_WRITE_MESSAGE_OWORD_DUAL_BLOCK_WRITE           1
#define BRW_DATAPORT_WRITE_MESSAGE_MEDIA_BLOCK_WRITE                2
#define BRW_DATAPORT_WRITE_MESSAGE_DWORD_SCATTERED_WRITE            3
#define BRW_DATAPORT_WRITE_MESSAGE_RENDER_TARGET_WRITE              4
#define BRW_DATAPORT_WRITE_MESSAGE_STREAMED_VERTEX_BUFFER_WRITE     5
#define BRW_DATAPORT_WRITE_MESSAGE_FLUSH_RENDER_CACHE               7

/* GEN6 */
#define GEN6_DATAPORT_WRITE_MESSAGE_DWORD_ATOMIC_WRITE              7
#define GEN6_DATAPORT_WRITE_MESSAGE_OWORD_BLOCK_WRITE               8
#define GEN6_DATAPORT_WRITE_MESSAGE_OWORD_DUAL_BLOCK_WRITE          9
#define GEN6_DATAPORT_WRITE_MESSAGE_MEDIA_BLOCK_WRITE               10
#define GEN6_DATAPORT_WRITE_MESSAGE_DWORD_SCATTERED_WRITE           11
#define GEN6_DATAPORT_WRITE_MESSAGE_RENDER_TARGET_WRITE             12
#define GEN6_DATAPORT_WRITE_MESSAGE_STREAMED_VB_WRITE               13
#define GEN6_DATAPORT_WRITE_MESSAGE_RENDER_TARGET_UNORM_WRITE       14

/* GEN7 */
#define GEN7_DATAPORT_RC_MEDIA_BLOCK_READ                           4
#define GEN7_DATAPORT_RC_TYPED_SURFACE_READ                         5
#define GEN7_DATAPORT_RC_TYPED_ATOMIC_OP                            6
#define GEN7_DATAPORT_RC_MEMORY_FENCE                               7
#define GEN7_DATAPORT_RC_MEDIA_BLOCK_WRITE                          10
#define GEN7_DATAPORT_RC_RENDER_TARGET_WRITE                        12
#define GEN7_DATAPORT_RC_TYPED_SURFACE_WRITE                        13
#define GEN7_DATAPORT_DC_OWORD_BLOCK_READ                           0
#define GEN7_DATAPORT_DC_UNALIGNED_OWORD_BLOCK_READ                 1
#define GEN7_DATAPORT_DC_OWORD_DUAL_BLOCK_READ                      2
#define GEN7_DATAPORT_DC_DWORD_SCATTERED_READ                       3
#define GEN7_DATAPORT_DC_BYTE_SCATTERED_READ                        4
#define GEN7_DATAPORT_DC_UNTYPED_SURFACE_READ                       5
#define GEN7_DATAPORT_DC_UNTYPED_ATOMIC_OP                          6
#define GEN7_DATAPORT_DC_MEMORY_FENCE                               7
#define GEN7_DATAPORT_DC_OWORD_BLOCK_WRITE                          8
#define GEN7_DATAPORT_DC_OWORD_DUAL_BLOCK_WRITE                     10
#define GEN7_DATAPORT_DC_DWORD_SCATTERED_WRITE                      11
#define GEN7_DATAPORT_DC_BYTE_SCATTERED_WRITE                       12
#define GEN7_DATAPORT_DC_UNTYPED_SURFACE_WRITE                      13

#define GEN7_DATAPORT_SCRATCH_READ                            ((1 << 18) | \
                                                               (0 << 17))
#define GEN7_DATAPORT_SCRATCH_WRITE                           ((1 << 18) | \
                                                               (1 << 17))
#define GEN7_DATAPORT_SCRATCH_NUM_REGS_SHIFT                        12

#define GEN7_PIXEL_INTERPOLATOR_LOC_SHARED_OFFSET     0
#define GEN7_PIXEL_INTERPOLATOR_LOC_SAMPLE            1
#define GEN7_PIXEL_INTERPOLATOR_LOC_CENTROID          2
#define GEN7_PIXEL_INTERPOLATOR_LOC_PER_SLOT_OFFSET   3

/* HSW */
#define HSW_DATAPORT_DC_PORT0_OWORD_BLOCK_READ                      0
#define HSW_DATAPORT_DC_PORT0_UNALIGNED_OWORD_BLOCK_READ            1
#define HSW_DATAPORT_DC_PORT0_OWORD_DUAL_BLOCK_READ                 2
#define HSW_DATAPORT_DC_PORT0_DWORD_SCATTERED_READ                  3
#define HSW_DATAPORT_DC_PORT0_BYTE_SCATTERED_READ                   4
#define HSW_DATAPORT_DC_PORT0_MEMORY_FENCE                          7
#define HSW_DATAPORT_DC_PORT0_OWORD_BLOCK_WRITE                     8
#define HSW_DATAPORT_DC_PORT0_OWORD_DUAL_BLOCK_WRITE                10
#define HSW_DATAPORT_DC_PORT0_DWORD_SCATTERED_WRITE                 11
#define HSW_DATAPORT_DC_PORT0_BYTE_SCATTERED_WRITE                  12

#define HSW_DATAPORT_DC_PORT1_UNTYPED_SURFACE_READ                  1
#define HSW_DATAPORT_DC_PORT1_UNTYPED_ATOMIC_OP                     2
#define HSW_DATAPORT_DC_PORT1_UNTYPED_ATOMIC_OP_SIMD4X2             3
#define HSW_DATAPORT_DC_PORT1_MEDIA_BLOCK_READ                      4
#define HSW_DATAPORT_DC_PORT1_TYPED_SURFACE_READ                    5
#define HSW_DATAPORT_DC_PORT1_TYPED_ATOMIC_OP                       6
#define HSW_DATAPORT_DC_PORT1_TYPED_ATOMIC_OP_SIMD4X2               7
#define HSW_DATAPORT_DC_PORT1_UNTYPED_SURFACE_WRITE                 9
#define HSW_DATAPORT_DC_PORT1_MEDIA_BLOCK_WRITE                     10
#define HSW_DATAPORT_DC_PORT1_ATOMIC_COUNTER_OP                     11
#define HSW_DATAPORT_DC_PORT1_ATOMIC_COUNTER_OP_SIMD4X2             12
#define HSW_DATAPORT_DC_PORT1_TYPED_SURFACE_WRITE                   13

/* dataport atomic operations. */
#define BRW_AOP_AND                   1
#define BRW_AOP_OR                    2
#define BRW_AOP_XOR                   3
#define BRW_AOP_MOV                   4
#define BRW_AOP_INC                   5
#define BRW_AOP_DEC                   6
#define BRW_AOP_ADD                   7
#define BRW_AOP_SUB                   8
#define BRW_AOP_REVSUB                9
#define BRW_AOP_IMAX                  10
#define BRW_AOP_IMIN                  11
#define BRW_AOP_UMAX                  12
#define BRW_AOP_UMIN                  13
#define BRW_AOP_CMPWR                 14
#define BRW_AOP_PREDEC                15

#define BRW_MATH_FUNCTION_INV                              1
#define BRW_MATH_FUNCTION_LOG                              2
#define BRW_MATH_FUNCTION_EXP                              3
#define BRW_MATH_FUNCTION_SQRT                             4
#define BRW_MATH_FUNCTION_RSQ                              5
#define BRW_MATH_FUNCTION_SIN                              6
#define BRW_MATH_FUNCTION_COS                              7
#define BRW_MATH_FUNCTION_SINCOS                           8 /* gen4, gen5 */
#define BRW_MATH_FUNCTION_FDIV                             9 /* gen6+ */
#define BRW_MATH_FUNCTION_POW                              10
#define BRW_MATH_FUNCTION_INT_DIV_QUOTIENT_AND_REMAINDER   11
#define BRW_MATH_FUNCTION_INT_DIV_QUOTIENT                 12
#define BRW_MATH_FUNCTION_INT_DIV_REMAINDER                13
#define GEN8_MATH_FUNCTION_INVM                            14
#define GEN8_MATH_FUNCTION_RSQRTM                          15

#define BRW_MATH_INTEGER_UNSIGNED     0
#define BRW_MATH_INTEGER_SIGNED       1

#define BRW_MATH_PRECISION_FULL        0
#define BRW_MATH_PRECISION_PARTIAL     1

#define BRW_MATH_SATURATE_NONE         0
#define BRW_MATH_SATURATE_SATURATE     1

#define BRW_MATH_DATA_VECTOR  0
#define BRW_MATH_DATA_SCALAR  1

#define BRW_URB_OPCODE_WRITE_HWORD  0
#define BRW_URB_OPCODE_WRITE_OWORD  1
#define BRW_URB_OPCODE_READ_HWORD   2
#define BRW_URB_OPCODE_READ_OWORD   3
#define GEN7_URB_OPCODE_ATOMIC_MOV  4
#define GEN7_URB_OPCODE_ATOMIC_INC  5
#define GEN8_URB_OPCODE_ATOMIC_ADD  6
#define GEN8_URB_OPCODE_SIMD8_WRITE 7
#define GEN8_URB_OPCODE_SIMD8_READ  8

#define BRW_URB_SWIZZLE_NONE          0
#define BRW_URB_SWIZZLE_INTERLEAVE    1
#define BRW_URB_SWIZZLE_TRANSPOSE     2

#define BRW_SCRATCH_SPACE_SIZE_1K     0
#define BRW_SCRATCH_SPACE_SIZE_2K     1
#define BRW_SCRATCH_SPACE_SIZE_4K     2
#define BRW_SCRATCH_SPACE_SIZE_8K     3
#define BRW_SCRATCH_SPACE_SIZE_16K    4
#define BRW_SCRATCH_SPACE_SIZE_32K    5
#define BRW_SCRATCH_SPACE_SIZE_64K    6
#define BRW_SCRATCH_SPACE_SIZE_128K   7
#define BRW_SCRATCH_SPACE_SIZE_256K   8
#define BRW_SCRATCH_SPACE_SIZE_512K   9
#define BRW_SCRATCH_SPACE_SIZE_1M     10
#define BRW_SCRATCH_SPACE_SIZE_2M     11

#define BRW_MESSAGE_GATEWAY_SFID_OPEN_GATEWAY         0
#define BRW_MESSAGE_GATEWAY_SFID_CLOSE_GATEWAY        1
#define BRW_MESSAGE_GATEWAY_SFID_FORWARD_MSG          2
#define BRW_MESSAGE_GATEWAY_SFID_GET_TIMESTAMP        3
#define BRW_MESSAGE_GATEWAY_SFID_BARRIER_MSG          4
#define BRW_MESSAGE_GATEWAY_SFID_UPDATE_GATEWAY_STATE 5
#define BRW_MESSAGE_GATEWAY_SFID_MMIO_READ_WRITE      6


#define CMD_URB_FENCE                 0x6000
#define CMD_CS_URB_STATE              0x6001
#define CMD_CONST_BUFFER              0x6002

#define CMD_STATE_BASE_ADDRESS        0x6101
#define CMD_STATE_SIP                 0x6102
#define CMD_PIPELINE_SELECT_965       0x6104
#define CMD_PIPELINE_SELECT_GM45      0x6904

#define _3DSTATE_PIPELINED_POINTERS		0x7800
#define _3DSTATE_BINDING_TABLE_POINTERS		0x7801
# define GEN6_BINDING_TABLE_MODIFY_VS	(1 << 8)
# define GEN6_BINDING_TABLE_MODIFY_GS	(1 << 9)
# define GEN6_BINDING_TABLE_MODIFY_PS	(1 << 12)

#define _3DSTATE_BINDING_TABLE_POINTERS_VS	0x7826 /* GEN7+ */
#define _3DSTATE_BINDING_TABLE_POINTERS_HS	0x7827 /* GEN7+ */
#define _3DSTATE_BINDING_TABLE_POINTERS_DS	0x7828 /* GEN7+ */
#define _3DSTATE_BINDING_TABLE_POINTERS_GS	0x7829 /* GEN7+ */
#define _3DSTATE_BINDING_TABLE_POINTERS_PS	0x782A /* GEN7+ */

#define _3DSTATE_BINDING_TABLE_POOL_ALLOC       0x7919 /* GEN7.5+ */
#define BRW_HW_BINDING_TABLE_ENABLE             (1 << 11)
#define GEN7_HW_BT_POOL_MOCS_SHIFT              7
#define GEN7_HW_BT_POOL_MOCS_MASK               INTEL_MASK(10, 7)
#define GEN8_HW_BT_POOL_MOCS_SHIFT              0
#define GEN8_HW_BT_POOL_MOCS_MASK               INTEL_MASK(6, 0)
/* Only required in HSW */
#define HSW_BT_POOL_ALLOC_MUST_BE_ONE           (3 << 5)

#define _3DSTATE_BINDING_TABLE_EDIT_VS          0x7843 /* GEN7.5 */
#define _3DSTATE_BINDING_TABLE_EDIT_GS          0x7844 /* GEN7.5 */
#define _3DSTATE_BINDING_TABLE_EDIT_HS          0x7845 /* GEN7.5 */
#define _3DSTATE_BINDING_TABLE_EDIT_DS          0x7846 /* GEN7.5 */
#define _3DSTATE_BINDING_TABLE_EDIT_PS          0x7847 /* GEN7.5 */
#define BRW_BINDING_TABLE_INDEX_SHIFT           16
#define BRW_BINDING_TABLE_INDEX_MASK            INTEL_MASK(23, 16)

#define BRW_BINDING_TABLE_EDIT_TARGET_ALL       3
#define BRW_BINDING_TABLE_EDIT_TARGET_CORE1     2
#define BRW_BINDING_TABLE_EDIT_TARGET_CORE0     1
/* In HSW, when editing binding table entries to surface state offsets,
 * the surface state offset is a 16-bit value aligned to 32 bytes. But
 * Surface State Pointer in dword 2 is [15:0]. Right shift surf_offset
 * by 5 bits so it won't disturb bit 16 (which is used as the binding
 * table index entry), otherwise it would hang the GPU.
 */
#define HSW_SURFACE_STATE_EDIT(value)           (value >> 5)
/* Same as Haswell, but surface state offsets now aligned to 64 bytes.*/
#define GEN8_SURFACE_STATE_EDIT(value)          (value >> 6)

#define _3DSTATE_SAMPLER_STATE_POINTERS		0x7802 /* GEN6+ */
# define PS_SAMPLER_STATE_CHANGE				(1 << 12)
# define GS_SAMPLER_STATE_CHANGE				(1 << 9)
# define VS_SAMPLER_STATE_CHANGE				(1 << 8)
/* DW1: VS */
/* DW2: GS */
/* DW3: PS */

#define _3DSTATE_SAMPLER_STATE_POINTERS_VS	0x782B /* GEN7+ */
#define _3DSTATE_SAMPLER_STATE_POINTERS_HS	0x782C /* GEN7+ */
#define _3DSTATE_SAMPLER_STATE_POINTERS_DS	0x782D /* GEN7+ */
#define _3DSTATE_SAMPLER_STATE_POINTERS_GS	0x782E /* GEN7+ */
#define _3DSTATE_SAMPLER_STATE_POINTERS_PS	0x782F /* GEN7+ */

#define _3DSTATE_VERTEX_BUFFERS       0x7808
# define BRW_VB0_INDEX_SHIFT		27
# define GEN6_VB0_INDEX_SHIFT		26
# define BRW_VB0_ACCESS_VERTEXDATA	(0 << 26)
# define BRW_VB0_ACCESS_INSTANCEDATA	(1 << 26)
# define GEN6_VB0_ACCESS_VERTEXDATA	(0 << 20)
# define GEN6_VB0_ACCESS_INSTANCEDATA	(1 << 20)
# define GEN7_VB0_ADDRESS_MODIFYENABLE  (1 << 14)
# define BRW_VB0_PITCH_SHIFT		0

#define _3DSTATE_VERTEX_ELEMENTS      0x7809
# define BRW_VE0_INDEX_SHIFT		27
# define GEN6_VE0_INDEX_SHIFT		26
# define BRW_VE0_FORMAT_SHIFT		16
# define BRW_VE0_VALID			(1 << 26)
# define GEN6_VE0_VALID			(1 << 25)
# define GEN6_VE0_EDGE_FLAG_ENABLE	(1 << 15)
# define BRW_VE0_SRC_OFFSET_SHIFT	0
# define BRW_VE1_COMPONENT_NOSTORE	0
# define BRW_VE1_COMPONENT_STORE_SRC	1
# define BRW_VE1_COMPONENT_STORE_0	2
# define BRW_VE1_COMPONENT_STORE_1_FLT	3
# define BRW_VE1_COMPONENT_STORE_1_INT	4
# define BRW_VE1_COMPONENT_STORE_VID	5
# define BRW_VE1_COMPONENT_STORE_IID	6
# define BRW_VE1_COMPONENT_STORE_PID	7
# define BRW_VE1_COMPONENT_0_SHIFT	28
# define BRW_VE1_COMPONENT_1_SHIFT	24
# define BRW_VE1_COMPONENT_2_SHIFT	20
# define BRW_VE1_COMPONENT_3_SHIFT	16
# define BRW_VE1_DST_OFFSET_SHIFT	0

#define CMD_INDEX_BUFFER              0x780a
#define GEN4_3DSTATE_VF_STATISTICS		0x780b
#define GM45_3DSTATE_VF_STATISTICS		0x680b
#define _3DSTATE_CC_STATE_POINTERS		0x780e /* GEN6+ */
#define _3DSTATE_BLEND_STATE_POINTERS		0x7824 /* GEN7+ */
#define _3DSTATE_DEPTH_STENCIL_STATE_POINTERS	0x7825 /* GEN7+ */

#define _3DSTATE_URB				0x7805 /* GEN6 */
# define GEN6_URB_VS_SIZE_SHIFT				16
# define GEN6_URB_VS_ENTRIES_SHIFT			0
# define GEN6_URB_GS_ENTRIES_SHIFT			8
# define GEN6_URB_GS_SIZE_SHIFT				0

#define _3DSTATE_VF                             0x780c /* GEN7.5+ */
#define HSW_CUT_INDEX_ENABLE                            (1 << 8)

#define _3DSTATE_VF_INSTANCING                  0x7849 /* GEN8+ */
# define GEN8_VF_INSTANCING_ENABLE                      (1 << 8)

#define _3DSTATE_VF_SGVS                        0x784a /* GEN8+ */
# define GEN8_SGVS_ENABLE_INSTANCE_ID                   (1 << 31)
# define GEN8_SGVS_INSTANCE_ID_COMPONENT_SHIFT          29
# define GEN8_SGVS_INSTANCE_ID_ELEMENT_OFFSET_SHIFT     16
# define GEN8_SGVS_ENABLE_VERTEX_ID                     (1 << 15)
# define GEN8_SGVS_VERTEX_ID_COMPONENT_SHIFT            13
# define GEN8_SGVS_VERTEX_ID_ELEMENT_OFFSET_SHIFT       0

#define _3DSTATE_VF_TOPOLOGY                    0x784b /* GEN8+ */

#define _3DSTATE_WM_CHROMAKEY			0x784c /* GEN8+ */

#define _3DSTATE_URB_VS                         0x7830 /* GEN7+ */
#define _3DSTATE_URB_HS                         0x7831 /* GEN7+ */
#define _3DSTATE_URB_DS                         0x7832 /* GEN7+ */
#define _3DSTATE_URB_GS                         0x7833 /* GEN7+ */
# define GEN7_URB_ENTRY_SIZE_SHIFT                      16
# define GEN7_URB_STARTING_ADDRESS_SHIFT                25

/* Gen7 "GS URB Entry Allocation Size" is a U9-1 field, so the maximum gs_size
 * is 2^9, or 512.  It's counted in multiples of 64 bytes.
 */
#define GEN7_MAX_GS_URB_ENTRY_SIZE_BYTES                (512*64)
/* Gen6 "GS URB Entry Allocation Size" is defined as a number of 1024-bit
 * (128 bytes) URB rows and the maximum allowed value is 5 rows.
 */
#define GEN6_MAX_GS_URB_ENTRY_SIZE_BYTES                (5*128)

#define _3DSTATE_PUSH_CONSTANT_ALLOC_VS         0x7912 /* GEN7+ */
#define _3DSTATE_PUSH_CONSTANT_ALLOC_HS         0x7913 /* GEN7+ */
#define _3DSTATE_PUSH_CONSTANT_ALLOC_DS         0x7914 /* GEN7+ */
#define _3DSTATE_PUSH_CONSTANT_ALLOC_GS         0x7915 /* GEN7+ */
#define _3DSTATE_PUSH_CONSTANT_ALLOC_PS         0x7916 /* GEN7+ */
# define GEN7_PUSH_CONSTANT_BUFFER_OFFSET_SHIFT         16

#define _3DSTATE_VIEWPORT_STATE_POINTERS	0x780d /* GEN6+ */
# define GEN6_CC_VIEWPORT_MODIFY			(1 << 12)
# define GEN6_SF_VIEWPORT_MODIFY			(1 << 11)
# define GEN6_CLIP_VIEWPORT_MODIFY			(1 << 10)
# define GEN6_NUM_VIEWPORTS				16

#define _3DSTATE_VIEWPORT_STATE_POINTERS_CC	0x7823 /* GEN7+ */
#define _3DSTATE_VIEWPORT_STATE_POINTERS_SF_CL	0x7821 /* GEN7+ */

#define _3DSTATE_SCISSOR_STATE_POINTERS		0x780f /* GEN6+ */

#define _3DSTATE_VS				0x7810 /* GEN6+ */
/* DW2 */
# define GEN6_VS_SPF_MODE				(1 << 31)
# define GEN6_VS_VECTOR_MASK_ENABLE			(1 << 30)
# define GEN6_VS_SAMPLER_COUNT_SHIFT			27
# define GEN6_VS_BINDING_TABLE_ENTRY_COUNT_SHIFT	18
# define GEN6_VS_FLOATING_POINT_MODE_IEEE_754		(0 << 16)
# define GEN6_VS_FLOATING_POINT_MODE_ALT		(1 << 16)
# define HSW_VS_UAV_ACCESS_ENABLE                       (1 << 12)
/* DW4 */
# define GEN6_VS_DISPATCH_START_GRF_SHIFT		20
# define GEN6_VS_URB_READ_LENGTH_SHIFT			11
# define GEN6_VS_URB_ENTRY_READ_OFFSET_SHIFT		4
/* DW5 */
# define GEN6_VS_MAX_THREADS_SHIFT			25
# define HSW_VS_MAX_THREADS_SHIFT			23
# define GEN6_VS_STATISTICS_ENABLE			(1 << 10)
# define GEN6_VS_CACHE_DISABLE				(1 << 1)
# define GEN6_VS_ENABLE					(1 << 0)
/* Gen8+ DW7 */
# define GEN8_VS_SIMD8_ENABLE                           (1 << 2)
/* Gen8+ DW8 */
# define GEN8_VS_URB_ENTRY_OUTPUT_OFFSET_SHIFT          21
# define GEN8_VS_URB_OUTPUT_LENGTH_SHIFT                16
# define GEN8_VS_USER_CLIP_DISTANCE_SHIFT               8

#define _3DSTATE_GS		      		0x7811 /* GEN6+ */
/* DW2 */
# define GEN6_GS_SPF_MODE				(1 << 31)
# define GEN6_GS_VECTOR_MASK_ENABLE			(1 << 30)
# define GEN6_GS_SAMPLER_COUNT_SHIFT			27
# define GEN6_GS_BINDING_TABLE_ENTRY_COUNT_SHIFT	18
# define GEN6_GS_FLOATING_POINT_MODE_IEEE_754		(0 << 16)
# define GEN6_GS_FLOATING_POINT_MODE_ALT		(1 << 16)
# define HSW_GS_UAV_ACCESS_ENABLE       		(1 << 12)
/* DW4 */
# define GEN7_GS_OUTPUT_VERTEX_SIZE_SHIFT		23
# define GEN7_GS_OUTPUT_TOPOLOGY_SHIFT			17
# define GEN6_GS_URB_READ_LENGTH_SHIFT			11
# define GEN7_GS_INCLUDE_VERTEX_HANDLES		        (1 << 10)
# define GEN6_GS_URB_ENTRY_READ_OFFSET_SHIFT		4
# define GEN6_GS_DISPATCH_START_GRF_SHIFT		0
/* DW5 */
# define GEN6_GS_MAX_THREADS_SHIFT			25
# define HSW_GS_MAX_THREADS_SHIFT			24
# define IVB_GS_CONTROL_DATA_FORMAT_SHIFT		24
# define GEN7_GS_CONTROL_DATA_FORMAT_GSCTL_CUT		0
# define GEN7_GS_CONTROL_DATA_FORMAT_GSCTL_SID		1
# define GEN7_GS_CONTROL_DATA_HEADER_SIZE_SHIFT		20
# define GEN7_GS_INSTANCE_CONTROL_SHIFT			15
# define GEN7_GS_DISPATCH_MODE_SHIFT                    11
# define GEN7_GS_DISPATCH_MODE_MASK                     INTEL_MASK(12, 11)
# define GEN6_GS_STATISTICS_ENABLE			(1 << 10)
# define GEN6_GS_SO_STATISTICS_ENABLE			(1 << 9)
# define GEN6_GS_RENDERING_ENABLE			(1 << 8)
# define GEN7_GS_INCLUDE_PRIMITIVE_ID			(1 << 4)
# define GEN7_GS_REORDER_TRAILING			(1 << 2)
# define GEN7_GS_ENABLE					(1 << 0)
/* DW6 */
# define HSW_GS_CONTROL_DATA_FORMAT_SHIFT		31
# define GEN6_GS_REORDER				(1 << 30)
# define GEN6_GS_DISCARD_ADJACENCY			(1 << 29)
# define GEN6_GS_SVBI_PAYLOAD_ENABLE			(1 << 28)
# define GEN6_GS_SVBI_POSTINCREMENT_ENABLE		(1 << 27)
# define GEN6_GS_SVBI_POSTINCREMENT_VALUE_SHIFT		16
# define GEN6_GS_SVBI_POSTINCREMENT_VALUE_MASK		INTEL_MASK(25, 16)
# define GEN6_GS_ENABLE					(1 << 15)

/* Gen8+ DW8 */
# define GEN8_GS_STATIC_OUTPUT                          (1 << 30)
# define GEN8_GS_STATIC_VERTEX_COUNT_SHIFT              16
# define GEN8_GS_STATIC_VERTEX_COUNT_MASK               INTEL_MASK(26, 16)

/* Gen8+ DW9 */
# define GEN8_GS_URB_ENTRY_OUTPUT_OFFSET_SHIFT          21
# define GEN8_GS_URB_OUTPUT_LENGTH_SHIFT                16
# define GEN8_GS_USER_CLIP_DISTANCE_SHIFT               8

# define BRW_GS_EDGE_INDICATOR_0			(1 << 8)
# define BRW_GS_EDGE_INDICATOR_1			(1 << 9)

/* GS Thread Payload
 */
/* R0 */
# define GEN7_GS_PAYLOAD_INSTANCE_ID_SHIFT		27

/* 3DSTATE_GS "Output Vertex Size" has an effective maximum of 62.  It's
 * counted in multiples of 16 bytes.
 */
#define GEN7_MAX_GS_OUTPUT_VERTEX_SIZE_BYTES		(62*16)

#define _3DSTATE_HS                             0x781B /* GEN7+ */
/* DW1 */
# define GEN7_HS_SAMPLER_COUNT_MASK                     INTEL_MASK(29, 27)
# define GEN7_HS_SAMPLER_COUNT_SHIFT                    27
# define GEN7_HS_BINDING_TABLE_ENTRY_COUNT_MASK         INTEL_MASK(25, 18)
# define GEN7_HS_BINDING_TABLE_ENTRY_COUNT_SHIFT        18
# define GEN7_HS_FLOATING_POINT_MODE_IEEE_754           (0 << 16)
# define GEN7_HS_FLOATING_POINT_MODE_ALT                (1 << 16)
# define GEN7_HS_MAX_THREADS_SHIFT                      0
/* DW2 */
# define GEN7_HS_ENABLE                                 (1 << 31)
# define GEN7_HS_STATISTICS_ENABLE                      (1 << 29)
# define GEN8_HS_MAX_THREADS_SHIFT                      8
# define GEN7_HS_INSTANCE_COUNT_MASK                    INTEL_MASK(3, 0)
# define GEN7_HS_INSTANCE_COUNT_SHIFT                   0
/* DW5 */
# define GEN7_HS_SINGLE_PROGRAM_FLOW                    (1 << 27)
# define GEN7_HS_VECTOR_MASK_ENABLE                     (1 << 26)
# define HSW_HS_ACCESSES_UAV                            (1 << 25)
# define GEN7_HS_INCLUDE_VERTEX_HANDLES                 (1 << 24)
# define GEN7_HS_DISPATCH_START_GRF_MASK                INTEL_MASK(23, 19)
# define GEN7_HS_DISPATCH_START_GRF_SHIFT               19
# define GEN7_HS_URB_READ_LENGTH_MASK                   INTEL_MASK(16, 11)
# define GEN7_HS_URB_READ_LENGTH_SHIFT                  11
# define GEN7_HS_URB_ENTRY_READ_OFFSET_MASK             INTEL_MASK(9, 4)
# define GEN7_HS_URB_ENTRY_READ_OFFSET_SHIFT            4

#define _3DSTATE_TE                             0x781C /* GEN7+ */
/* DW1 */
# define GEN7_TE_PARTITIONING_SHIFT                     12
# define GEN7_TE_OUTPUT_TOPOLOGY_SHIFT                  8
# define GEN7_TE_DOMAIN_SHIFT                           4
//# define GEN7_TE_MODE_SW                                (1 << 1)
# define GEN7_TE_ENABLE                                 (1 << 0)

#define _3DSTATE_DS                             0x781D /* GEN7+ */
/* DW2 */
# define GEN7_DS_SINGLE_DOMAIN_POINT_DISPATCH           (1 << 31)
# define GEN7_DS_VECTOR_MASK_ENABLE                     (1 << 30)
# define GEN7_DS_SAMPLER_COUNT_MASK                     INTEL_MASK(29, 27)
# define GEN7_DS_SAMPLER_COUNT_SHIFT                    27
# define GEN7_DS_BINDING_TABLE_ENTRY_COUNT_MASK         INTEL_MASK(25, 18)
# define GEN7_DS_BINDING_TABLE_ENTRY_COUNT_SHIFT        18
# define GEN7_DS_FLOATING_POINT_MODE_IEEE_754           (0 << 16)
# define GEN7_DS_FLOATING_POINT_MODE_ALT                (1 << 16)
# define HSW_DS_ACCESSES_UAV                            (1 << 14)
/* DW4 */
# define GEN7_DS_DISPATCH_START_GRF_MASK                INTEL_MASK(24, 20)
# define GEN7_DS_DISPATCH_START_GRF_SHIFT               20
# define GEN7_DS_URB_READ_LENGTH_MASK                   INTEL_MASK(17, 11)
# define GEN7_DS_URB_READ_LENGTH_SHIFT                  11
# define GEN7_DS_URB_ENTRY_READ_OFFSET_MASK             INTEL_MASK(9, 4)
# define GEN7_DS_URB_ENTRY_READ_OFFSET_SHIFT            4
/* DW5 */
# define GEN7_DS_MAX_THREADS_SHIFT                      25
# define HSW_DS_MAX_THREADS_SHIFT                       21
# define GEN7_DS_STATISTICS_ENABLE                      (1 << 10)
# define GEN7_DS_SIMD8_DISPATCH_ENABLE                  (1 << 3)
# define GEN7_DS_COMPUTE_W_COORDINATE_ENABLE            (1 << 2)
# define GEN7_DS_CACHE_DISABLE                          (1 << 1)
# define GEN7_DS_ENABLE                                 (1 << 0)
/* Gen8+ DW8 */
# define GEN8_DS_URB_ENTRY_OUTPUT_OFFSET_MASK           INTEL_MASK(26, 21)
# define GEN8_DS_URB_ENTRY_OUTPUT_OFFSET_SHIFT          21
# define GEN8_DS_URB_OUTPUT_LENGTH_MASK                 INTEL_MASK(20, 16)
# define GEN8_DS_URB_OUTPUT_LENGTH_SHIFT                16
# define GEN8_DS_USER_CLIP_DISTANCE_MASK                INTEL_MASK(15, 8)
# define GEN8_DS_USER_CLIP_DISTANCE_SHIFT               8
# define GEN8_DS_USER_CULL_DISTANCE_MASK                INTEL_MASK(7, 0)
# define GEN8_DS_USER_CULL_DISTANCE_SHIFT               0


#define _3DSTATE_CLIP				0x7812 /* GEN6+ */
/* DW1 */
# define GEN7_CLIP_WINDING_CW                           (0 << 20)
# define GEN7_CLIP_WINDING_CCW                          (1 << 20)
# define GEN7_CLIP_VERTEX_SUBPIXEL_PRECISION_8          (0 << 19)
# define GEN7_CLIP_VERTEX_SUBPIXEL_PRECISION_4          (1 << 19)
# define GEN7_CLIP_EARLY_CULL                           (1 << 18)
# define GEN7_CLIP_CULLMODE_BOTH                        (0 << 16)
# define GEN7_CLIP_CULLMODE_NONE                        (1 << 16)
# define GEN7_CLIP_CULLMODE_FRONT                       (2 << 16)
# define GEN7_CLIP_CULLMODE_BACK                        (3 << 16)
# define GEN6_CLIP_STATISTICS_ENABLE			(1 << 10)
/**
 * Just does cheap culling based on the clip distance.  Bits must be
 * disjoint with USER_CLIP_CLIP_DISTANCE bits.
 */
# define GEN6_USER_CLIP_CULL_DISTANCES_SHIFT		0
/* DW2 */
# define GEN6_CLIP_ENABLE				(1 << 31)
# define GEN6_CLIP_API_OGL				(0 << 30)
# define GEN6_CLIP_API_D3D				(1 << 30)
# define GEN6_CLIP_XY_TEST				(1 << 28)
# define GEN6_CLIP_Z_TEST				(1 << 27)
# define GEN6_CLIP_GB_TEST				(1 << 26)
/** 8-bit field of which user clip distances to clip aganist. */
# define GEN6_USER_CLIP_CLIP_DISTANCES_SHIFT		16
# define GEN6_CLIP_MODE_NORMAL				(0 << 13)
# define GEN6_CLIP_MODE_REJECT_ALL			(3 << 13)
# define GEN6_CLIP_MODE_ACCEPT_ALL			(4 << 13)
# define GEN6_CLIP_PERSPECTIVE_DIVIDE_DISABLE		(1 << 9)
# define GEN6_CLIP_NON_PERSPECTIVE_BARYCENTRIC_ENABLE	(1 << 8)
# define GEN6_CLIP_TRI_PROVOKE_SHIFT			4
# define GEN6_CLIP_LINE_PROVOKE_SHIFT			2
# define GEN6_CLIP_TRIFAN_PROVOKE_SHIFT			0
/* DW3 */
# define GEN6_CLIP_MIN_POINT_WIDTH_SHIFT		17
# define GEN6_CLIP_MAX_POINT_WIDTH_SHIFT		6
# define GEN6_CLIP_FORCE_ZERO_RTAINDEX			(1 << 5)
# define GEN6_CLIP_MAX_VP_INDEX_MASK			INTEL_MASK(3, 0)

#define _3DSTATE_SF				0x7813 /* GEN6+ */
/* DW1 (for gen6) */
# define GEN6_SF_NUM_OUTPUTS_SHIFT			22
# define GEN6_SF_SWIZZLE_ENABLE				(1 << 21)
# define GEN6_SF_POINT_SPRITE_UPPERLEFT			(0 << 20)
# define GEN6_SF_POINT_SPRITE_LOWERLEFT			(1 << 20)
# define GEN9_SF_LINE_WIDTH_SHIFT			12 /* U11.7 */
# define GEN6_SF_URB_ENTRY_READ_LENGTH_SHIFT		11
# define GEN6_SF_URB_ENTRY_READ_OFFSET_SHIFT		4
/* DW2 */
# define GEN6_SF_LEGACY_GLOBAL_DEPTH_BIAS		(1 << 11)
# define GEN6_SF_STATISTICS_ENABLE			(1 << 10)
# define GEN6_SF_GLOBAL_DEPTH_OFFSET_SOLID		(1 << 9)
# define GEN6_SF_GLOBAL_DEPTH_OFFSET_WIREFRAME		(1 << 8)
# define GEN6_SF_GLOBAL_DEPTH_OFFSET_POINT		(1 << 7)
# define GEN6_SF_FRONT_SOLID				(0 << 5)
# define GEN6_SF_FRONT_WIREFRAME			(1 << 5)
# define GEN6_SF_FRONT_POINT				(2 << 5)
# define GEN6_SF_BACK_SOLID				(0 << 3)
# define GEN6_SF_BACK_WIREFRAME				(1 << 3)
# define GEN6_SF_BACK_POINT				(2 << 3)
# define GEN6_SF_VIEWPORT_TRANSFORM_ENABLE		(1 << 1)
# define GEN6_SF_WINDING_CCW				(1 << 0)
/* DW3 */
# define GEN6_SF_LINE_AA_ENABLE				(1 << 31)
# define GEN6_SF_CULL_BOTH				(0 << 29)
# define GEN6_SF_CULL_NONE				(1 << 29)
# define GEN6_SF_CULL_FRONT				(2 << 29)
# define GEN6_SF_CULL_BACK				(3 << 29)
# define GEN6_SF_LINE_WIDTH_SHIFT			18 /* U3.7 */
# define GEN6_SF_LINE_END_CAP_WIDTH_0_5			(0 << 16)
# define GEN6_SF_LINE_END_CAP_WIDTH_1_0			(1 << 16)
# define GEN6_SF_LINE_END_CAP_WIDTH_2_0			(2 << 16)
# define GEN6_SF_LINE_END_CAP_WIDTH_4_0			(3 << 16)
# define GEN6_SF_SCISSOR_ENABLE				(1 << 11)
# define GEN6_SF_MSRAST_OFF_PIXEL			(0 << 8)
# define GEN6_SF_MSRAST_OFF_PATTERN			(1 << 8)
# define GEN6_SF_MSRAST_ON_PIXEL			(2 << 8)
# define GEN6_SF_MSRAST_ON_PATTERN			(3 << 8)
/* DW4 */
# define GEN6_SF_TRI_PROVOKE_SHIFT			29
# define GEN6_SF_LINE_PROVOKE_SHIFT			27
# define GEN6_SF_TRIFAN_PROVOKE_SHIFT			25
# define GEN6_SF_LINE_AA_MODE_MANHATTAN			(0 << 14)
# define GEN6_SF_LINE_AA_MODE_TRUE			(1 << 14)
# define GEN6_SF_VERTEX_SUBPIXEL_8BITS			(0 << 12)
# define GEN6_SF_VERTEX_SUBPIXEL_4BITS			(1 << 12)
# define GEN6_SF_USE_STATE_POINT_WIDTH			(1 << 11)
# define GEN6_SF_POINT_WIDTH_SHIFT			0 /* U8.3 */
/* DW5: depth offset constant */
/* DW6: depth offset scale */
/* DW7: depth offset clamp */
/* DW8 */
# define ATTRIBUTE_1_OVERRIDE_W				(1 << 31)
# define ATTRIBUTE_1_OVERRIDE_Z				(1 << 30)
# define ATTRIBUTE_1_OVERRIDE_Y				(1 << 29)
# define ATTRIBUTE_1_OVERRIDE_X				(1 << 28)
# define ATTRIBUTE_1_CONST_SOURCE_SHIFT			25
# define ATTRIBUTE_1_SWIZZLE_SHIFT			22
# define ATTRIBUTE_1_SOURCE_SHIFT			16
# define ATTRIBUTE_0_OVERRIDE_W				(1 << 15)
# define ATTRIBUTE_0_OVERRIDE_Z				(1 << 14)
# define ATTRIBUTE_0_OVERRIDE_Y				(1 << 13)
# define ATTRIBUTE_0_OVERRIDE_X				(1 << 12)
# define ATTRIBUTE_0_CONST_SOURCE_SHIFT			9
#  define ATTRIBUTE_CONST_0000				0
#  define ATTRIBUTE_CONST_0001_FLOAT			1
#  define ATTRIBUTE_CONST_1111_FLOAT			2
#  define ATTRIBUTE_CONST_PRIM_ID			3
# define ATTRIBUTE_0_SWIZZLE_SHIFT			6
# define ATTRIBUTE_0_SOURCE_SHIFT			0

# define ATTRIBUTE_SWIZZLE_INPUTATTR                    0
# define ATTRIBUTE_SWIZZLE_INPUTATTR_FACING             1
# define ATTRIBUTE_SWIZZLE_INPUTATTR_W                  2
# define ATTRIBUTE_SWIZZLE_INPUTATTR_FACING_W           3
# define ATTRIBUTE_SWIZZLE_SHIFT                        6

/* DW16: Point sprite texture coordinate enables */
/* DW17: Constant interpolation enables */
/* DW18: attr 0-7 wrap shortest enables */
/* DW19: attr 8-16 wrap shortest enables */

/* On GEN7, many fields of 3DSTATE_SF were split out into a new command:
 * 3DSTATE_SBE.  The remaining fields live in different DWords, but retain
 * the same bit-offset.  The only new field:
 */
/* GEN7/DW1: */
# define GEN7_SF_DEPTH_BUFFER_SURFACE_FORMAT_SHIFT	12
/* GEN7/DW2: */
# define HSW_SF_LINE_STIPPLE_ENABLE			(1 << 14)

# define GEN8_SF_SMOOTH_POINT_ENABLE                    (1 << 13)

#define _3DSTATE_SBE				0x781F /* GEN7+ */
/* DW1 */
# define GEN8_SBE_FORCE_URB_ENTRY_READ_LENGTH           (1 << 29)
# define GEN8_SBE_FORCE_URB_ENTRY_READ_OFFSET           (1 << 28)
# define GEN7_SBE_SWIZZLE_CONTROL_MODE			(1 << 28)
# define GEN7_SBE_NUM_OUTPUTS_SHIFT			22
# define GEN7_SBE_SWIZZLE_ENABLE			(1 << 21)
# define GEN7_SBE_POINT_SPRITE_LOWERLEFT		(1 << 20)
# define GEN7_SBE_URB_ENTRY_READ_LENGTH_SHIFT		11
# define GEN7_SBE_URB_ENTRY_READ_OFFSET_SHIFT		4
# define GEN8_SBE_URB_ENTRY_READ_OFFSET_SHIFT		5
/* DW2-9: Attribute setup (same as DW8-15 of gen6 _3DSTATE_SF) */
/* DW10: Point sprite texture coordinate enables */
/* DW11: Constant interpolation enables */
/* DW12: attr 0-7 wrap shortest enables */
/* DW13: attr 8-16 wrap shortest enables */

/* DW4-5: Attribute active components (gen9) */
#define GEN9_SBE_ACTIVE_COMPONENT_NONE			0
#define GEN9_SBE_ACTIVE_COMPONENT_XY			1
#define GEN9_SBE_ACTIVE_COMPONENT_XYZ			2
#define GEN9_SBE_ACTIVE_COMPONENT_XYZW			3

#define _3DSTATE_SBE_SWIZ                       0x7851 /* GEN8+ */

#define _3DSTATE_RASTER                         0x7850 /* GEN8+ */
/* DW1 */
# define GEN9_RASTER_VIEWPORT_Z_FAR_CLIP_TEST_ENABLE    (1 << 26)
# define GEN8_RASTER_FRONT_WINDING_CCW                  (1 << 21)
# define GEN8_RASTER_CULL_BOTH                          (0 << 16)
# define GEN8_RASTER_CULL_NONE                          (1 << 16)
# define GEN8_RASTER_CULL_FRONT                         (2 << 16)
# define GEN8_RASTER_CULL_BACK                          (3 << 16)
# define GEN8_RASTER_SMOOTH_POINT_ENABLE                (1 << 13)
# define GEN8_RASTER_API_MULTISAMPLE_ENABLE             (1 << 12)
# define GEN8_RASTER_LINE_AA_ENABLE                     (1 << 2)
# define GEN8_RASTER_SCISSOR_ENABLE                     (1 << 1)
# define GEN8_RASTER_VIEWPORT_Z_CLIP_TEST_ENABLE        (1 << 0)
# define GEN9_RASTER_VIEWPORT_Z_NEAR_CLIP_TEST_ENABLE   (1 << 0)

/* Gen8 BLEND_STATE */
/* DW0 */
#define GEN8_BLEND_ALPHA_TO_COVERAGE_ENABLE             (1 << 31)
#define GEN8_BLEND_INDEPENDENT_ALPHA_BLEND_ENABLE       (1 << 30)
#define GEN8_BLEND_ALPHA_TO_ONE_ENABLE                  (1 << 29)
#define GEN8_BLEND_ALPHA_TO_COVERAGE_DITHER_ENABLE      (1 << 28)
#define GEN8_BLEND_ALPHA_TEST_ENABLE                    (1 << 27)
#define GEN8_BLEND_ALPHA_TEST_FUNCTION_MASK             INTEL_MASK(26, 24)
#define GEN8_BLEND_ALPHA_TEST_FUNCTION_SHIFT            24
#define GEN8_BLEND_COLOR_DITHER_ENABLE                  (1 << 23)
#define GEN8_BLEND_X_DITHER_OFFSET_MASK                 INTEL_MASK(22, 21)
#define GEN8_BLEND_X_DITHER_OFFSET_SHIFT                21
#define GEN8_BLEND_Y_DITHER_OFFSET_MASK                 INTEL_MASK(20, 19)
#define GEN8_BLEND_Y_DITHER_OFFSET_SHIFT                19
/* DW1 + 2n */
#define GEN8_BLEND_COLOR_BUFFER_BLEND_ENABLE            (1 << 31)
#define GEN8_BLEND_SRC_BLEND_FACTOR_MASK                INTEL_MASK(30, 26)
#define GEN8_BLEND_SRC_BLEND_FACTOR_SHIFT               26
#define GEN8_BLEND_DST_BLEND_FACTOR_MASK                INTEL_MASK(25, 21)
#define GEN8_BLEND_DST_BLEND_FACTOR_SHIFT               21
#define GEN8_BLEND_COLOR_BLEND_FUNCTION_MASK            INTEL_MASK(20, 18)
#define GEN8_BLEND_COLOR_BLEND_FUNCTION_SHIFT           18
#define GEN8_BLEND_SRC_ALPHA_BLEND_FACTOR_MASK          INTEL_MASK(17, 13)
#define GEN8_BLEND_SRC_ALPHA_BLEND_FACTOR_SHIFT         13
#define GEN8_BLEND_DST_ALPHA_BLEND_FACTOR_MASK          INTEL_MASK(12, 8)
#define GEN8_BLEND_DST_ALPHA_BLEND_FACTOR_SHIFT         8
#define GEN8_BLEND_ALPHA_BLEND_FUNCTION_MASK            INTEL_MASK(7, 5)
#define GEN8_BLEND_ALPHA_BLEND_FUNCTION_SHIFT           5
#define GEN8_BLEND_WRITE_DISABLE_ALPHA                  (1 << 3)
#define GEN8_BLEND_WRITE_DISABLE_RED                    (1 << 2)
#define GEN8_BLEND_WRITE_DISABLE_GREEN                  (1 << 1)
#define GEN8_BLEND_WRITE_DISABLE_BLUE                   (1 << 0)
/* DW1 + 2n + 1 */
#define GEN8_BLEND_LOGIC_OP_ENABLE                      (1 << 31)
#define GEN8_BLEND_LOGIC_OP_FUNCTION_MASK               INTEL_MASK(30, 27)
#define GEN8_BLEND_LOGIC_OP_FUNCTION_SHIFT              27
#define GEN8_BLEND_PRE_BLEND_SRC_ONLY_CLAMP_ENABLE      (1 << 4)
#define GEN8_BLEND_COLOR_CLAMP_RANGE_RTFORMAT           (2 << 2)
#define GEN8_BLEND_PRE_BLEND_COLOR_CLAMP_ENABLE         (1 << 1)
#define GEN8_BLEND_POST_BLEND_COLOR_CLAMP_ENABLE        (1 << 0)

#define _3DSTATE_WM_HZ_OP                       0x7852 /* GEN8+ */
/* DW1 */
# define GEN8_WM_HZ_STENCIL_CLEAR                       (1 << 31)
# define GEN8_WM_HZ_DEPTH_CLEAR                         (1 << 30)
# define GEN8_WM_HZ_DEPTH_RESOLVE                       (1 << 28)
# define GEN8_WM_HZ_HIZ_RESOLVE                         (1 << 27)
# define GEN8_WM_HZ_PIXEL_OFFSET_ENABLE                 (1 << 26)
# define GEN8_WM_HZ_FULL_SURFACE_DEPTH_CLEAR            (1 << 25)
# define GEN8_WM_HZ_STENCIL_CLEAR_VALUE_MASK            INTEL_MASK(23, 16)
# define GEN8_WM_HZ_STENCIL_CLEAR_VALUE_SHIFT           16
# define GEN8_WM_HZ_NUM_SAMPLES_MASK                    INTEL_MASK(15, 13)
# define GEN8_WM_HZ_NUM_SAMPLES_SHIFT                   13
/* DW2 */
# define GEN8_WM_HZ_CLEAR_RECTANGLE_Y_MIN_MASK          INTEL_MASK(31, 16)
# define GEN8_WM_HZ_CLEAR_RECTANGLE_Y_MIN_SHIFT         16
# define GEN8_WM_HZ_CLEAR_RECTANGLE_X_MIN_MASK          INTEL_MASK(15, 0)
# define GEN8_WM_HZ_CLEAR_RECTANGLE_X_MIN_SHIFT         0
/* DW3 */
# define GEN8_WM_HZ_CLEAR_RECTANGLE_Y_MAX_MASK          INTEL_MASK(31, 16)
# define GEN8_WM_HZ_CLEAR_RECTANGLE_Y_MAX_SHIFT         16
# define GEN8_WM_HZ_CLEAR_RECTANGLE_X_MAX_MASK          INTEL_MASK(15, 0)
# define GEN8_WM_HZ_CLEAR_RECTANGLE_X_MAX_SHIFT         0
/* DW4 */
# define GEN8_WM_HZ_SAMPLE_MASK_MASK                    INTEL_MASK(15, 0)
# define GEN8_WM_HZ_SAMPLE_MASK_SHIFT                   0


#define _3DSTATE_PS_BLEND                       0x784D /* GEN8+ */
/* DW1 */
# define GEN8_PS_BLEND_ALPHA_TO_COVERAGE_ENABLE         (1 << 31)
# define GEN8_PS_BLEND_HAS_WRITEABLE_RT                 (1 << 30)
# define GEN8_PS_BLEND_COLOR_BUFFER_BLEND_ENABLE        (1 << 29)
# define GEN8_PS_BLEND_SRC_ALPHA_BLEND_FACTOR_MASK      INTEL_MASK(28, 24)
# define GEN8_PS_BLEND_SRC_ALPHA_BLEND_FACTOR_SHIFT     24
# define GEN8_PS_BLEND_DST_ALPHA_BLEND_FACTOR_MASK      INTEL_MASK(23, 19)
# define GEN8_PS_BLEND_DST_ALPHA_BLEND_FACTOR_SHIFT     19
# define GEN8_PS_BLEND_SRC_BLEND_FACTOR_MASK            INTEL_MASK(18, 14)
# define GEN8_PS_BLEND_SRC_BLEND_FACTOR_SHIFT           14
# define GEN8_PS_BLEND_DST_BLEND_FACTOR_MASK            INTEL_MASK(13, 9)
# define GEN8_PS_BLEND_DST_BLEND_FACTOR_SHIFT           9
# define GEN8_PS_BLEND_ALPHA_TEST_ENABLE                (1 << 8)
# define GEN8_PS_BLEND_INDEPENDENT_ALPHA_BLEND_ENABLE   (1 << 7)

#define _3DSTATE_WM_DEPTH_STENCIL               0x784E /* GEN8+ */
/* DW1 */
# define GEN8_WM_DS_STENCIL_FAIL_OP_SHIFT               29
# define GEN8_WM_DS_Z_FAIL_OP_SHIFT                     26
# define GEN8_WM_DS_Z_PASS_OP_SHIFT                     23
# define GEN8_WM_DS_BF_STENCIL_FUNC_SHIFT               20
# define GEN8_WM_DS_BF_STENCIL_FAIL_OP_SHIFT            17
# define GEN8_WM_DS_BF_Z_FAIL_OP_SHIFT                  14
# define GEN8_WM_DS_BF_Z_PASS_OP_SHIFT                  11
# define GEN8_WM_DS_STENCIL_FUNC_SHIFT                  8
# define GEN8_WM_DS_DEPTH_FUNC_SHIFT                    5
# define GEN8_WM_DS_DOUBLE_SIDED_STENCIL_ENABLE         (1 << 4)
# define GEN8_WM_DS_STENCIL_TEST_ENABLE                 (1 << 3)
# define GEN8_WM_DS_STENCIL_BUFFER_WRITE_ENABLE         (1 << 2)
# define GEN8_WM_DS_DEPTH_TEST_ENABLE                   (1 << 1)
# define GEN8_WM_DS_DEPTH_BUFFER_WRITE_ENABLE           (1 << 0)
/* DW2 */
# define GEN8_WM_DS_STENCIL_TEST_MASK_MASK              INTEL_MASK(31, 24)
# define GEN8_WM_DS_STENCIL_TEST_MASK_SHIFT             24
# define GEN8_WM_DS_STENCIL_WRITE_MASK_MASK             INTEL_MASK(23, 16)
# define GEN8_WM_DS_STENCIL_WRITE_MASK_SHIFT            16
# define GEN8_WM_DS_BF_STENCIL_TEST_MASK_MASK           INTEL_MASK(15, 8)
# define GEN8_WM_DS_BF_STENCIL_TEST_MASK_SHIFT          8
# define GEN8_WM_DS_BF_STENCIL_WRITE_MASK_MASK          INTEL_MASK(7, 0)
# define GEN8_WM_DS_BF_STENCIL_WRITE_MASK_SHIFT         0
/* DW3 */
# define GEN9_WM_DS_STENCIL_REF_MASK                    INTEL_MASK(15, 8)
# define GEN9_WM_DS_STENCIL_REF_SHIFT                   8
# define GEN9_WM_DS_BF_STENCIL_REF_MASK                 INTEL_MASK(7, 0)
# define GEN9_WM_DS_BF_STENCIL_REF_SHIFT                0

enum brw_pixel_shader_computed_depth_mode {
   BRW_PSCDEPTH_OFF   = 0, /* PS does not compute depth */
   BRW_PSCDEPTH_ON    = 1, /* PS computes depth; no guarantee about value */
   BRW_PSCDEPTH_ON_GE = 2, /* PS guarantees output depth >= source depth */
   BRW_PSCDEPTH_ON_LE = 3, /* PS guarantees output depth <= source depth */
};

enum brw_pixel_shader_coverage_mask_mode {
   BRW_PSICMS_OFF     = 0, /* PS does not use input coverage masks. */
   BRW_PSICMS_NORMAL  = 1, /* Input Coverage masks based on outer conservatism
                            * and factors in SAMPLE_MASK.  If Pixel is
                            * conservatively covered, all samples are enabled.
                            */

   BRW_PSICMS_INNER   = 2, /* Input Coverage masks based on inner conservatism
                            * and factors in SAMPLE_MASK.  If Pixel is
                            * conservatively *FULLY* covered, all samples are
                            * enabled.
                            */
   BRW_PCICMS_DEPTH   = 3,
};

#define _3DSTATE_PS_EXTRA                       0x784F /* GEN8+ */
/* DW1 */
# define GEN8_PSX_PIXEL_SHADER_VALID                    (1 << 31)
# define GEN8_PSX_PIXEL_SHADER_NO_RT_WRITE              (1 << 30)
# define GEN8_PSX_OMASK_TO_RENDER_TARGET                (1 << 29)
# define GEN8_PSX_KILL_ENABLE                           (1 << 28)
# define GEN8_PSX_COMPUTED_DEPTH_MODE_SHIFT             26
# define GEN8_PSX_FORCE_COMPUTED_DEPTH                  (1 << 25)
# define GEN8_PSX_USES_SOURCE_DEPTH                     (1 << 24)
# define GEN8_PSX_USES_SOURCE_W                         (1 << 23)
# define GEN8_PSX_ATTRIBUTE_ENABLE                      (1 << 8)
# define GEN8_PSX_SHADER_DISABLES_ALPHA_TO_COVERAGE     (1 << 7)
# define GEN8_PSX_SHADER_IS_PER_SAMPLE                  (1 << 6)
# define GEN9_PSX_SHADER_COMPUTES_STENCIL               (1 << 5)
# define GEN9_PSX_SHADER_PULLS_BARY                     (1 << 3)
# define GEN8_PSX_SHADER_HAS_UAV                        (1 << 2)
# define GEN8_PSX_SHADER_USES_INPUT_COVERAGE_MASK       (1 << 1)
# define GEN9_PSX_SHADER_NORMAL_COVERAGE_MASK_SHIFT     0

enum brw_wm_barycentric_interp_mode {
   BRW_WM_PERSPECTIVE_PIXEL_BARYCENTRIC		= 0,
   BRW_WM_PERSPECTIVE_CENTROID_BARYCENTRIC	= 1,
   BRW_WM_PERSPECTIVE_SAMPLE_BARYCENTRIC	= 2,
   BRW_WM_NONPERSPECTIVE_PIXEL_BARYCENTRIC	= 3,
   BRW_WM_NONPERSPECTIVE_CENTROID_BARYCENTRIC	= 4,
   BRW_WM_NONPERSPECTIVE_SAMPLE_BARYCENTRIC	= 5,
   BRW_WM_BARYCENTRIC_INTERP_MODE_COUNT  = 6
};
#define BRW_WM_NONPERSPECTIVE_BARYCENTRIC_BITS \
   ((1 << BRW_WM_NONPERSPECTIVE_PIXEL_BARYCENTRIC) | \
    (1 << BRW_WM_NONPERSPECTIVE_CENTROID_BARYCENTRIC) | \
    (1 << BRW_WM_NONPERSPECTIVE_SAMPLE_BARYCENTRIC))

#define _3DSTATE_WM				0x7814 /* GEN6+ */
/* DW1: kernel pointer */
/* DW2 */
# define GEN6_WM_SPF_MODE				(1 << 31)
# define GEN6_WM_VECTOR_MASK_ENABLE			(1 << 30)
# define GEN6_WM_SAMPLER_COUNT_SHIFT			27
# define GEN6_WM_BINDING_TABLE_ENTRY_COUNT_SHIFT	18
# define GEN6_WM_FLOATING_POINT_MODE_IEEE_754		(0 << 16)
# define GEN6_WM_FLOATING_POINT_MODE_ALT		(1 << 16)
/* DW3: scratch space */
/* DW4 */
# define GEN6_WM_STATISTICS_ENABLE			(1 << 31)
# define GEN6_WM_DEPTH_CLEAR				(1 << 30)
# define GEN6_WM_DEPTH_RESOLVE				(1 << 28)
# define GEN6_WM_HIERARCHICAL_DEPTH_RESOLVE		(1 << 27)
# define GEN6_WM_DISPATCH_START_GRF_SHIFT_0		16
# define GEN6_WM_DISPATCH_START_GRF_SHIFT_1		8
# define GEN6_WM_DISPATCH_START_GRF_SHIFT_2		0
/* DW5 */
# define GEN6_WM_MAX_THREADS_SHIFT			25
# define GEN6_WM_KILL_ENABLE				(1 << 22)
# define GEN6_WM_COMPUTED_DEPTH				(1 << 21)
# define GEN6_WM_USES_SOURCE_DEPTH			(1 << 20)
# define GEN6_WM_DISPATCH_ENABLE			(1 << 19)
# define GEN6_WM_LINE_END_CAP_AA_WIDTH_0_5		(0 << 16)
# define GEN6_WM_LINE_END_CAP_AA_WIDTH_1_0		(1 << 16)
# define GEN6_WM_LINE_END_CAP_AA_WIDTH_2_0		(2 << 16)
# define GEN6_WM_LINE_END_CAP_AA_WIDTH_4_0		(3 << 16)
# define GEN6_WM_LINE_AA_WIDTH_0_5			(0 << 14)
# define GEN6_WM_LINE_AA_WIDTH_1_0			(1 << 14)
# define GEN6_WM_LINE_AA_WIDTH_2_0			(2 << 14)
# define GEN6_WM_LINE_AA_WIDTH_4_0			(3 << 14)
# define GEN6_WM_POLYGON_STIPPLE_ENABLE			(1 << 13)
# define GEN6_WM_LINE_STIPPLE_ENABLE			(1 << 11)
# define GEN6_WM_OMASK_TO_RENDER_TARGET			(1 << 9)
# define GEN6_WM_USES_SOURCE_W				(1 << 8)
# define GEN6_WM_DUAL_SOURCE_BLEND_ENABLE		(1 << 7)
# define GEN6_WM_32_DISPATCH_ENABLE			(1 << 2)
# define GEN6_WM_16_DISPATCH_ENABLE			(1 << 1)
# define GEN6_WM_8_DISPATCH_ENABLE			(1 << 0)
/* DW6 */
# define GEN6_WM_NUM_SF_OUTPUTS_SHIFT			20
# define GEN6_WM_POSOFFSET_NONE				(0 << 18)
# define GEN6_WM_POSOFFSET_CENTROID			(2 << 18)
# define GEN6_WM_POSOFFSET_SAMPLE			(3 << 18)
# define GEN6_WM_POSITION_ZW_PIXEL			(0 << 16)
# define GEN6_WM_POSITION_ZW_CENTROID			(2 << 16)
# define GEN6_WM_POSITION_ZW_SAMPLE			(3 << 16)
# define GEN6_WM_NONPERSPECTIVE_SAMPLE_BARYCENTRIC	(1 << 15)
# define GEN6_WM_NONPERSPECTIVE_CENTROID_BARYCENTRIC	(1 << 14)
# define GEN6_WM_NONPERSPECTIVE_PIXEL_BARYCENTRIC	(1 << 13)
# define GEN6_WM_PERSPECTIVE_SAMPLE_BARYCENTRIC		(1 << 12)
# define GEN6_WM_PERSPECTIVE_CENTROID_BARYCENTRIC	(1 << 11)
# define GEN6_WM_PERSPECTIVE_PIXEL_BARYCENTRIC		(1 << 10)
# define GEN6_WM_BARYCENTRIC_INTERPOLATION_MODE_SHIFT   10
# define GEN6_WM_POINT_RASTRULE_UPPER_RIGHT		(1 << 9)
# define GEN6_WM_MSRAST_OFF_PIXEL			(0 << 1)
# define GEN6_WM_MSRAST_OFF_PATTERN			(1 << 1)
# define GEN6_WM_MSRAST_ON_PIXEL			(2 << 1)
# define GEN6_WM_MSRAST_ON_PATTERN			(3 << 1)
# define GEN6_WM_MSDISPMODE_PERSAMPLE			(0 << 0)
# define GEN6_WM_MSDISPMODE_PERPIXEL			(1 << 0)
/* DW7: kernel 1 pointer */
/* DW8: kernel 2 pointer */

#define _3DSTATE_CONSTANT_VS		      0x7815 /* GEN6+ */
#define _3DSTATE_CONSTANT_GS		      0x7816 /* GEN6+ */
#define _3DSTATE_CONSTANT_PS		      0x7817 /* GEN6+ */
# define GEN6_CONSTANT_BUFFER_3_ENABLE			(1 << 15)
# define GEN6_CONSTANT_BUFFER_2_ENABLE			(1 << 14)
# define GEN6_CONSTANT_BUFFER_1_ENABLE			(1 << 13)
# define GEN6_CONSTANT_BUFFER_0_ENABLE			(1 << 12)

#define _3DSTATE_CONSTANT_HS                  0x7819 /* GEN7+ */
#define _3DSTATE_CONSTANT_DS                  0x781A /* GEN7+ */

#define _3DSTATE_STREAMOUT                    0x781e /* GEN7+ */
/* DW1 */
# define SO_FUNCTION_ENABLE				(1 << 31)
# define SO_RENDERING_DISABLE				(1 << 30)
/* This selects which incoming rendering stream goes down the pipeline.  The
 * rendering stream is 0 if not defined by special cases in the GS state.
 */
# define SO_RENDER_STREAM_SELECT_SHIFT			27
# define SO_RENDER_STREAM_SELECT_MASK			INTEL_MASK(28, 27)
/* Controls reordering of TRISTRIP_* elements in stream output (not rendering).
 */
# define SO_REORDER_TRAILING				(1 << 26)
/* Controls SO_NUM_PRIMS_WRITTEN_* and SO_PRIM_STORAGE_* */
# define SO_STATISTICS_ENABLE				(1 << 25)
# define SO_BUFFER_ENABLE(n)				(1 << (8 + (n)))
/* DW2 */
# define SO_STREAM_3_VERTEX_READ_OFFSET_SHIFT		29
# define SO_STREAM_3_VERTEX_READ_OFFSET_MASK		INTEL_MASK(29, 29)
# define SO_STREAM_3_VERTEX_READ_LENGTH_SHIFT		24
# define SO_STREAM_3_VERTEX_READ_LENGTH_MASK		INTEL_MASK(28, 24)
# define SO_STREAM_2_VERTEX_READ_OFFSET_SHIFT		21
# define SO_STREAM_2_VERTEX_READ_OFFSET_MASK		INTEL_MASK(21, 21)
# define SO_STREAM_2_VERTEX_READ_LENGTH_SHIFT		16
# define SO_STREAM_2_VERTEX_READ_LENGTH_MASK		INTEL_MASK(20, 16)
# define SO_STREAM_1_VERTEX_READ_OFFSET_SHIFT		13
# define SO_STREAM_1_VERTEX_READ_OFFSET_MASK		INTEL_MASK(13, 13)
# define SO_STREAM_1_VERTEX_READ_LENGTH_SHIFT		8
# define SO_STREAM_1_VERTEX_READ_LENGTH_MASK		INTEL_MASK(12, 8)
# define SO_STREAM_0_VERTEX_READ_OFFSET_SHIFT		5
# define SO_STREAM_0_VERTEX_READ_OFFSET_MASK		INTEL_MASK(5, 5)
# define SO_STREAM_0_VERTEX_READ_LENGTH_SHIFT		0
# define SO_STREAM_0_VERTEX_READ_LENGTH_MASK		INTEL_MASK(4, 0)

/* 3DSTATE_WM for Gen7 */
/* DW1 */
# define GEN7_WM_STATISTICS_ENABLE			(1 << 31)
# define GEN7_WM_DEPTH_CLEAR				(1 << 30)
# define GEN7_WM_DISPATCH_ENABLE			(1 << 29)
# define GEN7_WM_DEPTH_RESOLVE				(1 << 28)
# define GEN7_WM_HIERARCHICAL_DEPTH_RESOLVE		(1 << 27)
# define GEN7_WM_KILL_ENABLE				(1 << 25)
# define GEN7_WM_COMPUTED_DEPTH_MODE_SHIFT              23
# define GEN7_WM_USES_SOURCE_DEPTH			(1 << 20)
# define GEN7_WM_EARLY_DS_CONTROL_NORMAL                (0 << 21)
# define GEN7_WM_EARLY_DS_CONTROL_PSEXEC                (1 << 21)
# define GEN7_WM_EARLY_DS_CONTROL_PREPS                 (2 << 21)
# define GEN7_WM_USES_SOURCE_W			        (1 << 19)
# define GEN7_WM_POSITION_ZW_PIXEL			(0 << 17)
# define GEN7_WM_POSITION_ZW_CENTROID			(2 << 17)
# define GEN7_WM_POSITION_ZW_SAMPLE			(3 << 17)
# define GEN7_WM_BARYCENTRIC_INTERPOLATION_MODE_SHIFT   11
# define GEN7_WM_USES_INPUT_COVERAGE_MASK	        (1 << 10)
# define GEN7_WM_LINE_END_CAP_AA_WIDTH_0_5		(0 << 8)
# define GEN7_WM_LINE_END_CAP_AA_WIDTH_1_0		(1 << 8)
# define GEN7_WM_LINE_END_CAP_AA_WIDTH_2_0		(2 << 8)
# define GEN7_WM_LINE_END_CAP_AA_WIDTH_4_0		(3 << 8)
# define GEN7_WM_LINE_AA_WIDTH_0_5			(0 << 6)
# define GEN7_WM_LINE_AA_WIDTH_1_0			(1 << 6)
# define GEN7_WM_LINE_AA_WIDTH_2_0			(2 << 6)
# define GEN7_WM_LINE_AA_WIDTH_4_0			(3 << 6)
# define GEN7_WM_POLYGON_STIPPLE_ENABLE			(1 << 4)
# define GEN7_WM_LINE_STIPPLE_ENABLE			(1 << 3)
# define GEN7_WM_POINT_RASTRULE_UPPER_RIGHT		(1 << 2)
# define GEN7_WM_MSRAST_OFF_PIXEL			(0 << 0)
# define GEN7_WM_MSRAST_OFF_PATTERN			(1 << 0)
# define GEN7_WM_MSRAST_ON_PIXEL			(2 << 0)
# define GEN7_WM_MSRAST_ON_PATTERN			(3 << 0)
/* DW2 */
# define GEN7_WM_MSDISPMODE_PERSAMPLE			(0 << 31)
# define GEN7_WM_MSDISPMODE_PERPIXEL			(1 << 31)
# define HSW_WM_UAV_ONLY                                (1 << 30)

#define _3DSTATE_PS				0x7820 /* GEN7+ */
/* DW1: kernel pointer */
/* DW2 */
# define GEN7_PS_SPF_MODE				(1 << 31)
# define GEN7_PS_VECTOR_MASK_ENABLE			(1 << 30)
# define GEN7_PS_SAMPLER_COUNT_SHIFT			27
# define GEN7_PS_SAMPLER_COUNT_MASK                     INTEL_MASK(29, 27)
# define GEN7_PS_BINDING_TABLE_ENTRY_COUNT_SHIFT	18
# define GEN7_PS_FLOATING_POINT_MODE_IEEE_754		(0 << 16)
# define GEN7_PS_FLOATING_POINT_MODE_ALT		(1 << 16)
/* DW3: scratch space */
/* DW4 */
# define IVB_PS_MAX_THREADS_SHIFT			24
# define HSW_PS_MAX_THREADS_SHIFT			23
# define HSW_PS_SAMPLE_MASK_SHIFT		        12
# define HSW_PS_SAMPLE_MASK_MASK			INTEL_MASK(19, 12)
# define GEN7_PS_PUSH_CONSTANT_ENABLE		        (1 << 11)
# define GEN7_PS_ATTRIBUTE_ENABLE		        (1 << 10)
# define GEN7_PS_OMASK_TO_RENDER_TARGET			(1 << 9)
# define GEN7_PS_RENDER_TARGET_FAST_CLEAR_ENABLE	(1 << 8)
# define GEN7_PS_DUAL_SOURCE_BLEND_ENABLE		(1 << 7)
# define GEN7_PS_RENDER_TARGET_RESOLVE_ENABLE		(1 << 6)
# define HSW_PS_UAV_ACCESS_ENABLE			(1 << 5)
# define GEN7_PS_POSOFFSET_NONE				(0 << 3)
# define GEN7_PS_POSOFFSET_CENTROID			(2 << 3)
# define GEN7_PS_POSOFFSET_SAMPLE			(3 << 3)
# define GEN7_PS_32_DISPATCH_ENABLE			(1 << 2)
# define GEN7_PS_16_DISPATCH_ENABLE			(1 << 1)
# define GEN7_PS_8_DISPATCH_ENABLE			(1 << 0)
/* DW5 */
# define GEN7_PS_DISPATCH_START_GRF_SHIFT_0		16
# define GEN7_PS_DISPATCH_START_GRF_SHIFT_1		8
# define GEN7_PS_DISPATCH_START_GRF_SHIFT_2		0
/* DW6: kernel 1 pointer */
/* DW7: kernel 2 pointer */

#define _3DSTATE_SAMPLE_MASK			0x7818 /* GEN6+ */

#define _3DSTATE_DRAWING_RECTANGLE		0x7900
#define _3DSTATE_BLEND_CONSTANT_COLOR		0x7901
#define _3DSTATE_CHROMA_KEY			0x7904
#define _3DSTATE_DEPTH_BUFFER			0x7905 /* GEN4-6 */
#define _3DSTATE_POLY_STIPPLE_OFFSET		0x7906
#define _3DSTATE_POLY_STIPPLE_PATTERN		0x7907
#define _3DSTATE_LINE_STIPPLE_PATTERN		0x7908
#define _3DSTATE_GLOBAL_DEPTH_OFFSET_CLAMP	0x7909
#define _3DSTATE_AA_LINE_PARAMETERS		0x790a /* G45+ */

#define _3DSTATE_GS_SVB_INDEX			0x790b /* CTG+ */
/* DW1 */
# define SVB_INDEX_SHIFT				29
# define SVB_LOAD_INTERNAL_VERTEX_COUNT			(1 << 0) /* SNB+ */
/* DW2: SVB index */
/* DW3: SVB maximum index */

#define _3DSTATE_MULTISAMPLE			0x790d /* GEN6+ */
#define GEN8_3DSTATE_MULTISAMPLE		0x780d /* GEN8+ */
/* DW1 */
# define MS_PIXEL_LOCATION_CENTER			(0 << 4)
# define MS_PIXEL_LOCATION_UPPER_LEFT			(1 << 4)
# define MS_NUMSAMPLES_1				(0 << 1)
# define MS_NUMSAMPLES_2				(1 << 1)
# define MS_NUMSAMPLES_4				(2 << 1)
# define MS_NUMSAMPLES_8				(3 << 1)
# define MS_NUMSAMPLES_16				(4 << 1)

#define _3DSTATE_SAMPLE_PATTERN                 0x791c

#define _3DSTATE_STENCIL_BUFFER			0x790e /* ILK, SNB */
#define _3DSTATE_HIER_DEPTH_BUFFER		0x790f /* ILK, SNB */

#define GEN7_3DSTATE_CLEAR_PARAMS		0x7804
#define GEN7_3DSTATE_DEPTH_BUFFER		0x7805
#define GEN7_3DSTATE_STENCIL_BUFFER		0x7806
# define HSW_STENCIL_ENABLED                            (1 << 31)
#define GEN7_3DSTATE_HIER_DEPTH_BUFFER		0x7807

#define _3DSTATE_CLEAR_PARAMS			0x7910 /* ILK, SNB */
# define GEN5_DEPTH_CLEAR_VALID				(1 << 15)
/* DW1: depth clear value */
/* DW2 */
# define GEN7_DEPTH_CLEAR_VALID				(1 << 0)

#define _3DSTATE_SO_DECL_LIST			0x7917 /* GEN7+ */
/* DW1 */
# define SO_STREAM_TO_BUFFER_SELECTS_3_SHIFT		12
# define SO_STREAM_TO_BUFFER_SELECTS_3_MASK		INTEL_MASK(15, 12)
# define SO_STREAM_TO_BUFFER_SELECTS_2_SHIFT		8
# define SO_STREAM_TO_BUFFER_SELECTS_2_MASK		INTEL_MASK(11, 8)
# define SO_STREAM_TO_BUFFER_SELECTS_1_SHIFT		4
# define SO_STREAM_TO_BUFFER_SELECTS_1_MASK		INTEL_MASK(7, 4)
# define SO_STREAM_TO_BUFFER_SELECTS_0_SHIFT		0
# define SO_STREAM_TO_BUFFER_SELECTS_0_MASK		INTEL_MASK(3, 0)
/* DW2 */
# define SO_NUM_ENTRIES_3_SHIFT				24
# define SO_NUM_ENTRIES_3_MASK				INTEL_MASK(31, 24)
# define SO_NUM_ENTRIES_2_SHIFT				16
# define SO_NUM_ENTRIES_2_MASK				INTEL_MASK(23, 16)
# define SO_NUM_ENTRIES_1_SHIFT				8
# define SO_NUM_ENTRIES_1_MASK				INTEL_MASK(15, 8)
# define SO_NUM_ENTRIES_0_SHIFT				0
# define SO_NUM_ENTRIES_0_MASK				INTEL_MASK(7, 0)

/* SO_DECL DW0 */
# define SO_DECL_OUTPUT_BUFFER_SLOT_SHIFT		12
# define SO_DECL_OUTPUT_BUFFER_SLOT_MASK		INTEL_MASK(13, 12)
# define SO_DECL_HOLE_FLAG				(1 << 11)
# define SO_DECL_REGISTER_INDEX_SHIFT			4
# define SO_DECL_REGISTER_INDEX_MASK			INTEL_MASK(9, 4)
# define SO_DECL_COMPONENT_MASK_SHIFT			0
# define SO_DECL_COMPONENT_MASK_MASK			INTEL_MASK(3, 0)

#define _3DSTATE_SO_BUFFER                    0x7918 /* GEN7+ */
/* DW1 */
# define GEN8_SO_BUFFER_ENABLE                          (1 << 31)
# define SO_BUFFER_INDEX_SHIFT				29
# define SO_BUFFER_INDEX_MASK				INTEL_MASK(30, 29)
# define GEN8_SO_BUFFER_OFFSET_WRITE_ENABLE             (1 << 21)
# define GEN8_SO_BUFFER_OFFSET_ADDRESS_ENABLE           (1 << 20)
# define SO_BUFFER_PITCH_SHIFT				0
# define SO_BUFFER_PITCH_MASK				INTEL_MASK(11, 0)
/* DW2: start address */
/* DW3: end address. */

#define CMD_MI_FLUSH                  0x0200

# define BLT_X_SHIFT					0
# define BLT_X_MASK					INTEL_MASK(15, 0)
# define BLT_Y_SHIFT					16
# define BLT_Y_MASK					INTEL_MASK(31, 16)

#define GEN5_MI_REPORT_PERF_COUNT ((0x26 << 23) | (3 - 2))
/* DW0 */
# define GEN5_MI_COUNTER_SET_0      (0 << 6)
# define GEN5_MI_COUNTER_SET_1      (1 << 6)
/* DW1 */
# define MI_COUNTER_ADDRESS_GTT     (1 << 0)
/* DW2: a user-defined report ID (written to the buffer but can be anything) */

#define GEN6_MI_REPORT_PERF_COUNT ((0x28 << 23) | (3 - 2))

/* Bitfields for the URB_WRITE message, DW2 of message header: */
#define URB_WRITE_PRIM_END		0x1
#define URB_WRITE_PRIM_START		0x2
#define URB_WRITE_PRIM_TYPE_SHIFT	2


/* Maximum number of entries that can be addressed using a binding table
 * pointer of type SURFTYPE_BUFFER
 */
#define BRW_MAX_NUM_BUFFER_ENTRIES	(1 << 27)

/* Memory Object Control State:
 * Specifying zero for L3 means "uncached in L3", at least on Haswell
 * and Baytrail, since there are no PTE flags for setting L3 cacheability.
 * On Ivybridge, the PTEs do have a cache-in-L3 bit, so setting MOCS to 0
 * may still respect that.
 */
#define GEN7_MOCS_L3                    1

/* Ivybridge only: cache in LLC.
 * Specifying zero here means to use the PTE values set by the kernel;
 * non-zero overrides the PTE values.
 */
#define IVB_MOCS_LLC                    (1 << 1)

/* Baytrail only: snoop in CPU cache */
#define BYT_MOCS_SNOOP                  (1 << 1)

/* Haswell only: LLC/eLLC controls (write-back or uncached).
 * Specifying zero here means to use the PTE values set by the kernel,
 * which is useful since it offers additional control (write-through
 * cacheing and age).  Non-zero overrides the PTE values.
 */
#define HSW_MOCS_UC_LLC_UC_ELLC         (1 << 1)
#define HSW_MOCS_WB_LLC_WB_ELLC         (2 << 1)
#define HSW_MOCS_UC_LLC_WB_ELLC         (3 << 1)

/* Broadwell: these defines always use all available caches (L3, LLC, eLLC),
 * and let you force write-back (WB) or write-through (WT) caching, or leave
 * it up to the page table entry (PTE) specified by the kernel.
 */
#define BDW_MOCS_WB  0x78
#define BDW_MOCS_WT  0x58
#define BDW_MOCS_PTE 0x18

/* Skylake: MOCS is now an index into an array of 62 different caching
 * configurations programmed by the kernel.
 */
/* TC=LLC/eLLC, LeCC=WB, LRUM=3, L3CC=WB */
#define SKL_MOCS_WB  (2 << 1)
/* TC=LLC/eLLC, LeCC=PTE, LRUM=3, L3CC=WB */
#define SKL_MOCS_PTE (1 << 1)

#define MEDIA_VFE_STATE                         0x7000
/* GEN7 DW2, GEN8+ DW3 */
# define MEDIA_VFE_STATE_MAX_THREADS_SHIFT      16
# define MEDIA_VFE_STATE_MAX_THREADS_MASK       INTEL_MASK(31, 16)
# define MEDIA_VFE_STATE_URB_ENTRIES_SHIFT      8
# define MEDIA_VFE_STATE_URB_ENTRIES_MASK       INTEL_MASK(15, 8)
# define MEDIA_VFE_STATE_RESET_GTW_TIMER_SHIFT  7
# define MEDIA_VFE_STATE_RESET_GTW_TIMER_MASK   INTEL_MASK(7, 7)
# define MEDIA_VFE_STATE_BYPASS_GTW_SHIFT       6
# define MEDIA_VFE_STATE_BYPASS_GTW_MASK        INTEL_MASK(6, 6)
# define GEN7_MEDIA_VFE_STATE_GPGPU_MODE_SHIFT  2
# define GEN7_MEDIA_VFE_STATE_GPGPU_MODE_MASK   INTEL_MASK(2, 2)
/* GEN7 DW4, GEN8+ DW5 */
# define MEDIA_VFE_STATE_URB_ALLOC_SHIFT        16
# define MEDIA_VFE_STATE_URB_ALLOC_MASK         INTEL_MASK(31, 16)
# define MEDIA_VFE_STATE_CURBE_ALLOC_SHIFT      0
# define MEDIA_VFE_STATE_CURBE_ALLOC_MASK       INTEL_MASK(15, 0)

#define MEDIA_CURBE_LOAD                        0x7001
#define MEDIA_INTERFACE_DESCRIPTOR_LOAD         0x7002
/* GEN7 DW4, GEN8+ DW5 */
# define MEDIA_CURBE_READ_LENGTH_SHIFT          16
# define MEDIA_CURBE_READ_LENGTH_MASK           INTEL_MASK(31, 16)
# define MEDIA_CURBE_READ_OFFSET_SHIFT          0
# define MEDIA_CURBE_READ_OFFSET_MASK           INTEL_MASK(15, 0)
/* GEN7 DW5, GEN8+ DW6 */
# define MEDIA_BARRIER_ENABLE_SHIFT             21
# define MEDIA_BARRIER_ENABLE_MASK              INTEL_MASK(21, 21)
# define MEDIA_GPGPU_THREAD_COUNT_SHIFT         0
# define MEDIA_GPGPU_THREAD_COUNT_MASK          INTEL_MASK(7, 0)
# define GEN8_MEDIA_GPGPU_THREAD_COUNT_SHIFT    0
# define GEN8_MEDIA_GPGPU_THREAD_COUNT_MASK     INTEL_MASK(9, 0)
#define MEDIA_STATE_FLUSH                       0x7004
#define GPGPU_WALKER                            0x7105
/* GEN7 DW0 */
# define GEN7_GPGPU_INDIRECT_PARAMETER_ENABLE   (1 << 10)
/* GEN8+ DW2 */
# define GPGPU_WALKER_INDIRECT_LENGTH_SHIFT     0
# define GPGPU_WALKER_INDIRECT_LENGTH_MASK      INTEL_MASK(15, 0)
/* GEN7 DW2, GEN8+ DW4 */
# define GPGPU_WALKER_SIMD_SIZE_SHIFT           30
# define GPGPU_WALKER_SIMD_SIZE_MASK            INTEL_MASK(31, 30)
# define GPGPU_WALKER_THREAD_DEPTH_MAX_SHIFT    16
# define GPGPU_WALKER_THREAD_DEPTH_MAX_MASK     INTEL_MASK(21, 16)
# define GPGPU_WALKER_THREAD_HEIGHT_MAX_SHIFT   8
# define GPGPU_WALKER_THREAD_HEIGHT_MAX_MASK    INTEL_MASK(31, 8)
# define GPGPU_WALKER_THREAD_WIDTH_MAX_SHIFT    0
# define GPGPU_WALKER_THREAD_WIDTH_MAX_MASK     INTEL_MASK(5, 0)

#endif<|MERGE_RESOLUTION|>--- conflicted
+++ resolved
@@ -79,12 +79,9 @@
 #define _3DPRIM_LINESTRIP_BF      0x13
 #define _3DPRIM_LINESTRIP_CONT_BF 0x14
 #define _3DPRIM_TRIFAN_NOSTIPPLE  0x16
-<<<<<<< HEAD
-#endif
-=======
 #define _3DPRIM_PATCHLIST(n) ({ assert(n > 0 && n <= 32); 0x20 + (n - 1); })
 
->>>>>>> a1ac740b
+#endif /* bdw_pack.h */
 
 /* We use this offset to be able to pass native primitive types in struct
  * _mesa_prim::mode.  Native primitive types are BRW_PRIM_OFFSET +
