/*
 Copyright (C) Intel Corp.  2006.  All Rights Reserved.
 Intel funded Tungsten Graphics to
 develop this 3D driver.

 Permission is hereby granted, free of charge, to any person obtaining
 a copy of this software and associated documentation files (the
 "Software"), to deal in the Software without restriction, including
 without limitation the rights to use, copy, modify, merge, publish,
 distribute, sublicense, and/or sell copies of the Software, and to
 permit persons to whom the Software is furnished to do so, subject to
 the following conditions:

 The above copyright notice and this permission notice (including the
 next paragraph) shall be included in all copies or substantial
 portions of the Software.

 THE SOFTWARE IS PROVIDED "AS IS", WITHOUT WARRANTY OF ANY KIND,
 EXPRESS OR IMPLIED, INCLUDING BUT NOT LIMITED TO THE WARRANTIES OF
 MERCHANTABILITY, FITNESS FOR A PARTICULAR PURPOSE AND NONINFRINGEMENT.
 IN NO EVENT SHALL THE COPYRIGHT OWNER(S) AND/OR ITS SUPPLIERS BE
 LIABLE FOR ANY CLAIM, DAMAGES OR OTHER LIABILITY, WHETHER IN AN ACTION
 OF CONTRACT, TORT OR OTHERWISE, ARISING FROM, OUT OF OR IN CONNECTION
 WITH THE SOFTWARE OR THE USE OR OTHER DEALINGS IN THE SOFTWARE.

 **********************************************************************/
 /*
  * Authors:
  *   Keith Whitwell <keithw@vmware.com>
  */

#ifndef BRW_DEFINES_H
#define BRW_DEFINES_H

#include "util/macros.h"

#define INTEL_MASK(high, low) (((1u<<((high)-(low)+1))-1)<<(low))
/* Using the GNU statement expression extension */
#define SET_FIELD(value, field)                                         \
   ({                                                                   \
      uint32_t fieldval = (value) << field ## _SHIFT;                   \
      assert((fieldval & ~ field ## _MASK) == 0);                       \
      fieldval & field ## _MASK;                                        \
   })

#define GET_BITS(data, high, low) ((data & INTEL_MASK((high), (low))) >> (low))
#define GET_FIELD(word, field) (((word)  & field ## _MASK) >> field ## _SHIFT)

/**
 * For use with masked MMIO registers where the upper 16 bits control which
 * of the lower bits are committed to the register.
 */
#define REG_MASK(value) ((value) << 16)

/* 3D state:
 */
#define CMD_3D_PRIM                                 0x7b00 /* 3DPRIMITIVE */
/* DW0 */
# define GEN4_3DPRIM_TOPOLOGY_TYPE_SHIFT            10
# define GEN4_3DPRIM_VERTEXBUFFER_ACCESS_SEQUENTIAL (0 << 15)
# define GEN4_3DPRIM_VERTEXBUFFER_ACCESS_RANDOM     (1 << 15)
# define GEN7_3DPRIM_INDIRECT_PARAMETER_ENABLE      (1 << 10)
# define GEN7_3DPRIM_PREDICATE_ENABLE               (1 << 8)
/* DW1 */
# define GEN7_3DPRIM_VERTEXBUFFER_ACCESS_SEQUENTIAL (0 << 8)
# define GEN7_3DPRIM_VERTEXBUFFER_ACCESS_RANDOM     (1 << 8)

#define BRW_ANISORATIO_2     0
#define BRW_ANISORATIO_4     1
#define BRW_ANISORATIO_6     2
#define BRW_ANISORATIO_8     3
#define BRW_ANISORATIO_10    4
#define BRW_ANISORATIO_12    5
#define BRW_ANISORATIO_14    6
#define BRW_ANISORATIO_16    7

#define BRW_BLENDFACTOR_ONE                 0x1
#define BRW_BLENDFACTOR_SRC_COLOR           0x2
#define BRW_BLENDFACTOR_SRC_ALPHA           0x3
#define BRW_BLENDFACTOR_DST_ALPHA           0x4
#define BRW_BLENDFACTOR_DST_COLOR           0x5
#define BRW_BLENDFACTOR_SRC_ALPHA_SATURATE  0x6
#define BRW_BLENDFACTOR_CONST_COLOR         0x7
#define BRW_BLENDFACTOR_CONST_ALPHA         0x8
#define BRW_BLENDFACTOR_SRC1_COLOR          0x9
#define BRW_BLENDFACTOR_SRC1_ALPHA          0x0A
#define BRW_BLENDFACTOR_ZERO                0x11
#define BRW_BLENDFACTOR_INV_SRC_COLOR       0x12
#define BRW_BLENDFACTOR_INV_SRC_ALPHA       0x13
#define BRW_BLENDFACTOR_INV_DST_ALPHA       0x14
#define BRW_BLENDFACTOR_INV_DST_COLOR       0x15
#define BRW_BLENDFACTOR_INV_CONST_COLOR     0x17
#define BRW_BLENDFACTOR_INV_CONST_ALPHA     0x18
#define BRW_BLENDFACTOR_INV_SRC1_COLOR      0x19
#define BRW_BLENDFACTOR_INV_SRC1_ALPHA      0x1A

#define BRW_BLENDFUNCTION_ADD               0
#define BRW_BLENDFUNCTION_SUBTRACT          1
#define BRW_BLENDFUNCTION_REVERSE_SUBTRACT  2
#define BRW_BLENDFUNCTION_MIN               3
#define BRW_BLENDFUNCTION_MAX               4

#define BRW_ALPHATEST_FORMAT_UNORM8         0
#define BRW_ALPHATEST_FORMAT_FLOAT32        1

#define BRW_CHROMAKEY_KILL_ON_ANY_MATCH  0
#define BRW_CHROMAKEY_REPLACE_BLACK      1

#define BRW_CLIP_API_OGL     0
#define BRW_CLIP_API_DX      1

#define BRW_CLIP_NDCSPACE     0
#define BRW_CLIP_SCREENSPACE  1

#define BRW_COMPAREFUNCTION_ALWAYS       0
#define BRW_COMPAREFUNCTION_NEVER        1
#define BRW_COMPAREFUNCTION_LESS         2
#define BRW_COMPAREFUNCTION_EQUAL        3
#define BRW_COMPAREFUNCTION_LEQUAL       4
#define BRW_COMPAREFUNCTION_GREATER      5
#define BRW_COMPAREFUNCTION_NOTEQUAL     6
#define BRW_COMPAREFUNCTION_GEQUAL       7

#define BRW_COVERAGE_PIXELS_HALF     0
#define BRW_COVERAGE_PIXELS_1        1
#define BRW_COVERAGE_PIXELS_2        2
#define BRW_COVERAGE_PIXELS_4        3

#define BRW_CULLMODE_BOTH        0
#define BRW_CULLMODE_NONE        1
#define BRW_CULLMODE_FRONT       2
#define BRW_CULLMODE_BACK        3

#define BRW_DEFAULTCOLOR_R8G8B8A8_UNORM      0
#define BRW_DEFAULTCOLOR_R32G32B32A32_FLOAT  1

#define BRW_DEPTHFORMAT_D32_FLOAT_S8X24_UINT     0
#define BRW_DEPTHFORMAT_D32_FLOAT                1
#define BRW_DEPTHFORMAT_D24_UNORM_S8_UINT        2
#define BRW_DEPTHFORMAT_D24_UNORM_X8_UINT        3 /* GEN5 */
#define BRW_DEPTHFORMAT_D16_UNORM                5

#define BRW_FLOATING_POINT_IEEE_754        0
#define BRW_FLOATING_POINT_NON_IEEE_754    1

#define BRW_FRONTWINDING_CW      0
#define BRW_FRONTWINDING_CCW     1

#define BRW_CUT_INDEX_ENABLE     (1 << 10)

#define BRW_INDEX_BYTE     0
#define BRW_INDEX_WORD     1
#define BRW_INDEX_DWORD    2

#define BRW_LOGICOPFUNCTION_CLEAR            0
#define BRW_LOGICOPFUNCTION_NOR              1
#define BRW_LOGICOPFUNCTION_AND_INVERTED     2
#define BRW_LOGICOPFUNCTION_COPY_INVERTED    3
#define BRW_LOGICOPFUNCTION_AND_REVERSE      4
#define BRW_LOGICOPFUNCTION_INVERT           5
#define BRW_LOGICOPFUNCTION_XOR              6
#define BRW_LOGICOPFUNCTION_NAND             7
#define BRW_LOGICOPFUNCTION_AND              8
#define BRW_LOGICOPFUNCTION_EQUIV            9
#define BRW_LOGICOPFUNCTION_NOOP             10
#define BRW_LOGICOPFUNCTION_OR_INVERTED      11
#define BRW_LOGICOPFUNCTION_COPY             12
#define BRW_LOGICOPFUNCTION_OR_REVERSE       13
#define BRW_LOGICOPFUNCTION_OR               14
#define BRW_LOGICOPFUNCTION_SET              15

#define BRW_MAPFILTER_NEAREST        0x0
#define BRW_MAPFILTER_LINEAR         0x1
#define BRW_MAPFILTER_ANISOTROPIC    0x2

#define BRW_MIPFILTER_NONE        0
#define BRW_MIPFILTER_NEAREST     1
#define BRW_MIPFILTER_LINEAR      3

#define BRW_ADDRESS_ROUNDING_ENABLE_U_MAG	0x20
#define BRW_ADDRESS_ROUNDING_ENABLE_U_MIN	0x10
#define BRW_ADDRESS_ROUNDING_ENABLE_V_MAG	0x08
#define BRW_ADDRESS_ROUNDING_ENABLE_V_MIN	0x04
#define BRW_ADDRESS_ROUNDING_ENABLE_R_MAG	0x02
#define BRW_ADDRESS_ROUNDING_ENABLE_R_MIN	0x01

#define BRW_PREFILTER_ALWAYS     0x0
#define BRW_PREFILTER_NEVER      0x1
#define BRW_PREFILTER_LESS       0x2
#define BRW_PREFILTER_EQUAL      0x3
#define BRW_PREFILTER_LEQUAL     0x4
#define BRW_PREFILTER_GREATER    0x5
#define BRW_PREFILTER_NOTEQUAL   0x6
#define BRW_PREFILTER_GEQUAL     0x7

#define BRW_PROVOKING_VERTEX_0    0
#define BRW_PROVOKING_VERTEX_1    1
#define BRW_PROVOKING_VERTEX_2    2

#define BRW_RASTRULE_UPPER_LEFT  0
#define BRW_RASTRULE_UPPER_RIGHT 1
/* These are listed as "Reserved, but not seen as useful"
 * in Intel documentation (page 212, "Point Rasterization Rule",
 * section 7.4 "SF Pipeline State Summary", of document
 * "Intel® 965 Express Chipset Family and Intel® G35 Express
 * Chipset Graphics Controller Programmer's Reference Manual,
 * Volume 2: 3D/Media", Revision 1.0b as of January 2008,
 * available at
 *     https://01.org/linuxgraphics/documentation/hardware-specification-prms
 * at the time of this writing).
 *
 * These appear to be supported on at least some
 * i965-family devices, and the BRW_RASTRULE_LOWER_RIGHT
 * is useful when using OpenGL to render to a FBO
 * (which has the pixel coordinate Y orientation inverted
 * with respect to the normal OpenGL pixel coordinate system).
 */
#define BRW_RASTRULE_LOWER_LEFT  2
#define BRW_RASTRULE_LOWER_RIGHT 3

#define BRW_RENDERTARGET_CLAMPRANGE_UNORM    0
#define BRW_RENDERTARGET_CLAMPRANGE_SNORM    1
#define BRW_RENDERTARGET_CLAMPRANGE_FORMAT   2

#define BRW_STENCILOP_KEEP               0
#define BRW_STENCILOP_ZERO               1
#define BRW_STENCILOP_REPLACE            2
#define BRW_STENCILOP_INCRSAT            3
#define BRW_STENCILOP_DECRSAT            4
#define BRW_STENCILOP_INCR               5
#define BRW_STENCILOP_DECR               6
#define BRW_STENCILOP_INVERT             7

/* Surface state DW0 */
#define GEN8_SURFACE_IS_ARRAY                       (1 << 28)
#define GEN8_SURFACE_VALIGN_4                       (1 << 16)
#define GEN8_SURFACE_VALIGN_8                       (2 << 16)
#define GEN8_SURFACE_VALIGN_16                      (3 << 16)
#define GEN8_SURFACE_HALIGN_4                       (1 << 14)
#define GEN8_SURFACE_HALIGN_8                       (2 << 14)
#define GEN8_SURFACE_HALIGN_16                      (3 << 14)
#define GEN8_SURFACE_TILING_NONE                    (0 << 12)
#define GEN8_SURFACE_TILING_W                       (1 << 12)
#define GEN8_SURFACE_TILING_X                       (2 << 12)
#define GEN8_SURFACE_TILING_Y                       (3 << 12)
#define GEN8_SURFACE_SAMPLER_L2_BYPASS_DISABLE      (1 << 9)
#define BRW_SURFACE_RC_READ_WRITE	(1 << 8)
#define BRW_SURFACE_MIPLAYOUT_SHIFT	10
#define BRW_SURFACE_MIPMAPLAYOUT_BELOW   0
#define BRW_SURFACE_MIPMAPLAYOUT_RIGHT   1
#define BRW_SURFACE_CUBEFACE_ENABLES	0x3f
#define BRW_SURFACE_BLEND_ENABLED	(1 << 13)
#define BRW_SURFACE_WRITEDISABLE_B_SHIFT	14
#define BRW_SURFACE_WRITEDISABLE_G_SHIFT	15
#define BRW_SURFACE_WRITEDISABLE_R_SHIFT	16
#define BRW_SURFACE_WRITEDISABLE_A_SHIFT	17

#define GEN9_SURFACE_ASTC_HDR_FORMAT_BIT                 0x100

#define BRW_SURFACE_FORMAT_SHIFT	18
#define BRW_SURFACE_FORMAT_MASK		INTEL_MASK(26, 18)

#define BRW_SURFACERETURNFORMAT_FLOAT32  0
#define BRW_SURFACERETURNFORMAT_S1       1

#define BRW_SURFACE_TYPE_SHIFT		29
#define BRW_SURFACE_TYPE_MASK		INTEL_MASK(31, 29)
#define BRW_SURFACE_1D      0
#define BRW_SURFACE_2D      1
#define BRW_SURFACE_3D      2
#define BRW_SURFACE_CUBE    3
#define BRW_SURFACE_BUFFER  4
#define BRW_SURFACE_NULL    7

#define GEN7_SURFACE_IS_ARRAY           (1 << 28)
#define GEN7_SURFACE_VALIGN_2           (0 << 16)
#define GEN7_SURFACE_VALIGN_4           (1 << 16)
#define GEN7_SURFACE_HALIGN_4           (0 << 15)
#define GEN7_SURFACE_HALIGN_8           (1 << 15)
#define GEN7_SURFACE_TILING_NONE        (0 << 13)
#define GEN7_SURFACE_TILING_X           (2 << 13)
#define GEN7_SURFACE_TILING_Y           (3 << 13)
#define GEN7_SURFACE_ARYSPC_FULL	(0 << 10)
#define GEN7_SURFACE_ARYSPC_LOD0	(1 << 10)

/* Surface state DW1 */
#define GEN8_SURFACE_MOCS_SHIFT         24
#define GEN8_SURFACE_MOCS_MASK          INTEL_MASK(30, 24)
#define GEN8_SURFACE_QPITCH_SHIFT       0
#define GEN8_SURFACE_QPITCH_MASK        INTEL_MASK(14, 0)

/* Surface state DW2 */
#define BRW_SURFACE_HEIGHT_SHIFT	19
#define BRW_SURFACE_HEIGHT_MASK		INTEL_MASK(31, 19)
#define BRW_SURFACE_WIDTH_SHIFT		6
#define BRW_SURFACE_WIDTH_MASK		INTEL_MASK(18, 6)
#define BRW_SURFACE_LOD_SHIFT		2
#define BRW_SURFACE_LOD_MASK		INTEL_MASK(5, 2)
#define GEN7_SURFACE_HEIGHT_SHIFT       16
#define GEN7_SURFACE_HEIGHT_MASK        INTEL_MASK(29, 16)
#define GEN7_SURFACE_WIDTH_SHIFT        0
#define GEN7_SURFACE_WIDTH_MASK         INTEL_MASK(13, 0)

/* Surface state DW3 */
#define BRW_SURFACE_DEPTH_SHIFT		21
#define BRW_SURFACE_DEPTH_MASK		INTEL_MASK(31, 21)
#define BRW_SURFACE_PITCH_SHIFT		3
#define BRW_SURFACE_PITCH_MASK		INTEL_MASK(19, 3)
#define BRW_SURFACE_TILED		(1 << 1)
#define BRW_SURFACE_TILED_Y		(1 << 0)
#define HSW_SURFACE_IS_INTEGER_FORMAT   (1 << 18)

/* Surface state DW4 */
#define BRW_SURFACE_MIN_LOD_SHIFT	28
#define BRW_SURFACE_MIN_LOD_MASK	INTEL_MASK(31, 28)
#define BRW_SURFACE_MIN_ARRAY_ELEMENT_SHIFT	17
#define BRW_SURFACE_MIN_ARRAY_ELEMENT_MASK	INTEL_MASK(27, 17)
#define BRW_SURFACE_RENDER_TARGET_VIEW_EXTENT_SHIFT	8
#define BRW_SURFACE_RENDER_TARGET_VIEW_EXTENT_MASK	INTEL_MASK(16, 8)
#define BRW_SURFACE_MULTISAMPLECOUNT_1  (0 << 4)
#define BRW_SURFACE_MULTISAMPLECOUNT_4  (2 << 4)
#define GEN7_SURFACE_MULTISAMPLECOUNT_1         (0 << 3)
#define GEN8_SURFACE_MULTISAMPLECOUNT_2         (1 << 3)
#define GEN7_SURFACE_MULTISAMPLECOUNT_4         (2 << 3)
#define GEN7_SURFACE_MULTISAMPLECOUNT_8         (3 << 3)
#define GEN8_SURFACE_MULTISAMPLECOUNT_16        (4 << 3)
#define GEN7_SURFACE_MSFMT_MSS                  (0 << 6)
#define GEN7_SURFACE_MSFMT_DEPTH_STENCIL        (1 << 6)
#define GEN7_SURFACE_MIN_ARRAY_ELEMENT_SHIFT	18
#define GEN7_SURFACE_MIN_ARRAY_ELEMENT_MASK     INTEL_MASK(28, 18)
#define GEN7_SURFACE_RENDER_TARGET_VIEW_EXTENT_SHIFT	7
#define GEN7_SURFACE_RENDER_TARGET_VIEW_EXTENT_MASK   INTEL_MASK(17, 7)

/* Surface state DW5 */
#define BRW_SURFACE_X_OFFSET_SHIFT		25
#define BRW_SURFACE_X_OFFSET_MASK		INTEL_MASK(31, 25)
#define BRW_SURFACE_VERTICAL_ALIGN_ENABLE	(1 << 24)
#define BRW_SURFACE_Y_OFFSET_SHIFT		20
#define BRW_SURFACE_Y_OFFSET_MASK		INTEL_MASK(23, 20)
#define GEN7_SURFACE_MIN_LOD_SHIFT              4
#define GEN7_SURFACE_MIN_LOD_MASK               INTEL_MASK(7, 4)
#define GEN8_SURFACE_Y_OFFSET_SHIFT		21
#define GEN8_SURFACE_Y_OFFSET_MASK		INTEL_MASK(23, 21)

#define GEN7_SURFACE_MOCS_SHIFT                 16
#define GEN7_SURFACE_MOCS_MASK                  INTEL_MASK(19, 16)

#define GEN9_SURFACE_MIP_TAIL_START_LOD_SHIFT      8
#define GEN9_SURFACE_MIP_TAIL_START_LOD_MASK       INTEL_MASK(11, 8)

/* Surface state DW6 */
#define GEN7_SURFACE_MCS_ENABLE                 (1 << 0)
#define GEN7_SURFACE_MCS_PITCH_SHIFT            3
#define GEN7_SURFACE_MCS_PITCH_MASK             INTEL_MASK(11, 3)
#define GEN8_SURFACE_AUX_QPITCH_SHIFT           16
#define GEN8_SURFACE_AUX_QPITCH_MASK            INTEL_MASK(30, 16)
#define GEN8_SURFACE_AUX_PITCH_SHIFT            3
#define GEN8_SURFACE_AUX_PITCH_MASK             INTEL_MASK(11, 3)
#define GEN8_SURFACE_AUX_MODE_MASK              INTEL_MASK(2, 0)

#define GEN8_SURFACE_AUX_MODE_NONE              0
#define GEN8_SURFACE_AUX_MODE_MCS               1
#define GEN8_SURFACE_AUX_MODE_APPEND            2
#define GEN8_SURFACE_AUX_MODE_HIZ               3
#define GEN9_SURFACE_AUX_MODE_CCS_E             5

/* Surface state DW7 */
#define GEN9_SURFACE_RT_COMPRESSION_SHIFT       30
#define GEN9_SURFACE_RT_COMPRESSION_MASK        INTEL_MASK(30, 30)
#define GEN7_SURFACE_CLEAR_COLOR_SHIFT		28
#define GEN7_SURFACE_SCS_R_SHIFT                25
#define GEN7_SURFACE_SCS_R_MASK                 INTEL_MASK(27, 25)
#define GEN7_SURFACE_SCS_G_SHIFT                22
#define GEN7_SURFACE_SCS_G_MASK                 INTEL_MASK(24, 22)
#define GEN7_SURFACE_SCS_B_SHIFT                19
#define GEN7_SURFACE_SCS_B_MASK                 INTEL_MASK(21, 19)
#define GEN7_SURFACE_SCS_A_SHIFT                16
#define GEN7_SURFACE_SCS_A_MASK                 INTEL_MASK(18, 16)

/* The actual swizzle values/what channel to use */
#define HSW_SCS_ZERO                     0
#define HSW_SCS_ONE                      1
#define HSW_SCS_RED                      4
#define HSW_SCS_GREEN                    5
#define HSW_SCS_BLUE                     6
#define HSW_SCS_ALPHA                    7

/* SAMPLER_STATE DW0 */
#define BRW_SAMPLER_DISABLE                     (1 << 31)
#define BRW_SAMPLER_LOD_PRECLAMP_ENABLE         (1 << 28)
#define GEN6_SAMPLER_MIN_MAG_NOT_EQUAL          (1 << 27) /* Gen6 only */
#define BRW_SAMPLER_BASE_MIPLEVEL_MASK          INTEL_MASK(26, 22)
#define BRW_SAMPLER_BASE_MIPLEVEL_SHIFT         22
#define BRW_SAMPLER_MIP_FILTER_MASK             INTEL_MASK(21, 20)
#define BRW_SAMPLER_MIP_FILTER_SHIFT            20
#define BRW_SAMPLER_MAG_FILTER_MASK             INTEL_MASK(19, 17)
#define BRW_SAMPLER_MAG_FILTER_SHIFT            17
#define BRW_SAMPLER_MIN_FILTER_MASK             INTEL_MASK(16, 14)
#define BRW_SAMPLER_MIN_FILTER_SHIFT            14
#define GEN4_SAMPLER_LOD_BIAS_MASK              INTEL_MASK(13, 3)
#define GEN4_SAMPLER_LOD_BIAS_SHIFT             3
#define GEN4_SAMPLER_SHADOW_FUNCTION_MASK       INTEL_MASK(2, 0)
#define GEN4_SAMPLER_SHADOW_FUNCTION_SHIFT      0

#define GEN7_SAMPLER_LOD_BIAS_MASK              INTEL_MASK(13, 1)
#define GEN7_SAMPLER_LOD_BIAS_SHIFT             1
#define GEN7_SAMPLER_EWA_ANISOTROPIC_ALGORITHM  (1 << 0)

/* SAMPLER_STATE DW1 */
#define GEN4_SAMPLER_MIN_LOD_MASK               INTEL_MASK(31, 22)
#define GEN4_SAMPLER_MIN_LOD_SHIFT              22
#define GEN4_SAMPLER_MAX_LOD_MASK               INTEL_MASK(21, 12)
#define GEN4_SAMPLER_MAX_LOD_SHIFT              12
#define GEN4_SAMPLER_CUBE_CONTROL_OVERRIDE      (1 << 9)
/* Wrap modes are in DW1 on Gen4-6 and DW3 on Gen7+ */
#define BRW_SAMPLER_TCX_WRAP_MODE_MASK          INTEL_MASK(8, 6)
#define BRW_SAMPLER_TCX_WRAP_MODE_SHIFT         6
#define BRW_SAMPLER_TCY_WRAP_MODE_MASK          INTEL_MASK(5, 3)
#define BRW_SAMPLER_TCY_WRAP_MODE_SHIFT         3
#define BRW_SAMPLER_TCZ_WRAP_MODE_MASK          INTEL_MASK(2, 0)
#define BRW_SAMPLER_TCZ_WRAP_MODE_SHIFT         0

#define GEN7_SAMPLER_MIN_LOD_MASK               INTEL_MASK(31, 20)
#define GEN7_SAMPLER_MIN_LOD_SHIFT              20
#define GEN7_SAMPLER_MAX_LOD_MASK               INTEL_MASK(19, 8)
#define GEN7_SAMPLER_MAX_LOD_SHIFT              8
#define GEN7_SAMPLER_SHADOW_FUNCTION_MASK       INTEL_MASK(3, 1)
#define GEN7_SAMPLER_SHADOW_FUNCTION_SHIFT      1
#define GEN7_SAMPLER_CUBE_CONTROL_OVERRIDE      (1 << 0)

/* SAMPLER_STATE DW2 - border color pointer */

/* SAMPLER_STATE DW3 */
#define BRW_SAMPLER_MAX_ANISOTROPY_MASK         INTEL_MASK(21, 19)
#define BRW_SAMPLER_MAX_ANISOTROPY_SHIFT        19
#define BRW_SAMPLER_ADDRESS_ROUNDING_MASK       INTEL_MASK(18, 13)
#define BRW_SAMPLER_ADDRESS_ROUNDING_SHIFT      13
#define GEN7_SAMPLER_NON_NORMALIZED_COORDINATES (1 << 10)
/* Gen7+ wrap modes reuse the same BRW_SAMPLER_TC*_WRAP_MODE enums. */
#define GEN6_SAMPLER_NON_NORMALIZED_COORDINATES (1 << 0)

enum brw_wrap_mode {
   BRW_TEXCOORDMODE_WRAP         = 0,
   BRW_TEXCOORDMODE_MIRROR       = 1,
   BRW_TEXCOORDMODE_CLAMP        = 2,
   BRW_TEXCOORDMODE_CUBE         = 3,
   BRW_TEXCOORDMODE_CLAMP_BORDER = 4,
   BRW_TEXCOORDMODE_MIRROR_ONCE  = 5,
   GEN8_TEXCOORDMODE_HALF_BORDER = 6,
};

#define BRW_THREAD_PRIORITY_NORMAL   0
#define BRW_THREAD_PRIORITY_HIGH     1

#define BRW_TILEWALK_XMAJOR                 0
#define BRW_TILEWALK_YMAJOR                 1

#define BRW_VERTEX_SUBPIXEL_PRECISION_8BITS  0
#define BRW_VERTEX_SUBPIXEL_PRECISION_4BITS  1


#define CMD_URB_FENCE                 0x6000
#define CMD_CS_URB_STATE              0x6001
#define CMD_CONST_BUFFER              0x6002

#define CMD_STATE_BASE_ADDRESS        0x6101
#define CMD_STATE_SIP                 0x6102
#define CMD_PIPELINE_SELECT_965       0x6104
#define CMD_PIPELINE_SELECT_GM45      0x6904

#define _3DSTATE_PIPELINED_POINTERS		0x7800
#define _3DSTATE_BINDING_TABLE_POINTERS		0x7801
# define GEN6_BINDING_TABLE_MODIFY_VS	(1 << 8)
# define GEN6_BINDING_TABLE_MODIFY_GS	(1 << 9)
# define GEN6_BINDING_TABLE_MODIFY_PS	(1 << 12)

#define _3DSTATE_BINDING_TABLE_POINTERS_VS	0x7826 /* GEN7+ */
#define _3DSTATE_BINDING_TABLE_POINTERS_HS	0x7827 /* GEN7+ */
#define _3DSTATE_BINDING_TABLE_POINTERS_DS	0x7828 /* GEN7+ */
#define _3DSTATE_BINDING_TABLE_POINTERS_GS	0x7829 /* GEN7+ */
#define _3DSTATE_BINDING_TABLE_POINTERS_PS	0x782A /* GEN7+ */

#define _3DSTATE_SAMPLER_STATE_POINTERS		0x7802 /* GEN6+ */
# define PS_SAMPLER_STATE_CHANGE				(1 << 12)
# define GS_SAMPLER_STATE_CHANGE				(1 << 9)
# define VS_SAMPLER_STATE_CHANGE				(1 << 8)
/* DW1: VS */
/* DW2: GS */
/* DW3: PS */

#define _3DSTATE_SAMPLER_STATE_POINTERS_VS	0x782B /* GEN7+ */
#define _3DSTATE_SAMPLER_STATE_POINTERS_HS	0x782C /* GEN7+ */
#define _3DSTATE_SAMPLER_STATE_POINTERS_DS	0x782D /* GEN7+ */
#define _3DSTATE_SAMPLER_STATE_POINTERS_GS	0x782E /* GEN7+ */
#define _3DSTATE_SAMPLER_STATE_POINTERS_PS	0x782F /* GEN7+ */

#define _3DSTATE_VERTEX_BUFFERS       0x7808
# define BRW_VB0_INDEX_SHIFT		27
# define GEN6_VB0_INDEX_SHIFT		26
# define BRW_VB0_ACCESS_VERTEXDATA	(0 << 26)
# define BRW_VB0_ACCESS_INSTANCEDATA	(1 << 26)
# define GEN6_VB0_ACCESS_VERTEXDATA	(0 << 20)
# define GEN6_VB0_ACCESS_INSTANCEDATA	(1 << 20)
# define GEN7_VB0_ADDRESS_MODIFYENABLE  (1 << 14)
# define BRW_VB0_PITCH_SHIFT		0

#define _3DSTATE_VERTEX_ELEMENTS      0x7809
# define BRW_VE0_INDEX_SHIFT		27
# define GEN6_VE0_INDEX_SHIFT		26
# define BRW_VE0_FORMAT_SHIFT		16
# define BRW_VE0_VALID			(1 << 26)
# define GEN6_VE0_VALID			(1 << 25)
# define GEN6_VE0_EDGE_FLAG_ENABLE	(1 << 15)
# define BRW_VE0_SRC_OFFSET_SHIFT	0
# define BRW_VE1_COMPONENT_NOSTORE	0
# define BRW_VE1_COMPONENT_STORE_SRC	1
# define BRW_VE1_COMPONENT_STORE_0	2
# define BRW_VE1_COMPONENT_STORE_1_FLT	3
# define BRW_VE1_COMPONENT_STORE_1_INT	4
# define BRW_VE1_COMPONENT_STORE_VID	5
# define BRW_VE1_COMPONENT_STORE_IID	6
# define BRW_VE1_COMPONENT_STORE_PID	7
# define BRW_VE1_COMPONENT_0_SHIFT	28
# define BRW_VE1_COMPONENT_1_SHIFT	24
# define BRW_VE1_COMPONENT_2_SHIFT	20
# define BRW_VE1_COMPONENT_3_SHIFT	16
# define BRW_VE1_DST_OFFSET_SHIFT	0

#define CMD_INDEX_BUFFER              0x780a
#define GEN4_3DSTATE_VF_STATISTICS		0x780b
#define GM45_3DSTATE_VF_STATISTICS		0x680b
#define _3DSTATE_CC_STATE_POINTERS		0x780e /* GEN6+ */
#define _3DSTATE_BLEND_STATE_POINTERS		0x7824 /* GEN7+ */
#define _3DSTATE_DEPTH_STENCIL_STATE_POINTERS	0x7825 /* GEN7+ */

#define _3DSTATE_URB				0x7805 /* GEN6 */
# define GEN6_URB_VS_SIZE_SHIFT				16
# define GEN6_URB_VS_ENTRIES_SHIFT			0
# define GEN6_URB_GS_ENTRIES_SHIFT			8
# define GEN6_URB_GS_SIZE_SHIFT				0

#define _3DSTATE_VF                             0x780c /* GEN7.5+ */
#define HSW_CUT_INDEX_ENABLE                            (1 << 8)

#define _3DSTATE_VF_INSTANCING                  0x7849 /* GEN8+ */
# define GEN8_VF_INSTANCING_ENABLE                      (1 << 8)

#define _3DSTATE_VF_SGVS                        0x784a /* GEN8+ */
# define GEN8_SGVS_ENABLE_INSTANCE_ID                   (1 << 31)
# define GEN8_SGVS_INSTANCE_ID_COMPONENT_SHIFT          29
# define GEN8_SGVS_INSTANCE_ID_ELEMENT_OFFSET_SHIFT     16
# define GEN8_SGVS_ENABLE_VERTEX_ID                     (1 << 15)
# define GEN8_SGVS_VERTEX_ID_COMPONENT_SHIFT            13
# define GEN8_SGVS_VERTEX_ID_ELEMENT_OFFSET_SHIFT       0

#define _3DSTATE_VF_TOPOLOGY                    0x784b /* GEN8+ */

#define _3DSTATE_WM_CHROMAKEY			0x784c /* GEN8+ */

#define _3DSTATE_URB_VS                         0x7830 /* GEN7+ */
#define _3DSTATE_URB_HS                         0x7831 /* GEN7+ */
#define _3DSTATE_URB_DS                         0x7832 /* GEN7+ */
#define _3DSTATE_URB_GS                         0x7833 /* GEN7+ */
# define GEN7_URB_ENTRY_SIZE_SHIFT                      16
# define GEN7_URB_STARTING_ADDRESS_SHIFT                25

#define _3DSTATE_PUSH_CONSTANT_ALLOC_VS         0x7912 /* GEN7+ */
#define _3DSTATE_PUSH_CONSTANT_ALLOC_HS         0x7913 /* GEN7+ */
#define _3DSTATE_PUSH_CONSTANT_ALLOC_DS         0x7914 /* GEN7+ */
#define _3DSTATE_PUSH_CONSTANT_ALLOC_GS         0x7915 /* GEN7+ */
#define _3DSTATE_PUSH_CONSTANT_ALLOC_PS         0x7916 /* GEN7+ */
# define GEN7_PUSH_CONSTANT_BUFFER_OFFSET_SHIFT         16

#define _3DSTATE_VIEWPORT_STATE_POINTERS	0x780d /* GEN6+ */
# define GEN6_CC_VIEWPORT_MODIFY			(1 << 12)
# define GEN6_SF_VIEWPORT_MODIFY			(1 << 11)
# define GEN6_CLIP_VIEWPORT_MODIFY			(1 << 10)
# define GEN6_NUM_VIEWPORTS				16

#define _3DSTATE_VIEWPORT_STATE_POINTERS_CC	0x7823 /* GEN7+ */
#define _3DSTATE_VIEWPORT_STATE_POINTERS_SF_CL	0x7821 /* GEN7+ */

#define _3DSTATE_SCISSOR_STATE_POINTERS		0x780f /* GEN6+ */

#define _3DSTATE_VS				0x7810 /* GEN6+ */
/* DW2 */
# define GEN6_VS_SPF_MODE				(1 << 31)
# define GEN6_VS_VECTOR_MASK_ENABLE			(1 << 30)
# define GEN6_VS_SAMPLER_COUNT_SHIFT			27
# define GEN6_VS_BINDING_TABLE_ENTRY_COUNT_SHIFT	18
# define GEN6_VS_FLOATING_POINT_MODE_IEEE_754		(0 << 16)
# define GEN6_VS_FLOATING_POINT_MODE_ALT		(1 << 16)
# define HSW_VS_UAV_ACCESS_ENABLE                       (1 << 12)
/* DW4 */
# define GEN6_VS_DISPATCH_START_GRF_SHIFT		20
# define GEN6_VS_URB_READ_LENGTH_SHIFT			11
# define GEN6_VS_URB_ENTRY_READ_OFFSET_SHIFT		4
/* DW5 */
# define GEN6_VS_MAX_THREADS_SHIFT			25
# define HSW_VS_MAX_THREADS_SHIFT			23
# define GEN6_VS_STATISTICS_ENABLE			(1 << 10)
# define GEN6_VS_CACHE_DISABLE				(1 << 1)
# define GEN6_VS_ENABLE					(1 << 0)
/* Gen8+ DW7 */
# define GEN8_VS_SIMD8_ENABLE                           (1 << 2)
/* Gen8+ DW8 */
# define GEN8_VS_URB_ENTRY_OUTPUT_OFFSET_SHIFT          21
# define GEN8_VS_URB_OUTPUT_LENGTH_SHIFT                16
# define GEN8_VS_USER_CLIP_DISTANCE_SHIFT               8

#define _3DSTATE_GS		      		0x7811 /* GEN6+ */
/* DW2 */
# define GEN6_GS_SPF_MODE				(1 << 31)
# define GEN6_GS_VECTOR_MASK_ENABLE			(1 << 30)
# define GEN6_GS_SAMPLER_COUNT_SHIFT			27
# define GEN6_GS_BINDING_TABLE_ENTRY_COUNT_SHIFT	18
# define GEN6_GS_FLOATING_POINT_MODE_IEEE_754		(0 << 16)
# define GEN6_GS_FLOATING_POINT_MODE_ALT		(1 << 16)
# define HSW_GS_UAV_ACCESS_ENABLE       		(1 << 12)
/* DW4 */
# define GEN7_GS_OUTPUT_VERTEX_SIZE_SHIFT		23
# define GEN7_GS_OUTPUT_TOPOLOGY_SHIFT			17
# define GEN6_GS_URB_READ_LENGTH_SHIFT			11
# define GEN7_GS_INCLUDE_VERTEX_HANDLES		        (1 << 10)
# define GEN6_GS_URB_ENTRY_READ_OFFSET_SHIFT		4
# define GEN6_GS_DISPATCH_START_GRF_SHIFT		0
/* DW5 */
# define GEN6_GS_MAX_THREADS_SHIFT			25
# define HSW_GS_MAX_THREADS_SHIFT			24
# define IVB_GS_CONTROL_DATA_FORMAT_SHIFT		24
# define GEN7_GS_CONTROL_DATA_FORMAT_GSCTL_CUT		0
# define GEN7_GS_CONTROL_DATA_FORMAT_GSCTL_SID		1
# define GEN7_GS_CONTROL_DATA_HEADER_SIZE_SHIFT		20
# define GEN7_GS_INSTANCE_CONTROL_SHIFT			15
# define GEN7_GS_DISPATCH_MODE_SHIFT                    11
# define GEN7_GS_DISPATCH_MODE_MASK                     INTEL_MASK(12, 11)
# define GEN6_GS_STATISTICS_ENABLE			(1 << 10)
# define GEN6_GS_SO_STATISTICS_ENABLE			(1 << 9)
# define GEN6_GS_RENDERING_ENABLE			(1 << 8)
# define GEN7_GS_INCLUDE_PRIMITIVE_ID			(1 << 4)
# define GEN7_GS_REORDER_TRAILING			(1 << 2)
# define GEN7_GS_ENABLE					(1 << 0)
/* DW6 */
# define HSW_GS_CONTROL_DATA_FORMAT_SHIFT		31
# define GEN6_GS_REORDER				(1 << 30)
# define GEN6_GS_DISCARD_ADJACENCY			(1 << 29)
# define GEN6_GS_SVBI_PAYLOAD_ENABLE			(1 << 28)
# define GEN6_GS_SVBI_POSTINCREMENT_ENABLE		(1 << 27)
# define GEN6_GS_SVBI_POSTINCREMENT_VALUE_SHIFT		16
# define GEN6_GS_SVBI_POSTINCREMENT_VALUE_MASK		INTEL_MASK(25, 16)
# define GEN6_GS_ENABLE					(1 << 15)

/* Gen8+ DW8 */
# define GEN8_GS_STATIC_OUTPUT                          (1 << 30)
# define GEN8_GS_STATIC_VERTEX_COUNT_SHIFT              16
# define GEN8_GS_STATIC_VERTEX_COUNT_MASK               INTEL_MASK(26, 16)

/* Gen8+ DW9 */
# define GEN8_GS_URB_ENTRY_OUTPUT_OFFSET_SHIFT          21
# define GEN8_GS_URB_OUTPUT_LENGTH_SHIFT                16
# define GEN8_GS_USER_CLIP_DISTANCE_SHIFT               8

# define BRW_GS_EDGE_INDICATOR_0			(1 << 8)
# define BRW_GS_EDGE_INDICATOR_1			(1 << 9)

#define _3DSTATE_HS                             0x781B /* GEN7+ */
/* DW1 */
# define GEN7_HS_SAMPLER_COUNT_MASK                     INTEL_MASK(29, 27)
# define GEN7_HS_SAMPLER_COUNT_SHIFT                    27
# define GEN7_HS_BINDING_TABLE_ENTRY_COUNT_MASK         INTEL_MASK(25, 18)
# define GEN7_HS_BINDING_TABLE_ENTRY_COUNT_SHIFT        18
# define GEN7_HS_FLOATING_POINT_MODE_IEEE_754           (0 << 16)
# define GEN7_HS_FLOATING_POINT_MODE_ALT                (1 << 16)
# define GEN7_HS_MAX_THREADS_SHIFT                      0
/* DW2 */
# define GEN7_HS_ENABLE                                 (1 << 31)
# define GEN7_HS_STATISTICS_ENABLE                      (1 << 29)
# define GEN8_HS_MAX_THREADS_SHIFT                      8
# define GEN7_HS_INSTANCE_COUNT_MASK                    INTEL_MASK(3, 0)
# define GEN7_HS_INSTANCE_COUNT_SHIFT                   0
/* DW5 */
# define GEN7_HS_SINGLE_PROGRAM_FLOW                    (1 << 27)
# define GEN7_HS_VECTOR_MASK_ENABLE                     (1 << 26)
# define HSW_HS_ACCESSES_UAV                            (1 << 25)
# define GEN7_HS_INCLUDE_VERTEX_HANDLES                 (1 << 24)
# define GEN7_HS_DISPATCH_START_GRF_MASK                INTEL_MASK(23, 19)
# define GEN7_HS_DISPATCH_START_GRF_SHIFT               19
# define GEN7_HS_URB_READ_LENGTH_MASK                   INTEL_MASK(16, 11)
# define GEN7_HS_URB_READ_LENGTH_SHIFT                  11
# define GEN7_HS_URB_ENTRY_READ_OFFSET_MASK             INTEL_MASK(9, 4)
# define GEN7_HS_URB_ENTRY_READ_OFFSET_SHIFT            4

#define _3DSTATE_TE                             0x781C /* GEN7+ */
/* DW1 */
# define GEN7_TE_PARTITIONING_SHIFT                     12
# define GEN7_TE_OUTPUT_TOPOLOGY_SHIFT                  8
# define GEN7_TE_DOMAIN_SHIFT                           4
//# define GEN7_TE_MODE_SW                                (1 << 1)
# define GEN7_TE_ENABLE                                 (1 << 0)

#define _3DSTATE_DS                             0x781D /* GEN7+ */
/* DW2 */
# define GEN7_DS_SINGLE_DOMAIN_POINT_DISPATCH           (1 << 31)
# define GEN7_DS_VECTOR_MASK_ENABLE                     (1 << 30)
# define GEN7_DS_SAMPLER_COUNT_MASK                     INTEL_MASK(29, 27)
# define GEN7_DS_SAMPLER_COUNT_SHIFT                    27
# define GEN7_DS_BINDING_TABLE_ENTRY_COUNT_MASK         INTEL_MASK(25, 18)
# define GEN7_DS_BINDING_TABLE_ENTRY_COUNT_SHIFT        18
# define GEN7_DS_FLOATING_POINT_MODE_IEEE_754           (0 << 16)
# define GEN7_DS_FLOATING_POINT_MODE_ALT                (1 << 16)
# define HSW_DS_ACCESSES_UAV                            (1 << 14)
/* DW4 */
# define GEN7_DS_DISPATCH_START_GRF_MASK                INTEL_MASK(24, 20)
# define GEN7_DS_DISPATCH_START_GRF_SHIFT               20
# define GEN7_DS_URB_READ_LENGTH_MASK                   INTEL_MASK(17, 11)
# define GEN7_DS_URB_READ_LENGTH_SHIFT                  11
# define GEN7_DS_URB_ENTRY_READ_OFFSET_MASK             INTEL_MASK(9, 4)
# define GEN7_DS_URB_ENTRY_READ_OFFSET_SHIFT            4
/* DW5 */
# define GEN7_DS_MAX_THREADS_SHIFT                      25
# define HSW_DS_MAX_THREADS_SHIFT                       21
# define GEN7_DS_STATISTICS_ENABLE                      (1 << 10)
# define GEN7_DS_SIMD8_DISPATCH_ENABLE                  (1 << 3)
# define GEN7_DS_COMPUTE_W_COORDINATE_ENABLE            (1 << 2)
# define GEN7_DS_CACHE_DISABLE                          (1 << 1)
# define GEN7_DS_ENABLE                                 (1 << 0)
/* Gen8+ DW8 */
# define GEN8_DS_URB_ENTRY_OUTPUT_OFFSET_MASK           INTEL_MASK(26, 21)
# define GEN8_DS_URB_ENTRY_OUTPUT_OFFSET_SHIFT          21
# define GEN8_DS_URB_OUTPUT_LENGTH_MASK                 INTEL_MASK(20, 16)
# define GEN8_DS_URB_OUTPUT_LENGTH_SHIFT                16
# define GEN8_DS_USER_CLIP_DISTANCE_MASK                INTEL_MASK(15, 8)
# define GEN8_DS_USER_CLIP_DISTANCE_SHIFT               8
# define GEN8_DS_USER_CULL_DISTANCE_MASK                INTEL_MASK(7, 0)
# define GEN8_DS_USER_CULL_DISTANCE_SHIFT               0


#define _3DSTATE_CLIP				0x7812 /* GEN6+ */
/* DW1 */
# define GEN7_CLIP_WINDING_CW                           (0 << 20)
# define GEN7_CLIP_WINDING_CCW                          (1 << 20)
# define GEN7_CLIP_VERTEX_SUBPIXEL_PRECISION_8          (0 << 19)
# define GEN7_CLIP_VERTEX_SUBPIXEL_PRECISION_4          (1 << 19)
# define GEN7_CLIP_EARLY_CULL                           (1 << 18)
# define GEN8_CLIP_FORCE_USER_CLIP_DISTANCE_BITMASK     (1 << 17)
# define GEN7_CLIP_CULLMODE_BOTH                        (0 << 16)
# define GEN7_CLIP_CULLMODE_NONE                        (1 << 16)
# define GEN7_CLIP_CULLMODE_FRONT                       (2 << 16)
# define GEN7_CLIP_CULLMODE_BACK                        (3 << 16)
# define GEN6_CLIP_STATISTICS_ENABLE			(1 << 10)
/**
 * Just does cheap culling based on the clip distance.  Bits must be
 * disjoint with USER_CLIP_CLIP_DISTANCE bits.
 */
# define GEN6_USER_CLIP_CULL_DISTANCES_SHIFT		0
/* DW2 */
# define GEN6_CLIP_ENABLE				(1 << 31)
# define GEN6_CLIP_API_OGL				(0 << 30)
# define GEN6_CLIP_API_D3D				(1 << 30)
# define GEN6_CLIP_XY_TEST				(1 << 28)
# define GEN6_CLIP_Z_TEST				(1 << 27)
# define GEN6_CLIP_GB_TEST				(1 << 26)
/** 8-bit field of which user clip distances to clip aganist. */
# define GEN6_USER_CLIP_CLIP_DISTANCES_SHIFT		16
# define GEN6_CLIP_MODE_NORMAL				(0 << 13)
# define GEN6_CLIP_MODE_REJECT_ALL			(3 << 13)
# define GEN6_CLIP_MODE_ACCEPT_ALL			(4 << 13)
# define GEN6_CLIP_PERSPECTIVE_DIVIDE_DISABLE		(1 << 9)
# define GEN6_CLIP_NON_PERSPECTIVE_BARYCENTRIC_ENABLE	(1 << 8)
# define GEN6_CLIP_TRI_PROVOKE_SHIFT			4
# define GEN6_CLIP_LINE_PROVOKE_SHIFT			2
# define GEN6_CLIP_TRIFAN_PROVOKE_SHIFT			0
/* DW3 */
# define GEN6_CLIP_MIN_POINT_WIDTH_SHIFT		17
# define GEN6_CLIP_MAX_POINT_WIDTH_SHIFT		6
# define GEN6_CLIP_FORCE_ZERO_RTAINDEX			(1 << 5)
# define GEN6_CLIP_MAX_VP_INDEX_MASK			INTEL_MASK(3, 0)

#define _3DSTATE_SF				0x7813 /* GEN6+ */
/* DW1 (for gen6) */
# define GEN6_SF_NUM_OUTPUTS_SHIFT			22
# define GEN6_SF_SWIZZLE_ENABLE				(1 << 21)
# define GEN6_SF_POINT_SPRITE_UPPERLEFT			(0 << 20)
# define GEN6_SF_POINT_SPRITE_LOWERLEFT			(1 << 20)
# define GEN9_SF_LINE_WIDTH_SHIFT			12 /* U11.7 */
# define GEN6_SF_URB_ENTRY_READ_LENGTH_SHIFT		11
# define GEN6_SF_URB_ENTRY_READ_OFFSET_SHIFT		4
/* DW2 */
# define GEN6_SF_LEGACY_GLOBAL_DEPTH_BIAS		(1 << 11)
# define GEN6_SF_STATISTICS_ENABLE			(1 << 10)
# define GEN6_SF_GLOBAL_DEPTH_OFFSET_SOLID		(1 << 9)
# define GEN6_SF_GLOBAL_DEPTH_OFFSET_WIREFRAME		(1 << 8)
# define GEN6_SF_GLOBAL_DEPTH_OFFSET_POINT		(1 << 7)
# define GEN6_SF_FRONT_SOLID				(0 << 5)
# define GEN6_SF_FRONT_WIREFRAME			(1 << 5)
# define GEN6_SF_FRONT_POINT				(2 << 5)
# define GEN6_SF_BACK_SOLID				(0 << 3)
# define GEN6_SF_BACK_WIREFRAME				(1 << 3)
# define GEN6_SF_BACK_POINT				(2 << 3)
# define GEN6_SF_VIEWPORT_TRANSFORM_ENABLE		(1 << 1)
# define GEN6_SF_WINDING_CCW				(1 << 0)
/* DW3 */
# define GEN6_SF_LINE_AA_ENABLE				(1 << 31)
# define GEN6_SF_CULL_BOTH				(0 << 29)
# define GEN6_SF_CULL_NONE				(1 << 29)
# define GEN6_SF_CULL_FRONT				(2 << 29)
# define GEN6_SF_CULL_BACK				(3 << 29)
# define GEN6_SF_LINE_WIDTH_SHIFT			18 /* U3.7 */
# define GEN6_SF_LINE_END_CAP_WIDTH_0_5			(0 << 16)
# define GEN6_SF_LINE_END_CAP_WIDTH_1_0			(1 << 16)
# define GEN6_SF_LINE_END_CAP_WIDTH_2_0			(2 << 16)
# define GEN6_SF_LINE_END_CAP_WIDTH_4_0			(3 << 16)
# define GEN6_SF_SCISSOR_ENABLE				(1 << 11)
# define GEN6_SF_MSRAST_OFF_PIXEL			(0 << 8)
# define GEN6_SF_MSRAST_OFF_PATTERN			(1 << 8)
# define GEN6_SF_MSRAST_ON_PIXEL			(2 << 8)
# define GEN6_SF_MSRAST_ON_PATTERN			(3 << 8)
/* DW4 */
# define GEN6_SF_TRI_PROVOKE_SHIFT			29
# define GEN6_SF_LINE_PROVOKE_SHIFT			27
# define GEN6_SF_TRIFAN_PROVOKE_SHIFT			25
# define GEN6_SF_LINE_AA_MODE_MANHATTAN			(0 << 14)
# define GEN6_SF_LINE_AA_MODE_TRUE			(1 << 14)
# define GEN6_SF_VERTEX_SUBPIXEL_8BITS			(0 << 12)
# define GEN6_SF_VERTEX_SUBPIXEL_4BITS			(1 << 12)
# define GEN6_SF_USE_STATE_POINT_WIDTH			(1 << 11)
# define GEN6_SF_POINT_WIDTH_SHIFT			0 /* U8.3 */
/* DW5: depth offset constant */
/* DW6: depth offset scale */
/* DW7: depth offset clamp */
/* DW8 */
# define ATTRIBUTE_1_OVERRIDE_W				(1 << 31)
# define ATTRIBUTE_1_OVERRIDE_Z				(1 << 30)
# define ATTRIBUTE_1_OVERRIDE_Y				(1 << 29)
# define ATTRIBUTE_1_OVERRIDE_X				(1 << 28)
# define ATTRIBUTE_1_CONST_SOURCE_SHIFT			25
# define ATTRIBUTE_1_SWIZZLE_SHIFT			22
# define ATTRIBUTE_1_SOURCE_SHIFT			16
# define ATTRIBUTE_0_OVERRIDE_W				(1 << 15)
# define ATTRIBUTE_0_OVERRIDE_Z				(1 << 14)
# define ATTRIBUTE_0_OVERRIDE_Y				(1 << 13)
# define ATTRIBUTE_0_OVERRIDE_X				(1 << 12)
# define ATTRIBUTE_0_CONST_SOURCE_SHIFT			9
#  define ATTRIBUTE_CONST_0000				0
#  define ATTRIBUTE_CONST_0001_FLOAT			1
#  define ATTRIBUTE_CONST_1111_FLOAT			2
#  define ATTRIBUTE_CONST_PRIM_ID			3
# define ATTRIBUTE_0_SWIZZLE_SHIFT			6
# define ATTRIBUTE_0_SOURCE_SHIFT			0

# define ATTRIBUTE_SWIZZLE_INPUTATTR                    0
# define ATTRIBUTE_SWIZZLE_INPUTATTR_FACING             1
# define ATTRIBUTE_SWIZZLE_INPUTATTR_W                  2
# define ATTRIBUTE_SWIZZLE_INPUTATTR_FACING_W           3
# define ATTRIBUTE_SWIZZLE_SHIFT                        6

/* DW16: Point sprite texture coordinate enables */
/* DW17: Constant interpolation enables */
/* DW18: attr 0-7 wrap shortest enables */
/* DW19: attr 8-16 wrap shortest enables */

/* On GEN7, many fields of 3DSTATE_SF were split out into a new command:
 * 3DSTATE_SBE.  The remaining fields live in different DWords, but retain
 * the same bit-offset.  The only new field:
 */
/* GEN7/DW1: */
# define GEN7_SF_DEPTH_BUFFER_SURFACE_FORMAT_SHIFT	12
/* GEN7/DW2: */
# define HSW_SF_LINE_STIPPLE_ENABLE			(1 << 14)

# define GEN8_SF_SMOOTH_POINT_ENABLE                    (1 << 13)

#define _3DSTATE_SBE				0x781F /* GEN7+ */
/* DW1 */
# define GEN8_SBE_FORCE_URB_ENTRY_READ_LENGTH           (1 << 29)
# define GEN8_SBE_FORCE_URB_ENTRY_READ_OFFSET           (1 << 28)
# define GEN7_SBE_SWIZZLE_CONTROL_MODE			(1 << 28)
# define GEN7_SBE_NUM_OUTPUTS_SHIFT			22
# define GEN7_SBE_SWIZZLE_ENABLE			(1 << 21)
# define GEN7_SBE_POINT_SPRITE_LOWERLEFT		(1 << 20)
# define GEN7_SBE_URB_ENTRY_READ_LENGTH_SHIFT		11
# define GEN7_SBE_URB_ENTRY_READ_OFFSET_SHIFT		4
# define GEN8_SBE_URB_ENTRY_READ_OFFSET_SHIFT		5
/* DW2-9: Attribute setup (same as DW8-15 of gen6 _3DSTATE_SF) */
/* DW10: Point sprite texture coordinate enables */
/* DW11: Constant interpolation enables */
/* DW12: attr 0-7 wrap shortest enables */
/* DW13: attr 8-16 wrap shortest enables */

/* DW4-5: Attribute active components (gen9) */
#define GEN9_SBE_ACTIVE_COMPONENT_NONE			0
#define GEN9_SBE_ACTIVE_COMPONENT_XY			1
#define GEN9_SBE_ACTIVE_COMPONENT_XYZ			2
#define GEN9_SBE_ACTIVE_COMPONENT_XYZW			3

#define _3DSTATE_SBE_SWIZ                       0x7851 /* GEN8+ */

#define _3DSTATE_RASTER                         0x7850 /* GEN8+ */
/* DW1 */
# define GEN9_RASTER_VIEWPORT_Z_FAR_CLIP_TEST_ENABLE    (1 << 26)
# define GEN9_RASTER_CONSERVATIVE_RASTERIZATION_ENABLE  (1 << 24)
# define GEN8_RASTER_FRONT_WINDING_CCW                  (1 << 21)
# define GEN8_RASTER_CULL_BOTH                          (0 << 16)
# define GEN8_RASTER_CULL_NONE                          (1 << 16)
# define GEN8_RASTER_CULL_FRONT                         (2 << 16)
# define GEN8_RASTER_CULL_BACK                          (3 << 16)
# define GEN8_RASTER_SMOOTH_POINT_ENABLE                (1 << 13)
# define GEN8_RASTER_API_MULTISAMPLE_ENABLE             (1 << 12)
# define GEN8_RASTER_LINE_AA_ENABLE                     (1 << 2)
# define GEN8_RASTER_SCISSOR_ENABLE                     (1 << 1)
# define GEN8_RASTER_VIEWPORT_Z_CLIP_TEST_ENABLE        (1 << 0)
# define GEN9_RASTER_VIEWPORT_Z_NEAR_CLIP_TEST_ENABLE   (1 << 0)

/* Gen8 BLEND_STATE */
/* DW0 */
#define GEN8_BLEND_ALPHA_TO_COVERAGE_ENABLE             (1 << 31)
#define GEN8_BLEND_INDEPENDENT_ALPHA_BLEND_ENABLE       (1 << 30)
#define GEN8_BLEND_ALPHA_TO_ONE_ENABLE                  (1 << 29)
#define GEN8_BLEND_ALPHA_TO_COVERAGE_DITHER_ENABLE      (1 << 28)
#define GEN8_BLEND_ALPHA_TEST_ENABLE                    (1 << 27)
#define GEN8_BLEND_ALPHA_TEST_FUNCTION_MASK             INTEL_MASK(26, 24)
#define GEN8_BLEND_ALPHA_TEST_FUNCTION_SHIFT            24
#define GEN8_BLEND_COLOR_DITHER_ENABLE                  (1 << 23)
#define GEN8_BLEND_X_DITHER_OFFSET_MASK                 INTEL_MASK(22, 21)
#define GEN8_BLEND_X_DITHER_OFFSET_SHIFT                21
#define GEN8_BLEND_Y_DITHER_OFFSET_MASK                 INTEL_MASK(20, 19)
#define GEN8_BLEND_Y_DITHER_OFFSET_SHIFT                19
/* DW1 + 2n */
#define GEN8_BLEND_COLOR_BUFFER_BLEND_ENABLE            (1 << 31)
#define GEN8_BLEND_SRC_BLEND_FACTOR_MASK                INTEL_MASK(30, 26)
#define GEN8_BLEND_SRC_BLEND_FACTOR_SHIFT               26
#define GEN8_BLEND_DST_BLEND_FACTOR_MASK                INTEL_MASK(25, 21)
#define GEN8_BLEND_DST_BLEND_FACTOR_SHIFT               21
#define GEN8_BLEND_COLOR_BLEND_FUNCTION_MASK            INTEL_MASK(20, 18)
#define GEN8_BLEND_COLOR_BLEND_FUNCTION_SHIFT           18
#define GEN8_BLEND_SRC_ALPHA_BLEND_FACTOR_MASK          INTEL_MASK(17, 13)
#define GEN8_BLEND_SRC_ALPHA_BLEND_FACTOR_SHIFT         13
#define GEN8_BLEND_DST_ALPHA_BLEND_FACTOR_MASK          INTEL_MASK(12, 8)
#define GEN8_BLEND_DST_ALPHA_BLEND_FACTOR_SHIFT         8
#define GEN8_BLEND_ALPHA_BLEND_FUNCTION_MASK            INTEL_MASK(7, 5)
#define GEN8_BLEND_ALPHA_BLEND_FUNCTION_SHIFT           5
#define GEN8_BLEND_WRITE_DISABLE_ALPHA                  (1 << 3)
#define GEN8_BLEND_WRITE_DISABLE_RED                    (1 << 2)
#define GEN8_BLEND_WRITE_DISABLE_GREEN                  (1 << 1)
#define GEN8_BLEND_WRITE_DISABLE_BLUE                   (1 << 0)
/* DW1 + 2n + 1 */
#define GEN8_BLEND_LOGIC_OP_ENABLE                      (1 << 31)
#define GEN8_BLEND_LOGIC_OP_FUNCTION_MASK               INTEL_MASK(30, 27)
#define GEN8_BLEND_LOGIC_OP_FUNCTION_SHIFT              27
#define GEN8_BLEND_PRE_BLEND_SRC_ONLY_CLAMP_ENABLE      (1 << 4)
#define GEN8_BLEND_COLOR_CLAMP_RANGE_RTFORMAT           (2 << 2)
#define GEN8_BLEND_PRE_BLEND_COLOR_CLAMP_ENABLE         (1 << 1)
#define GEN8_BLEND_POST_BLEND_COLOR_CLAMP_ENABLE        (1 << 0)

#define _3DSTATE_WM_HZ_OP                       0x7852 /* GEN8+ */
/* DW1 */
# define GEN8_WM_HZ_STENCIL_CLEAR                       (1 << 31)
# define GEN8_WM_HZ_DEPTH_CLEAR                         (1 << 30)
# define GEN8_WM_HZ_DEPTH_RESOLVE                       (1 << 28)
# define GEN8_WM_HZ_HIZ_RESOLVE                         (1 << 27)
# define GEN8_WM_HZ_PIXEL_OFFSET_ENABLE                 (1 << 26)
# define GEN8_WM_HZ_FULL_SURFACE_DEPTH_CLEAR            (1 << 25)
# define GEN8_WM_HZ_STENCIL_CLEAR_VALUE_MASK            INTEL_MASK(23, 16)
# define GEN8_WM_HZ_STENCIL_CLEAR_VALUE_SHIFT           16
# define GEN8_WM_HZ_NUM_SAMPLES_MASK                    INTEL_MASK(15, 13)
# define GEN8_WM_HZ_NUM_SAMPLES_SHIFT                   13
/* DW2 */
# define GEN8_WM_HZ_CLEAR_RECTANGLE_Y_MIN_MASK          INTEL_MASK(31, 16)
# define GEN8_WM_HZ_CLEAR_RECTANGLE_Y_MIN_SHIFT         16
# define GEN8_WM_HZ_CLEAR_RECTANGLE_X_MIN_MASK          INTEL_MASK(15, 0)
# define GEN8_WM_HZ_CLEAR_RECTANGLE_X_MIN_SHIFT         0
/* DW3 */
# define GEN8_WM_HZ_CLEAR_RECTANGLE_Y_MAX_MASK          INTEL_MASK(31, 16)
# define GEN8_WM_HZ_CLEAR_RECTANGLE_Y_MAX_SHIFT         16
# define GEN8_WM_HZ_CLEAR_RECTANGLE_X_MAX_MASK          INTEL_MASK(15, 0)
# define GEN8_WM_HZ_CLEAR_RECTANGLE_X_MAX_SHIFT         0
/* DW4 */
# define GEN8_WM_HZ_SAMPLE_MASK_MASK                    INTEL_MASK(15, 0)
# define GEN8_WM_HZ_SAMPLE_MASK_SHIFT                   0


#define _3DSTATE_PS_BLEND                       0x784D /* GEN8+ */
/* DW1 */
# define GEN8_PS_BLEND_ALPHA_TO_COVERAGE_ENABLE         (1 << 31)
# define GEN8_PS_BLEND_HAS_WRITEABLE_RT                 (1 << 30)
# define GEN8_PS_BLEND_COLOR_BUFFER_BLEND_ENABLE        (1 << 29)
# define GEN8_PS_BLEND_SRC_ALPHA_BLEND_FACTOR_MASK      INTEL_MASK(28, 24)
# define GEN8_PS_BLEND_SRC_ALPHA_BLEND_FACTOR_SHIFT     24
# define GEN8_PS_BLEND_DST_ALPHA_BLEND_FACTOR_MASK      INTEL_MASK(23, 19)
# define GEN8_PS_BLEND_DST_ALPHA_BLEND_FACTOR_SHIFT     19
# define GEN8_PS_BLEND_SRC_BLEND_FACTOR_MASK            INTEL_MASK(18, 14)
# define GEN8_PS_BLEND_SRC_BLEND_FACTOR_SHIFT           14
# define GEN8_PS_BLEND_DST_BLEND_FACTOR_MASK            INTEL_MASK(13, 9)
# define GEN8_PS_BLEND_DST_BLEND_FACTOR_SHIFT           9
# define GEN8_PS_BLEND_ALPHA_TEST_ENABLE                (1 << 8)
# define GEN8_PS_BLEND_INDEPENDENT_ALPHA_BLEND_ENABLE   (1 << 7)

#define _3DSTATE_WM_DEPTH_STENCIL               0x784E /* GEN8+ */
/* DW1 */
# define GEN8_WM_DS_STENCIL_FAIL_OP_SHIFT               29
# define GEN8_WM_DS_Z_FAIL_OP_SHIFT                     26
# define GEN8_WM_DS_Z_PASS_OP_SHIFT                     23
# define GEN8_WM_DS_BF_STENCIL_FUNC_SHIFT               20
# define GEN8_WM_DS_BF_STENCIL_FAIL_OP_SHIFT            17
# define GEN8_WM_DS_BF_Z_FAIL_OP_SHIFT                  14
# define GEN8_WM_DS_BF_Z_PASS_OP_SHIFT                  11
# define GEN8_WM_DS_STENCIL_FUNC_SHIFT                  8
# define GEN8_WM_DS_DEPTH_FUNC_SHIFT                    5
# define GEN8_WM_DS_DOUBLE_SIDED_STENCIL_ENABLE         (1 << 4)
# define GEN8_WM_DS_STENCIL_TEST_ENABLE                 (1 << 3)
# define GEN8_WM_DS_STENCIL_BUFFER_WRITE_ENABLE         (1 << 2)
# define GEN8_WM_DS_DEPTH_TEST_ENABLE                   (1 << 1)
# define GEN8_WM_DS_DEPTH_BUFFER_WRITE_ENABLE           (1 << 0)
/* DW2 */
# define GEN8_WM_DS_STENCIL_TEST_MASK_MASK              INTEL_MASK(31, 24)
# define GEN8_WM_DS_STENCIL_TEST_MASK_SHIFT             24
# define GEN8_WM_DS_STENCIL_WRITE_MASK_MASK             INTEL_MASK(23, 16)
# define GEN8_WM_DS_STENCIL_WRITE_MASK_SHIFT            16
# define GEN8_WM_DS_BF_STENCIL_TEST_MASK_MASK           INTEL_MASK(15, 8)
# define GEN8_WM_DS_BF_STENCIL_TEST_MASK_SHIFT          8
# define GEN8_WM_DS_BF_STENCIL_WRITE_MASK_MASK          INTEL_MASK(7, 0)
# define GEN8_WM_DS_BF_STENCIL_WRITE_MASK_SHIFT         0
/* DW3 */
# define GEN9_WM_DS_STENCIL_REF_MASK                    INTEL_MASK(15, 8)
# define GEN9_WM_DS_STENCIL_REF_SHIFT                   8
# define GEN9_WM_DS_BF_STENCIL_REF_MASK                 INTEL_MASK(7, 0)
# define GEN9_WM_DS_BF_STENCIL_REF_SHIFT                0

enum brw_pixel_shader_coverage_mask_mode {
   BRW_PSICMS_OFF     = 0, /* PS does not use input coverage masks. */
   BRW_PSICMS_NORMAL  = 1, /* Input Coverage masks based on outer conservatism
                            * and factors in SAMPLE_MASK.  If Pixel is
                            * conservatively covered, all samples are enabled.
                            */

   BRW_PSICMS_INNER   = 2, /* Input Coverage masks based on inner conservatism
                            * and factors in SAMPLE_MASK.  If Pixel is
                            * conservatively *FULLY* covered, all samples are
                            * enabled.
                            */
   BRW_PCICMS_DEPTH   = 3,
};

#define _3DSTATE_PS_EXTRA                       0x784F /* GEN8+ */
/* DW1 */
# define GEN8_PSX_PIXEL_SHADER_VALID                    (1 << 31)
# define GEN8_PSX_PIXEL_SHADER_NO_RT_WRITE              (1 << 30)
# define GEN8_PSX_OMASK_TO_RENDER_TARGET                (1 << 29)
# define GEN8_PSX_KILL_ENABLE                           (1 << 28)
# define GEN8_PSX_COMPUTED_DEPTH_MODE_SHIFT             26
# define GEN8_PSX_FORCE_COMPUTED_DEPTH                  (1 << 25)
# define GEN8_PSX_USES_SOURCE_DEPTH                     (1 << 24)
# define GEN8_PSX_USES_SOURCE_W                         (1 << 23)
# define GEN8_PSX_ATTRIBUTE_ENABLE                      (1 << 8)
# define GEN8_PSX_SHADER_DISABLES_ALPHA_TO_COVERAGE     (1 << 7)
# define GEN8_PSX_SHADER_IS_PER_SAMPLE                  (1 << 6)
# define GEN9_PSX_SHADER_COMPUTES_STENCIL               (1 << 5)
# define GEN9_PSX_SHADER_PULLS_BARY                     (1 << 3)
# define GEN8_PSX_SHADER_HAS_UAV                        (1 << 2)
# define GEN8_PSX_SHADER_USES_INPUT_COVERAGE_MASK       (1 << 1)
# define GEN9_PSX_SHADER_NORMAL_COVERAGE_MASK_SHIFT     0

#define _3DSTATE_WM				0x7814 /* GEN6+ */
/* DW1: kernel pointer */
/* DW2 */
# define GEN6_WM_SPF_MODE				(1 << 31)
# define GEN6_WM_VECTOR_MASK_ENABLE			(1 << 30)
# define GEN6_WM_SAMPLER_COUNT_SHIFT			27
# define GEN6_WM_BINDING_TABLE_ENTRY_COUNT_SHIFT	18
# define GEN6_WM_FLOATING_POINT_MODE_IEEE_754		(0 << 16)
# define GEN6_WM_FLOATING_POINT_MODE_ALT		(1 << 16)
/* DW3: scratch space */
/* DW4 */
# define GEN6_WM_STATISTICS_ENABLE			(1 << 31)
# define GEN6_WM_DEPTH_CLEAR				(1 << 30)
# define GEN6_WM_DEPTH_RESOLVE				(1 << 28)
# define GEN6_WM_HIERARCHICAL_DEPTH_RESOLVE		(1 << 27)
# define GEN6_WM_DISPATCH_START_GRF_SHIFT_0		16
# define GEN6_WM_DISPATCH_START_GRF_SHIFT_1		8
# define GEN6_WM_DISPATCH_START_GRF_SHIFT_2		0
/* DW5 */
# define GEN6_WM_MAX_THREADS_SHIFT			25
# define GEN6_WM_KILL_ENABLE				(1 << 22)
# define GEN6_WM_COMPUTED_DEPTH				(1 << 21)
# define GEN6_WM_USES_SOURCE_DEPTH			(1 << 20)
# define GEN6_WM_DISPATCH_ENABLE			(1 << 19)
# define GEN6_WM_LINE_END_CAP_AA_WIDTH_0_5		(0 << 16)
# define GEN6_WM_LINE_END_CAP_AA_WIDTH_1_0		(1 << 16)
# define GEN6_WM_LINE_END_CAP_AA_WIDTH_2_0		(2 << 16)
# define GEN6_WM_LINE_END_CAP_AA_WIDTH_4_0		(3 << 16)
# define GEN6_WM_LINE_AA_WIDTH_0_5			(0 << 14)
# define GEN6_WM_LINE_AA_WIDTH_1_0			(1 << 14)
# define GEN6_WM_LINE_AA_WIDTH_2_0			(2 << 14)
# define GEN6_WM_LINE_AA_WIDTH_4_0			(3 << 14)
# define GEN6_WM_POLYGON_STIPPLE_ENABLE			(1 << 13)
# define GEN6_WM_LINE_STIPPLE_ENABLE			(1 << 11)
# define GEN6_WM_OMASK_TO_RENDER_TARGET			(1 << 9)
# define GEN6_WM_USES_SOURCE_W				(1 << 8)
# define GEN6_WM_DUAL_SOURCE_BLEND_ENABLE		(1 << 7)
# define GEN6_WM_32_DISPATCH_ENABLE			(1 << 2)
# define GEN6_WM_16_DISPATCH_ENABLE			(1 << 1)
# define GEN6_WM_8_DISPATCH_ENABLE			(1 << 0)
/* DW6 */
# define GEN6_WM_NUM_SF_OUTPUTS_SHIFT			20
# define GEN6_WM_POSOFFSET_NONE				(0 << 18)
# define GEN6_WM_POSOFFSET_CENTROID			(2 << 18)
# define GEN6_WM_POSOFFSET_SAMPLE			(3 << 18)
# define GEN6_WM_POSITION_ZW_PIXEL			(0 << 16)
# define GEN6_WM_POSITION_ZW_CENTROID			(2 << 16)
# define GEN6_WM_POSITION_ZW_SAMPLE			(3 << 16)
# define GEN6_WM_NONPERSPECTIVE_SAMPLE_BARYCENTRIC	(1 << 15)
# define GEN6_WM_NONPERSPECTIVE_CENTROID_BARYCENTRIC	(1 << 14)
# define GEN6_WM_NONPERSPECTIVE_PIXEL_BARYCENTRIC	(1 << 13)
# define GEN6_WM_PERSPECTIVE_SAMPLE_BARYCENTRIC		(1 << 12)
# define GEN6_WM_PERSPECTIVE_CENTROID_BARYCENTRIC	(1 << 11)
# define GEN6_WM_PERSPECTIVE_PIXEL_BARYCENTRIC		(1 << 10)
# define GEN6_WM_BARYCENTRIC_INTERPOLATION_MODE_SHIFT   10
# define GEN6_WM_POINT_RASTRULE_UPPER_RIGHT		(1 << 9)
# define GEN6_WM_MSRAST_OFF_PIXEL			(0 << 1)
# define GEN6_WM_MSRAST_OFF_PATTERN			(1 << 1)
# define GEN6_WM_MSRAST_ON_PIXEL			(2 << 1)
# define GEN6_WM_MSRAST_ON_PATTERN			(3 << 1)
# define GEN6_WM_MSDISPMODE_PERSAMPLE			(0 << 0)
# define GEN6_WM_MSDISPMODE_PERPIXEL			(1 << 0)
/* DW7: kernel 1 pointer */
/* DW8: kernel 2 pointer */

#define _3DSTATE_CONSTANT_VS		      0x7815 /* GEN6+ */
#define _3DSTATE_CONSTANT_GS		      0x7816 /* GEN6+ */
#define _3DSTATE_CONSTANT_PS		      0x7817 /* GEN6+ */
# define GEN6_CONSTANT_BUFFER_3_ENABLE			(1 << 15)
# define GEN6_CONSTANT_BUFFER_2_ENABLE			(1 << 14)
# define GEN6_CONSTANT_BUFFER_1_ENABLE			(1 << 13)
# define GEN6_CONSTANT_BUFFER_0_ENABLE			(1 << 12)

#define _3DSTATE_CONSTANT_HS                  0x7819 /* GEN7+ */
#define _3DSTATE_CONSTANT_DS                  0x781A /* GEN7+ */

#define _3DSTATE_STREAMOUT                    0x781e /* GEN7+ */
/* DW1 */
# define SO_FUNCTION_ENABLE				(1 << 31)
# define SO_RENDERING_DISABLE				(1 << 30)
/* This selects which incoming rendering stream goes down the pipeline.  The
 * rendering stream is 0 if not defined by special cases in the GS state.
 */
# define SO_RENDER_STREAM_SELECT_SHIFT			27
# define SO_RENDER_STREAM_SELECT_MASK			INTEL_MASK(28, 27)
/* Controls reordering of TRISTRIP_* elements in stream output (not rendering).
 */
# define SO_REORDER_TRAILING				(1 << 26)
/* Controls SO_NUM_PRIMS_WRITTEN_* and SO_PRIM_STORAGE_* */
# define SO_STATISTICS_ENABLE				(1 << 25)
# define SO_BUFFER_ENABLE(n)				(1 << (8 + (n)))
/* DW2 */
# define SO_STREAM_3_VERTEX_READ_OFFSET_SHIFT		29
# define SO_STREAM_3_VERTEX_READ_OFFSET_MASK		INTEL_MASK(29, 29)
# define SO_STREAM_3_VERTEX_READ_LENGTH_SHIFT		24
# define SO_STREAM_3_VERTEX_READ_LENGTH_MASK		INTEL_MASK(28, 24)
# define SO_STREAM_2_VERTEX_READ_OFFSET_SHIFT		21
# define SO_STREAM_2_VERTEX_READ_OFFSET_MASK		INTEL_MASK(21, 21)
# define SO_STREAM_2_VERTEX_READ_LENGTH_SHIFT		16
# define SO_STREAM_2_VERTEX_READ_LENGTH_MASK		INTEL_MASK(20, 16)
# define SO_STREAM_1_VERTEX_READ_OFFSET_SHIFT		13
# define SO_STREAM_1_VERTEX_READ_OFFSET_MASK		INTEL_MASK(13, 13)
# define SO_STREAM_1_VERTEX_READ_LENGTH_SHIFT		8
# define SO_STREAM_1_VERTEX_READ_LENGTH_MASK		INTEL_MASK(12, 8)
# define SO_STREAM_0_VERTEX_READ_OFFSET_SHIFT		5
# define SO_STREAM_0_VERTEX_READ_OFFSET_MASK		INTEL_MASK(5, 5)
# define SO_STREAM_0_VERTEX_READ_LENGTH_SHIFT		0
# define SO_STREAM_0_VERTEX_READ_LENGTH_MASK		INTEL_MASK(4, 0)

/* 3DSTATE_WM for Gen7 */
/* DW1 */
# define GEN7_WM_STATISTICS_ENABLE			(1 << 31)
# define GEN7_WM_DEPTH_CLEAR				(1 << 30)
# define GEN7_WM_DISPATCH_ENABLE			(1 << 29)
# define GEN7_WM_DEPTH_RESOLVE				(1 << 28)
# define GEN7_WM_HIERARCHICAL_DEPTH_RESOLVE		(1 << 27)
# define GEN7_WM_KILL_ENABLE				(1 << 25)
# define GEN7_WM_COMPUTED_DEPTH_MODE_SHIFT              23
# define GEN7_WM_USES_SOURCE_DEPTH			(1 << 20)
# define GEN7_WM_EARLY_DS_CONTROL_NORMAL                (0 << 21)
# define GEN7_WM_EARLY_DS_CONTROL_PSEXEC                (1 << 21)
# define GEN7_WM_EARLY_DS_CONTROL_PREPS                 (2 << 21)
# define GEN7_WM_USES_SOURCE_W			        (1 << 19)
# define GEN7_WM_POSITION_ZW_PIXEL			(0 << 17)
# define GEN7_WM_POSITION_ZW_CENTROID			(2 << 17)
# define GEN7_WM_POSITION_ZW_SAMPLE			(3 << 17)
# define GEN7_WM_BARYCENTRIC_INTERPOLATION_MODE_SHIFT   11
# define GEN7_WM_USES_INPUT_COVERAGE_MASK	        (1 << 10)
# define GEN7_WM_LINE_END_CAP_AA_WIDTH_0_5		(0 << 8)
# define GEN7_WM_LINE_END_CAP_AA_WIDTH_1_0		(1 << 8)
# define GEN7_WM_LINE_END_CAP_AA_WIDTH_2_0		(2 << 8)
# define GEN7_WM_LINE_END_CAP_AA_WIDTH_4_0		(3 << 8)
# define GEN7_WM_LINE_AA_WIDTH_0_5			(0 << 6)
# define GEN7_WM_LINE_AA_WIDTH_1_0			(1 << 6)
# define GEN7_WM_LINE_AA_WIDTH_2_0			(2 << 6)
# define GEN7_WM_LINE_AA_WIDTH_4_0			(3 << 6)
# define GEN7_WM_POLYGON_STIPPLE_ENABLE			(1 << 4)
# define GEN7_WM_LINE_STIPPLE_ENABLE			(1 << 3)
# define GEN7_WM_POINT_RASTRULE_UPPER_RIGHT		(1 << 2)
# define GEN7_WM_MSRAST_OFF_PIXEL			(0 << 0)
# define GEN7_WM_MSRAST_OFF_PATTERN			(1 << 0)
# define GEN7_WM_MSRAST_ON_PIXEL			(2 << 0)
# define GEN7_WM_MSRAST_ON_PATTERN			(3 << 0)
/* DW2 */
# define GEN7_WM_MSDISPMODE_PERSAMPLE			(0 << 31)
# define GEN7_WM_MSDISPMODE_PERPIXEL			(1 << 31)
# define HSW_WM_UAV_ONLY                                (1 << 30)

#define _3DSTATE_PS				0x7820 /* GEN7+ */
/* DW1: kernel pointer */
/* DW2 */
# define GEN7_PS_SPF_MODE				(1 << 31)
# define GEN7_PS_VECTOR_MASK_ENABLE			(1 << 30)
# define GEN7_PS_SAMPLER_COUNT_SHIFT			27
# define GEN7_PS_SAMPLER_COUNT_MASK                     INTEL_MASK(29, 27)
# define GEN7_PS_BINDING_TABLE_ENTRY_COUNT_SHIFT	18
# define GEN7_PS_FLOATING_POINT_MODE_IEEE_754		(0 << 16)
# define GEN7_PS_FLOATING_POINT_MODE_ALT		(1 << 16)
/* DW3: scratch space */
/* DW4 */
# define IVB_PS_MAX_THREADS_SHIFT			24
# define HSW_PS_MAX_THREADS_SHIFT			23
# define HSW_PS_SAMPLE_MASK_SHIFT		        12
# define HSW_PS_SAMPLE_MASK_MASK			INTEL_MASK(19, 12)
# define GEN7_PS_PUSH_CONSTANT_ENABLE		        (1 << 11)
# define GEN7_PS_ATTRIBUTE_ENABLE		        (1 << 10)
# define GEN7_PS_OMASK_TO_RENDER_TARGET			(1 << 9)
# define GEN7_PS_RENDER_TARGET_FAST_CLEAR_ENABLE	(1 << 8)
# define GEN7_PS_DUAL_SOURCE_BLEND_ENABLE		(1 << 7)
# define GEN7_PS_RENDER_TARGET_RESOLVE_ENABLE		(1 << 6)
# define GEN9_PS_RENDER_TARGET_RESOLVE_FULL             (3 << 6)
# define HSW_PS_UAV_ACCESS_ENABLE			(1 << 5)
# define GEN7_PS_POSOFFSET_NONE				(0 << 3)
# define GEN7_PS_POSOFFSET_CENTROID			(2 << 3)
# define GEN7_PS_POSOFFSET_SAMPLE			(3 << 3)
# define GEN7_PS_32_DISPATCH_ENABLE			(1 << 2)
# define GEN7_PS_16_DISPATCH_ENABLE			(1 << 1)
# define GEN7_PS_8_DISPATCH_ENABLE			(1 << 0)
/* DW5 */
# define GEN7_PS_DISPATCH_START_GRF_SHIFT_0		16
# define GEN7_PS_DISPATCH_START_GRF_SHIFT_1		8
# define GEN7_PS_DISPATCH_START_GRF_SHIFT_2		0
/* DW6: kernel 1 pointer */
/* DW7: kernel 2 pointer */

#define _3DSTATE_SAMPLE_MASK			0x7818 /* GEN6+ */

#define _3DSTATE_DRAWING_RECTANGLE		0x7900
#define _3DSTATE_BLEND_CONSTANT_COLOR		0x7901
#define _3DSTATE_CHROMA_KEY			0x7904
#define _3DSTATE_DEPTH_BUFFER			0x7905 /* GEN4-6 */
#define _3DSTATE_POLY_STIPPLE_OFFSET		0x7906
#define _3DSTATE_POLY_STIPPLE_PATTERN		0x7907
#define _3DSTATE_LINE_STIPPLE_PATTERN		0x7908
#define _3DSTATE_GLOBAL_DEPTH_OFFSET_CLAMP	0x7909
#define _3DSTATE_AA_LINE_PARAMETERS		0x790a /* G45+ */

#define _3DSTATE_GS_SVB_INDEX			0x790b /* CTG+ */
/* DW1 */
# define SVB_INDEX_SHIFT				29
# define SVB_LOAD_INTERNAL_VERTEX_COUNT			(1 << 0) /* SNB+ */
/* DW2: SVB index */
/* DW3: SVB maximum index */

#define _3DSTATE_MULTISAMPLE			0x790d /* GEN6+ */
#define GEN8_3DSTATE_MULTISAMPLE		0x780d /* GEN8+ */
/* DW1 */
# define MS_PIXEL_LOCATION_CENTER			(0 << 4)
# define MS_PIXEL_LOCATION_UPPER_LEFT			(1 << 4)
# define MS_NUMSAMPLES_1				(0 << 1)
# define MS_NUMSAMPLES_2				(1 << 1)
# define MS_NUMSAMPLES_4				(2 << 1)
# define MS_NUMSAMPLES_8				(3 << 1)
# define MS_NUMSAMPLES_16				(4 << 1)

#define _3DSTATE_SAMPLE_PATTERN                 0x791c

#define _3DSTATE_STENCIL_BUFFER			0x790e /* ILK, SNB */
#define _3DSTATE_HIER_DEPTH_BUFFER		0x790f /* ILK, SNB */

#define GEN7_3DSTATE_CLEAR_PARAMS		0x7804
#define GEN7_3DSTATE_DEPTH_BUFFER		0x7805
#define GEN7_3DSTATE_STENCIL_BUFFER		0x7806
# define HSW_STENCIL_ENABLED                            (1 << 31)
#define GEN7_3DSTATE_HIER_DEPTH_BUFFER		0x7807

#define _3DSTATE_CLEAR_PARAMS			0x7910 /* ILK, SNB */
# define GEN5_DEPTH_CLEAR_VALID				(1 << 15)
/* DW1: depth clear value */
/* DW2 */
# define GEN7_DEPTH_CLEAR_VALID				(1 << 0)

#define _3DSTATE_SO_DECL_LIST			0x7917 /* GEN7+ */
/* DW1 */
# define SO_STREAM_TO_BUFFER_SELECTS_3_SHIFT		12
# define SO_STREAM_TO_BUFFER_SELECTS_3_MASK		INTEL_MASK(15, 12)
# define SO_STREAM_TO_BUFFER_SELECTS_2_SHIFT		8
# define SO_STREAM_TO_BUFFER_SELECTS_2_MASK		INTEL_MASK(11, 8)
# define SO_STREAM_TO_BUFFER_SELECTS_1_SHIFT		4
# define SO_STREAM_TO_BUFFER_SELECTS_1_MASK		INTEL_MASK(7, 4)
# define SO_STREAM_TO_BUFFER_SELECTS_0_SHIFT		0
# define SO_STREAM_TO_BUFFER_SELECTS_0_MASK		INTEL_MASK(3, 0)
/* DW2 */
# define SO_NUM_ENTRIES_3_SHIFT				24
# define SO_NUM_ENTRIES_3_MASK				INTEL_MASK(31, 24)
# define SO_NUM_ENTRIES_2_SHIFT				16
# define SO_NUM_ENTRIES_2_MASK				INTEL_MASK(23, 16)
# define SO_NUM_ENTRIES_1_SHIFT				8
# define SO_NUM_ENTRIES_1_MASK				INTEL_MASK(15, 8)
# define SO_NUM_ENTRIES_0_SHIFT				0
# define SO_NUM_ENTRIES_0_MASK				INTEL_MASK(7, 0)

/* SO_DECL DW0 */
# define SO_DECL_OUTPUT_BUFFER_SLOT_SHIFT		12
# define SO_DECL_OUTPUT_BUFFER_SLOT_MASK		INTEL_MASK(13, 12)
# define SO_DECL_HOLE_FLAG				(1 << 11)
# define SO_DECL_REGISTER_INDEX_SHIFT			4
# define SO_DECL_REGISTER_INDEX_MASK			INTEL_MASK(9, 4)
# define SO_DECL_COMPONENT_MASK_SHIFT			0
# define SO_DECL_COMPONENT_MASK_MASK			INTEL_MASK(3, 0)

#define _3DSTATE_SO_BUFFER                    0x7918 /* GEN7+ */
/* DW1 */
# define GEN8_SO_BUFFER_ENABLE                          (1 << 31)
# define SO_BUFFER_INDEX_SHIFT				29
# define SO_BUFFER_INDEX_MASK				INTEL_MASK(30, 29)
# define GEN8_SO_BUFFER_OFFSET_WRITE_ENABLE             (1 << 21)
# define GEN8_SO_BUFFER_OFFSET_ADDRESS_ENABLE           (1 << 20)
# define SO_BUFFER_PITCH_SHIFT				0
# define SO_BUFFER_PITCH_MASK				INTEL_MASK(11, 0)
/* DW2: start address */
/* DW3: end address. */

#define _3DSTATE_3D_MODE                     0x791e

#define CMD_MI_FLUSH                  0x0200

# define BLT_X_SHIFT					0
# define BLT_X_MASK					INTEL_MASK(15, 0)
# define BLT_Y_SHIFT					16
# define BLT_Y_MASK					INTEL_MASK(31, 16)

#define GEN5_MI_REPORT_PERF_COUNT ((0x26 << 23) | (3 - 2))
/* DW0 */
# define GEN5_MI_COUNTER_SET_0      (0 << 6)
# define GEN5_MI_COUNTER_SET_1      (1 << 6)
/* DW1 */
# define MI_COUNTER_ADDRESS_GTT     (1 << 0)
/* DW2: a user-defined report ID (written to the buffer but can be anything) */

#define GEN6_MI_REPORT_PERF_COUNT ((0x28 << 23) | (3 - 2))

#define GEN8_MI_REPORT_PERF_COUNT ((0x28 << 23) | (4 - 2))

/* Maximum number of entries that can be addressed using a binding table
 * pointer of type SURFTYPE_BUFFER
 */
#define BRW_MAX_NUM_BUFFER_ENTRIES	(1 << 27)

#define MEDIA_VFE_STATE                         0x7000
/* GEN7 DW2, GEN8+ DW3 */
# define MEDIA_VFE_STATE_MAX_THREADS_SHIFT      16
# define MEDIA_VFE_STATE_MAX_THREADS_MASK       INTEL_MASK(31, 16)
# define MEDIA_VFE_STATE_URB_ENTRIES_SHIFT      8
# define MEDIA_VFE_STATE_URB_ENTRIES_MASK       INTEL_MASK(15, 8)
# define MEDIA_VFE_STATE_RESET_GTW_TIMER_SHIFT  7
# define MEDIA_VFE_STATE_RESET_GTW_TIMER_MASK   INTEL_MASK(7, 7)
# define MEDIA_VFE_STATE_BYPASS_GTW_SHIFT       6
# define MEDIA_VFE_STATE_BYPASS_GTW_MASK        INTEL_MASK(6, 6)
# define GEN7_MEDIA_VFE_STATE_GPGPU_MODE_SHIFT  2
# define GEN7_MEDIA_VFE_STATE_GPGPU_MODE_MASK   INTEL_MASK(2, 2)
/* GEN7 DW4, GEN8+ DW5 */
# define MEDIA_VFE_STATE_URB_ALLOC_SHIFT        16
# define MEDIA_VFE_STATE_URB_ALLOC_MASK         INTEL_MASK(31, 16)
# define MEDIA_VFE_STATE_CURBE_ALLOC_SHIFT      0
# define MEDIA_VFE_STATE_CURBE_ALLOC_MASK       INTEL_MASK(15, 0)

#define MEDIA_CURBE_LOAD                        0x7001
#define MEDIA_INTERFACE_DESCRIPTOR_LOAD         0x7002
/* GEN7 DW4, GEN8+ DW5 */
# define MEDIA_CURBE_READ_LENGTH_SHIFT          16
# define MEDIA_CURBE_READ_LENGTH_MASK           INTEL_MASK(31, 16)
# define MEDIA_CURBE_READ_OFFSET_SHIFT          0
# define MEDIA_CURBE_READ_OFFSET_MASK           INTEL_MASK(15, 0)
/* GEN7 DW5, GEN8+ DW6 */
# define MEDIA_BARRIER_ENABLE_SHIFT             21
# define MEDIA_BARRIER_ENABLE_MASK              INTEL_MASK(21, 21)
# define MEDIA_SHARED_LOCAL_MEMORY_SIZE_SHIFT   16
# define MEDIA_SHARED_LOCAL_MEMORY_SIZE_MASK    INTEL_MASK(20, 16)
# define MEDIA_GPGPU_THREAD_COUNT_SHIFT         0
# define MEDIA_GPGPU_THREAD_COUNT_MASK          INTEL_MASK(7, 0)
# define GEN8_MEDIA_GPGPU_THREAD_COUNT_SHIFT    0
# define GEN8_MEDIA_GPGPU_THREAD_COUNT_MASK     INTEL_MASK(9, 0)
/* GEN7 DW6, GEN8+ DW7 */
# define CROSS_THREAD_READ_LENGTH_SHIFT         0
# define CROSS_THREAD_READ_LENGTH_MASK          INTEL_MASK(7, 0)
#define MEDIA_STATE_FLUSH                       0x7004
#define GPGPU_WALKER                            0x7105
/* GEN7 DW0 */
# define GEN7_GPGPU_INDIRECT_PARAMETER_ENABLE   (1 << 10)
# define GEN7_GPGPU_PREDICATE_ENABLE            (1 << 8)
/* GEN8+ DW2 */
# define GPGPU_WALKER_INDIRECT_LENGTH_SHIFT     0
# define GPGPU_WALKER_INDIRECT_LENGTH_MASK      INTEL_MASK(15, 0)
/* GEN7 DW2, GEN8+ DW4 */
# define GPGPU_WALKER_SIMD_SIZE_SHIFT           30
# define GPGPU_WALKER_SIMD_SIZE_MASK            INTEL_MASK(31, 30)
# define GPGPU_WALKER_THREAD_DEPTH_MAX_SHIFT    16
# define GPGPU_WALKER_THREAD_DEPTH_MAX_MASK     INTEL_MASK(21, 16)
# define GPGPU_WALKER_THREAD_HEIGHT_MAX_SHIFT   8
# define GPGPU_WALKER_THREAD_HEIGHT_MAX_MASK    INTEL_MASK(31, 8)
# define GPGPU_WALKER_THREAD_WIDTH_MAX_SHIFT    0
# define GPGPU_WALKER_THREAD_WIDTH_MAX_MASK     INTEL_MASK(5, 0)

#define CMD_MI				(0x0 << 29)
#define CMD_2D				(0x2 << 29)
#define CMD_3D				(0x3 << 29)

#define MI_NOOP				(CMD_MI | 0)

#define MI_BATCH_BUFFER_END		(CMD_MI | 0xA << 23)

#define MI_FLUSH			(CMD_MI | (4 << 23))
#define FLUSH_MAP_CACHE				(1 << 0)
#define INHIBIT_FLUSH_RENDER_CACHE		(1 << 2)

#define MI_STORE_DATA_IMM		(CMD_MI | (0x20 << 23))
#define MI_LOAD_REGISTER_IMM		(CMD_MI | (0x22 << 23))
#define MI_LOAD_REGISTER_REG		(CMD_MI | (0x2A << 23))

#define MI_FLUSH_DW			(CMD_MI | (0x26 << 23))

#define MI_STORE_REGISTER_MEM		(CMD_MI | (0x24 << 23))
# define MI_STORE_REGISTER_MEM_USE_GGTT		(1 << 22)
# define MI_STORE_REGISTER_MEM_PREDICATE	(1 << 21)

/* Load a value from memory into a register.  Only available on Gen7+. */
#define GEN7_MI_LOAD_REGISTER_MEM	(CMD_MI | (0x29 << 23))
# define MI_LOAD_REGISTER_MEM_USE_GGTT		(1 << 22)

/* Manipulate the predicate bit based on some register values. Only on Gen7+ */
#define GEN7_MI_PREDICATE		(CMD_MI | (0xC << 23))
# define MI_PREDICATE_LOADOP_KEEP		(0 << 6)
# define MI_PREDICATE_LOADOP_LOAD		(2 << 6)
# define MI_PREDICATE_LOADOP_LOADINV		(3 << 6)
# define MI_PREDICATE_COMBINEOP_SET		(0 << 3)
# define MI_PREDICATE_COMBINEOP_AND		(1 << 3)
# define MI_PREDICATE_COMBINEOP_OR		(2 << 3)
# define MI_PREDICATE_COMBINEOP_XOR		(3 << 3)
# define MI_PREDICATE_COMPAREOP_TRUE		(0 << 0)
# define MI_PREDICATE_COMPAREOP_FALSE		(1 << 0)
# define MI_PREDICATE_COMPAREOP_SRCS_EQUAL	(2 << 0)
# define MI_PREDICATE_COMPAREOP_DELTAS_EQUAL	(3 << 0)

#define HSW_MI_MATH			(CMD_MI | (0x1a << 23))

#define MI_MATH_ALU2(opcode, operand1, operand2) \
   ( ((MI_MATH_OPCODE_##opcode) << 20) | ((MI_MATH_OPERAND_##operand1) << 10) | \
     ((MI_MATH_OPERAND_##operand2) << 0) )

#define MI_MATH_ALU1(opcode, operand1) \
   ( ((MI_MATH_OPCODE_##opcode) << 20) | ((MI_MATH_OPERAND_##operand1) << 10) )

#define MI_MATH_ALU0(opcode) \
   ( ((MI_MATH_OPCODE_##opcode) << 20) )

#define MI_MATH_OPCODE_NOOP      0x000
#define MI_MATH_OPCODE_LOAD      0x080
#define MI_MATH_OPCODE_LOADINV   0x480
#define MI_MATH_OPCODE_LOAD0     0x081
#define MI_MATH_OPCODE_LOAD1     0x481
#define MI_MATH_OPCODE_ADD       0x100
#define MI_MATH_OPCODE_SUB       0x101
#define MI_MATH_OPCODE_AND       0x102
#define MI_MATH_OPCODE_OR        0x103
#define MI_MATH_OPCODE_XOR       0x104
#define MI_MATH_OPCODE_STORE     0x180
#define MI_MATH_OPCODE_STOREINV  0x580

#define MI_MATH_OPERAND_R0   0x00
#define MI_MATH_OPERAND_R1   0x01
#define MI_MATH_OPERAND_R2   0x02
#define MI_MATH_OPERAND_R3   0x03
#define MI_MATH_OPERAND_R4   0x04
#define MI_MATH_OPERAND_SRCA 0x20
#define MI_MATH_OPERAND_SRCB 0x21
#define MI_MATH_OPERAND_ACCU 0x31
#define MI_MATH_OPERAND_ZF   0x32
#define MI_MATH_OPERAND_CF   0x33

#define XY_SETUP_BLT_CMD		(CMD_2D | (0x01 << 22))

#define XY_COLOR_BLT_CMD		(CMD_2D | (0x50 << 22))

#define XY_SRC_COPY_BLT_CMD             (CMD_2D | (0x53 << 22))

#define XY_FAST_COPY_BLT_CMD             (CMD_2D | (0x42 << 22))

#define XY_TEXT_IMMEDIATE_BLIT_CMD	(CMD_2D | (0x31 << 22))
# define XY_TEXT_BYTE_PACKED		(1 << 16)

/* BR00 */
#define XY_BLT_WRITE_ALPHA	(1 << 21)
#define XY_BLT_WRITE_RGB	(1 << 20)
#define XY_SRC_TILED		(1 << 15)
#define XY_DST_TILED		(1 << 11)

/* BR00 */
#define XY_FAST_SRC_TILED_64K        (3 << 20)
#define XY_FAST_SRC_TILED_Y          (2 << 20)
#define XY_FAST_SRC_TILED_X          (1 << 20)

#define XY_FAST_DST_TILED_64K        (3 << 13)
#define XY_FAST_DST_TILED_Y          (2 << 13)
#define XY_FAST_DST_TILED_X          (1 << 13)

/* BR13 */
#define BR13_8			(0x0 << 24)
#define BR13_565		(0x1 << 24)
#define BR13_8888		(0x3 << 24)
#define BR13_16161616		(0x4 << 24)
#define BR13_32323232		(0x5 << 24)

/* Pipeline Statistics Counter Registers */
#define IA_VERTICES_COUNT               0x2310
#define IA_PRIMITIVES_COUNT             0x2318
#define VS_INVOCATION_COUNT             0x2320
#define HS_INVOCATION_COUNT             0x2300
#define DS_INVOCATION_COUNT             0x2308
#define GS_INVOCATION_COUNT             0x2328
#define GS_PRIMITIVES_COUNT             0x2330
#define CL_INVOCATION_COUNT             0x2338
#define CL_PRIMITIVES_COUNT             0x2340
#define PS_INVOCATION_COUNT             0x2348
#define CS_INVOCATION_COUNT             0x2290
#define PS_DEPTH_COUNT                  0x2350

#define GEN6_SO_PRIM_STORAGE_NEEDED     0x2280
#define GEN7_SO_PRIM_STORAGE_NEEDED(n)  (0x5240 + (n) * 8)

#define GEN6_SO_NUM_PRIMS_WRITTEN       0x2288
#define GEN7_SO_NUM_PRIMS_WRITTEN(n)    (0x5200 + (n) * 8)

#define GEN7_SO_WRITE_OFFSET(n)         (0x5280 + (n) * 4)

#define TIMESTAMP                       0x2358

#define BCS_SWCTRL                      0x22200
# define BCS_SWCTRL_SRC_Y               (1 << 0)
# define BCS_SWCTRL_DST_Y               (1 << 1)

#define OACONTROL                       0x2360
# define OACONTROL_COUNTER_SELECT_SHIFT  2
# define OACONTROL_ENABLE_COUNTERS       (1 << 0)

/* Auto-Draw / Indirect Registers */
#define GEN7_3DPRIM_END_OFFSET          0x2420
#define GEN7_3DPRIM_START_VERTEX        0x2430
#define GEN7_3DPRIM_VERTEX_COUNT        0x2434
#define GEN7_3DPRIM_INSTANCE_COUNT      0x2438
#define GEN7_3DPRIM_START_INSTANCE      0x243C
#define GEN7_3DPRIM_BASE_VERTEX         0x2440

/* Auto-Compute / Indirect Registers */
#define GEN7_GPGPU_DISPATCHDIMX         0x2500
#define GEN7_GPGPU_DISPATCHDIMY         0x2504
#define GEN7_GPGPU_DISPATCHDIMZ         0x2508

#define GEN7_CACHE_MODE_0               0x7000
#define GEN7_CACHE_MODE_1               0x7004
# define GEN9_FLOAT_BLEND_OPTIMIZATION_ENABLE (1 << 4)
# define GEN8_HIZ_NP_PMA_FIX_ENABLE        (1 << 11)
# define GEN8_HIZ_NP_EARLY_Z_FAILS_DISABLE (1 << 13)
# define GEN9_PARTIAL_RESOLVE_DISABLE_IN_VC (1 << 1)
# define GEN8_HIZ_PMA_MASK_BITS \
   REG_MASK(GEN8_HIZ_NP_PMA_FIX_ENABLE | GEN8_HIZ_NP_EARLY_Z_FAILS_DISABLE)

#define GEN7_GT_MODE                    0x7008
# define GEN9_SUBSLICE_HASHING_8x8      (0 << 8)
# define GEN9_SUBSLICE_HASHING_16x4     (1 << 8)
# define GEN9_SUBSLICE_HASHING_8x4      (2 << 8)
# define GEN9_SUBSLICE_HASHING_16x16    (3 << 8)
# define GEN9_SUBSLICE_HASHING_MASK_BITS REG_MASK(3 << 8)

/* Predicate registers */
#define MI_PREDICATE_SRC0               0x2400
#define MI_PREDICATE_SRC1               0x2408
#define MI_PREDICATE_DATA               0x2410
#define MI_PREDICATE_RESULT             0x2418
#define MI_PREDICATE_RESULT_1           0x241C
#define MI_PREDICATE_RESULT_2           0x2214

#define HSW_CS_GPR(n) (0x2600 + (n) * 8)

/* L3 cache control registers. */
#define GEN7_L3SQCREG1                     0xb010
/* L3SQ general and high priority credit initialization. */
# define IVB_L3SQCREG1_SQGHPCI_DEFAULT     0x00730000
# define VLV_L3SQCREG1_SQGHPCI_DEFAULT     0x00d30000
# define HSW_L3SQCREG1_SQGHPCI_DEFAULT     0x00610000
# define GEN7_L3SQCREG1_CONV_DC_UC         (1 << 24)
# define GEN7_L3SQCREG1_CONV_IS_UC         (1 << 25)
# define GEN7_L3SQCREG1_CONV_C_UC          (1 << 26)
# define GEN7_L3SQCREG1_CONV_T_UC          (1 << 27)

#define GEN7_L3CNTLREG2                    0xb020
# define GEN7_L3CNTLREG2_SLM_ENABLE        (1 << 0)
# define GEN7_L3CNTLREG2_URB_ALLOC_SHIFT   1
# define GEN7_L3CNTLREG2_URB_ALLOC_MASK    INTEL_MASK(6, 1)
# define GEN7_L3CNTLREG2_URB_LOW_BW        (1 << 7)
# define GEN7_L3CNTLREG2_ALL_ALLOC_SHIFT   8
# define GEN7_L3CNTLREG2_ALL_ALLOC_MASK    INTEL_MASK(13, 8)
# define GEN7_L3CNTLREG2_RO_ALLOC_SHIFT    14
# define GEN7_L3CNTLREG2_RO_ALLOC_MASK     INTEL_MASK(19, 14)
# define GEN7_L3CNTLREG2_RO_LOW_BW         (1 << 20)
# define GEN7_L3CNTLREG2_DC_ALLOC_SHIFT    21
# define GEN7_L3CNTLREG2_DC_ALLOC_MASK     INTEL_MASK(26, 21)
# define GEN7_L3CNTLREG2_DC_LOW_BW         (1 << 27)

#define GEN7_L3CNTLREG3                    0xb024
# define GEN7_L3CNTLREG3_IS_ALLOC_SHIFT    1
# define GEN7_L3CNTLREG3_IS_ALLOC_MASK     INTEL_MASK(6, 1)
# define GEN7_L3CNTLREG3_IS_LOW_BW         (1 << 7)
# define GEN7_L3CNTLREG3_C_ALLOC_SHIFT     8
# define GEN7_L3CNTLREG3_C_ALLOC_MASK      INTEL_MASK(13, 8)
# define GEN7_L3CNTLREG3_C_LOW_BW          (1 << 14)
# define GEN7_L3CNTLREG3_T_ALLOC_SHIFT     15
# define GEN7_L3CNTLREG3_T_ALLOC_MASK      INTEL_MASK(20, 15)
# define GEN7_L3CNTLREG3_T_LOW_BW          (1 << 21)

#define HSW_SCRATCH1                       0xb038
#define HSW_SCRATCH1_L3_ATOMIC_DISABLE     (1 << 27)

#define HSW_ROW_CHICKEN3                   0xe49c
#define HSW_ROW_CHICKEN3_L3_ATOMIC_DISABLE (1 << 6)

#define GEN8_L3CNTLREG                     0x7034
# define GEN8_L3CNTLREG_SLM_ENABLE         (1 << 0)
# define GEN8_L3CNTLREG_URB_ALLOC_SHIFT    1
# define GEN8_L3CNTLREG_URB_ALLOC_MASK     INTEL_MASK(7, 1)
# define GEN8_L3CNTLREG_RO_ALLOC_SHIFT     11
# define GEN8_L3CNTLREG_RO_ALLOC_MASK      INTEL_MASK(17, 11)
# define GEN8_L3CNTLREG_DC_ALLOC_SHIFT     18
# define GEN8_L3CNTLREG_DC_ALLOC_MASK      INTEL_MASK(24, 18)
# define GEN8_L3CNTLREG_ALL_ALLOC_SHIFT    25
# define GEN8_L3CNTLREG_ALL_ALLOC_MASK     INTEL_MASK(31, 25)

#define GEN10_CACHE_MODE_SS            0x0e420
#define GEN10_FLOAT_BLEND_OPTIMIZATION_ENABLE (1 << 4)

#define INSTPM                             0x20c0 /* Gen6-8 */
# define INSTPM_CONSTANT_BUFFER_ADDRESS_OFFSET_DISABLE (1 << 6)
# define INSTPM_GLOBAL_DEBUG_ENABLE                    (1 << 4)
# define INSTPM_MEDIA_INSTRUCTION_DISABLE              (1 << 3)
# define INSTPM_3D_RENDERER_INSTRUCTION_DISABLE        (1 << 2)
# define INSTPM_3D_STATE_INSTRUCTION_DISABLE           (1 << 1)

#define CS_DEBUG_MODE2                     0x20d8 /* Gen9+ */
# define CSDBG2_CONSTANT_BUFFER_ADDRESS_OFFSET_DISABLE (1 << 4)
# define CSDBG2_MEDIA_INSTRUCTION_DISABLE              (1 << 1)
# define CSDBG2_3D_RENDERER_INSTRUCTION_DISABLE        (1 << 0)

#define GEN7_RPSTAT1                       0xA01C
#define  GEN7_RPSTAT1_CURR_GT_FREQ_SHIFT   7
#define  GEN7_RPSTAT1_CURR_GT_FREQ_MASK    INTEL_MASK(13, 7)
#define  GEN7_RPSTAT1_PREV_GT_FREQ_SHIFT   0
#define  GEN7_RPSTAT1_PREV_GT_FREQ_MASK    INTEL_MASK(6, 0)

#define GEN9_RPSTAT0                       0xA01C
#define  GEN9_RPSTAT0_CURR_GT_FREQ_SHIFT   23
#define  GEN9_RPSTAT0_CURR_GT_FREQ_MASK    INTEL_MASK(31, 23)
#define  GEN9_RPSTAT0_PREV_GT_FREQ_SHIFT   0
#define  GEN9_RPSTAT0_PREV_GT_FREQ_MASK    INTEL_MASK(8, 0)

#define SLICE_COMMON_ECO_CHICKEN1          0x731c /* Gen9+ */
# define GLK_SCEC_BARRIER_MODE_GPGPU       (0 << 7)
# define GLK_SCEC_BARRIER_MODE_3D_HULL     (1 << 7)
# define GLK_SCEC_BARRIER_MODE_MASK        REG_MASK(1 << 7)

<<<<<<< HEAD
=======
#define HALF_SLICE_CHICKEN7                0xE194
# define TEXEL_OFFSET_FIX_ENABLE           (1 << 1)
# define TEXEL_OFFSET_FIX_MASK             REG_MASK(1 << 1)

#define GEN11_SAMPLER_MODE                                  0xE18C
# define HEADERLESS_MESSAGE_FOR_PREEMPTABLE_CONTEXTS        (1 << 5)
# define HEADERLESS_MESSAGE_FOR_PREEMPTABLE_CONTEXTS_MASK   REG_MASK(1 << 5)

>>>>>>> cbac9f27
#define CS_CHICKEN1                        0x2580 /* Gen9+ */
# define GEN9_REPLAY_MODE_MIDBUFFER             (0 << 0)
# define GEN9_REPLAY_MODE_MIDOBJECT             (1 << 0)
# define GEN9_REPLAY_MODE_MASK                  REG_MASK(1 << 0)

#endif<|MERGE_RESOLUTION|>--- conflicted
+++ resolved
@@ -1679,8 +1679,6 @@
 # define GLK_SCEC_BARRIER_MODE_3D_HULL     (1 << 7)
 # define GLK_SCEC_BARRIER_MODE_MASK        REG_MASK(1 << 7)
 
-<<<<<<< HEAD
-=======
 #define HALF_SLICE_CHICKEN7                0xE194
 # define TEXEL_OFFSET_FIX_ENABLE           (1 << 1)
 # define TEXEL_OFFSET_FIX_MASK             REG_MASK(1 << 1)
@@ -1689,7 +1687,6 @@
 # define HEADERLESS_MESSAGE_FOR_PREEMPTABLE_CONTEXTS        (1 << 5)
 # define HEADERLESS_MESSAGE_FOR_PREEMPTABLE_CONTEXTS_MASK   REG_MASK(1 << 5)
 
->>>>>>> cbac9f27
 #define CS_CHICKEN1                        0x2580 /* Gen9+ */
 # define GEN9_REPLAY_MODE_MIDBUFFER             (0 << 0)
 # define GEN9_REPLAY_MODE_MIDOBJECT             (1 << 0)
