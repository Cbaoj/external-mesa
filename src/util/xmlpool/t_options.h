/*
 * XML DRI client-side driver configuration
 * Copyright (C) 2003 Felix Kuehling
 *
 * Permission is hereby granted, free of charge, to any person obtaining a
 * copy of this software and associated documentation files (the "Software"),
 * to deal in the Software without restriction, including without limitation
 * the rights to use, copy, modify, merge, publish, distribute, sublicense,
 * and/or sell copies of the Software, and to permit persons to whom the
 * Software is furnished to do so, subject to the following conditions:
 *
 * The above copyright notice and this permission notice shall be included
 * in all copies or substantial portions of the Software.
 *
 * THE SOFTWARE IS PROVIDED "AS IS", WITHOUT WARRANTY OF ANY KIND, EXPRESS
 * OR IMPLIED, INCLUDING BUT NOT LIMITED TO THE WARRANTIES OF MERCHANTABILITY,
 * FITNESS FOR A PARTICULAR PURPOSE AND NONINFRINGEMENT.  IN NO EVENT SHALL
 * FELIX KUEHLING, OR ANY OTHER CONTRIBUTORS BE LIABLE FOR ANY CLAIM, 
 * DAMAGES OR OTHER LIABILITY, WHETHER IN AN ACTION OF CONTRACT, TORT OR 
 * OTHERWISE, ARISING FROM, OUT OF OR IN CONNECTION WITH THE SOFTWARE 
 * OR THE USE OR OTHER DEALINGS IN THE SOFTWARE.
 * 
 */
/**
 * \file t_options.h
 * \brief Templates of common options
 * \author Felix Kuehling
 *
 * This file defines macros for common options that can be used to
 * construct driConfigOptions in the drivers. This file is only a
 * template containing English descriptions for options wrapped in
 * gettext(). xgettext can be used to extract translatable
 * strings. These strings can then be translated by anyone familiar
 * with GNU gettext. gen_xmlpool.py takes this template and fills in
 * all the translations. The result (options.h) is included by
 * xmlpool.h which in turn can be included by drivers.
 *
 * The macros used to describe otions in this file are defined in
 * ../xmlpool.h.
 */

/* This is needed for xgettext to extract translatable strings.
 * gen_xmlpool.py will discard this line. */
#include <libintl.h>

/*
 * predefined option sections and options with multi-lingual descriptions
 */


/**
 * \brief Debugging options
 */
#define DRI_CONF_SECTION_DEBUG \
DRI_CONF_SECTION_BEGIN \
        DRI_CONF_DESC(en,gettext("Debugging"))

#define DRI_CONF_ALWAYS_FLUSH_BATCH(def) \
DRI_CONF_OPT_BEGIN_B(always_flush_batch, def) \
        DRI_CONF_DESC(en,gettext("Enable flushing batchbuffer after each draw call")) \
DRI_CONF_OPT_END

#define DRI_CONF_ALWAYS_FLUSH_CACHE(def) \
DRI_CONF_OPT_BEGIN_B(always_flush_cache, def) \
        DRI_CONF_DESC(en,gettext("Enable flushing GPU caches with each draw call")) \
DRI_CONF_OPT_END

#define DRI_CONF_DISABLE_THROTTLING(def) \
DRI_CONF_OPT_BEGIN_B(disable_throttling, def) \
        DRI_CONF_DESC(en,gettext("Disable throttling on first batch after flush")) \
DRI_CONF_OPT_END

#define DRI_CONF_FORCE_GLSL_EXTENSIONS_WARN(def) \
DRI_CONF_OPT_BEGIN_B(force_glsl_extensions_warn, def) \
        DRI_CONF_DESC(en,gettext("Force GLSL extension default behavior to 'warn'")) \
DRI_CONF_OPT_END

#define DRI_CONF_DISABLE_BLEND_FUNC_EXTENDED(def) \
DRI_CONF_OPT_BEGIN_B(disable_blend_func_extended, def) \
        DRI_CONF_DESC(en,gettext("Disable dual source blending")) \
DRI_CONF_OPT_END

#define DRI_CONF_DUAL_COLOR_BLEND_BY_LOCATION(def) \
DRI_CONF_OPT_BEGIN_B(dual_color_blend_by_location, def) \
        DRI_CONF_DESC(en,gettext("Identify dual color blending sources by location rather than index")) \
DRI_CONF_OPT_END

#define DRI_CONF_DISABLE_GLSL_LINE_CONTINUATIONS(def) \
DRI_CONF_OPT_BEGIN_B(disable_glsl_line_continuations, def) \
        DRI_CONF_DESC(en,gettext("Disable backslash-based line continuations in GLSL source")) \
DRI_CONF_OPT_END

#define DRI_CONF_FORCE_GLSL_VERSION(def) \
DRI_CONF_OPT_BEGIN_V(force_glsl_version, int, def, "0:999") \
        DRI_CONF_DESC(en,gettext("Force a default GLSL version for shaders that lack an explicit #version line")) \
DRI_CONF_OPT_END

#define DRI_CONF_ALLOW_GLSL_EXTENSION_DIRECTIVE_MIDSHADER(def) \
DRI_CONF_OPT_BEGIN_B(allow_glsl_extension_directive_midshader, def) \
        DRI_CONF_DESC(en,gettext("Allow GLSL #extension directives in the middle of shaders")) \
DRI_CONF_OPT_END

#define DRI_CONF_ALLOW_GLSL_BUILTIN_CONST_EXPRESSION(def) \
DRI_CONF_OPT_BEGIN_B(allow_glsl_builtin_const_expression, def) \
        DRI_CONF_DESC(en,gettext("Allow builtins as part of constant expressions")) \
DRI_CONF_OPT_END

#define DRI_CONF_ALLOW_GLSL_RELAXED_ES(def) \
DRI_CONF_OPT_BEGIN_B(allow_glsl_relaxed_es, def) \
        DRI_CONF_DESC(en,gettext("Allow some relaxation of GLSL ES shader restrictions")) \
DRI_CONF_OPT_END

#define DRI_CONF_ALLOW_GLSL_BUILTIN_VARIABLE_REDECLARATION(def) \
DRI_CONF_OPT_BEGIN_B(allow_glsl_builtin_variable_redeclaration, def) \
        DRI_CONF_DESC(en,gettext("Allow GLSL built-in variables to be redeclared verbatim")) \
DRI_CONF_OPT_END

#define DRI_CONF_ALLOW_HIGHER_COMPAT_VERSION(def) \
DRI_CONF_OPT_BEGIN_B(allow_higher_compat_version, def) \
        DRI_CONF_DESC(en,gettext("Allow a higher compat profile (version 3.1+) for apps that request it")) \
DRI_CONF_OPT_END

#define DRI_CONF_FORCE_GLSL_ABS_SQRT(def) \
DRI_CONF_OPT_BEGIN_B(force_glsl_abs_sqrt, def) \
        DRI_CONF_DESC(en,gettext("Force computing the absolute value for sqrt() and inversesqrt()")) \
DRI_CONF_OPT_END

#define DRI_CONF_GLSL_CORRECT_DERIVATIVES_AFTER_DISCARD(def) \
DRI_CONF_OPT_BEGIN_B(glsl_correct_derivatives_after_discard, def) \
        DRI_CONF_DESC(en,gettext("Implicit and explicit derivatives after a discard behave as if the discard didn't happen")) \
DRI_CONF_OPT_END

#define DRI_CONF_ALLOW_GLSL_CROSS_STAGE_INTERPOLATION_MISMATCH(def) \
DRI_CONF_OPT_BEGIN_B(allow_glsl_cross_stage_interpolation_mismatch, def) \
        DRI_CONF_DESC(en,gettext("Allow interpolation qualifier mismatch across shader stages")) \
DRI_CONF_OPT_END

<<<<<<< HEAD
=======
#define DRI_CONF_ALLOW_GLSL_LAYOUT_QUALIFIER_ON_FUNCTION_PARAMETERS(def) \
DRI_CONF_OPT_BEGIN_B(allow_glsl_layout_qualifier_on_function_parameters, def) \
        DRI_CONF_DESC(en,gettext("Allow layout qualifiers on function parameters.")) \
DRI_CONF_OPT_END

>>>>>>> cbac9f27
#define DRI_CONF_FORCE_COMPAT_PROFILE(def) \
DRI_CONF_OPT_BEGIN_B(force_compat_profile, def) \
        DRI_CONF_DESC(en,gettext("Force an OpenGL compatibility context")) \
DRI_CONF_OPT_END

/**
 * \brief Image quality-related options
 */
#define DRI_CONF_SECTION_QUALITY \
DRI_CONF_SECTION_BEGIN \
        DRI_CONF_DESC(en,gettext("Image Quality"))

#define DRI_CONF_PRECISE_TRIG(def) \
DRI_CONF_OPT_BEGIN_B(precise_trig, def) \
        DRI_CONF_DESC(en,gettext("Prefer accuracy over performance in trig functions")) \
DRI_CONF_OPT_END

#define DRI_CONF_PP_CELSHADE(def) \
DRI_CONF_OPT_BEGIN_V(pp_celshade,enum,def,"0:1") \
        DRI_CONF_DESC(en,gettext("A post-processing filter to cel-shade the output")) \
DRI_CONF_OPT_END

#define DRI_CONF_PP_NORED(def) \
DRI_CONF_OPT_BEGIN_V(pp_nored,enum,def,"0:1") \
        DRI_CONF_DESC(en,gettext("A post-processing filter to remove the red channel")) \
DRI_CONF_OPT_END

#define DRI_CONF_PP_NOGREEN(def) \
DRI_CONF_OPT_BEGIN_V(pp_nogreen,enum,def,"0:1") \
        DRI_CONF_DESC(en,gettext("A post-processing filter to remove the green channel")) \
DRI_CONF_OPT_END

#define DRI_CONF_PP_NOBLUE(def) \
DRI_CONF_OPT_BEGIN_V(pp_noblue,enum,def,"0:1") \
        DRI_CONF_DESC(en,gettext("A post-processing filter to remove the blue channel")) \
DRI_CONF_OPT_END

#define DRI_CONF_PP_JIMENEZMLAA(def,min,max) \
DRI_CONF_OPT_BEGIN_V(pp_jimenezmlaa,int,def, # min ":" # max ) \
        DRI_CONF_DESC(en,gettext("Morphological anti-aliasing based on Jimenez\\\' MLAA. 0 to disable, 8 for default quality")) \
DRI_CONF_OPT_END

#define DRI_CONF_PP_JIMENEZMLAA_COLOR(def,min,max) \
DRI_CONF_OPT_BEGIN_V(pp_jimenezmlaa_color,int,def, # min ":" # max ) \
        DRI_CONF_DESC(en,gettext("Morphological anti-aliasing based on Jimenez\\\' MLAA. 0 to disable, 8 for default quality. Color version, usable with 2d GL apps")) \
DRI_CONF_OPT_END



/**
 * \brief Performance-related options
 */
#define DRI_CONF_SECTION_PERFORMANCE \
DRI_CONF_SECTION_BEGIN \
        DRI_CONF_DESC(en,gettext("Performance"))

#define DRI_CONF_VBLANK_NEVER 0
#define DRI_CONF_VBLANK_DEF_INTERVAL_0 1
#define DRI_CONF_VBLANK_DEF_INTERVAL_1 2
#define DRI_CONF_VBLANK_ALWAYS_SYNC 3
#define DRI_CONF_VBLANK_MODE(def) \
DRI_CONF_OPT_BEGIN_V(vblank_mode,enum,def,"0:3") \
        DRI_CONF_DESC_BEGIN(en,gettext("Synchronization with vertical refresh (swap intervals)")) \
                DRI_CONF_ENUM(0,gettext("Never synchronize with vertical refresh, ignore application's choice")) \
                DRI_CONF_ENUM(1,gettext("Initial swap interval 0, obey application's choice")) \
                DRI_CONF_ENUM(2,gettext("Initial swap interval 1, obey application's choice")) \
                DRI_CONF_ENUM(3,gettext("Always synchronize with vertical refresh, application chooses the minimum swap interval")) \
        DRI_CONF_DESC_END \
DRI_CONF_OPT_END

#define DRI_CONF_MESA_GLTHREAD(def) \
DRI_CONF_OPT_BEGIN_B(mesa_glthread, def) \
        DRI_CONF_DESC(en,gettext("Enable offloading GL driver work to a separate thread")) \
DRI_CONF_OPT_END

#define DRI_CONF_MESA_NO_ERROR(def) \
DRI_CONF_OPT_BEGIN_B(mesa_no_error, def) \
        DRI_CONF_DESC(en,gettext("Disable GL driver error checking")) \
DRI_CONF_OPT_END

#define DRI_CONF_DISABLE_EXT_BUFFER_AGE(def) \
DRI_CONF_OPT_BEGIN_B(glx_disable_ext_buffer_age, def) \
   DRI_CONF_DESC(en, gettext("Disable the GLX_EXT_buffer_age extension")) \
DRI_CONF_OPT_END

#define DRI_CONF_DISABLE_OML_SYNC_CONTROL(def) \
DRI_CONF_OPT_BEGIN_B(glx_disable_oml_sync_control, def) \
   DRI_CONF_DESC(en, gettext("Disable the GLX_OML_sync_control extension")) \
DRI_CONF_OPT_END

#define DRI_CONF_DISABLE_SGI_VIDEO_SYNC(def) \
DRI_CONF_OPT_BEGIN_B(glx_disable_sgi_video_sync, def) \
   DRI_CONF_DESC(en, gettext("Disable the GLX_SGI_video_sync extension")) \
DRI_CONF_OPT_END



/**
 * \brief Miscellaneous configuration options
 */
#define DRI_CONF_SECTION_MISCELLANEOUS \
DRI_CONF_SECTION_BEGIN \
        DRI_CONF_DESC(en,gettext("Miscellaneous"))

#define DRI_CONF_ALWAYS_HAVE_DEPTH_BUFFER(def) \
DRI_CONF_OPT_BEGIN_B(always_have_depth_buffer, def) \
        DRI_CONF_DESC(en,gettext("Create all visuals with a depth buffer")) \
DRI_CONF_OPT_END

#define DRI_CONF_GLSL_ZERO_INIT(def) \
DRI_CONF_OPT_BEGIN_B(glsl_zero_init, def) \
        DRI_CONF_DESC(en,gettext("Force uninitialized variables to default to zero")) \
DRI_CONF_OPT_END

#define DRI_CONF_ALLOW_RGB10_CONFIGS(def) \
DRI_CONF_OPT_BEGIN_B(allow_rgb10_configs, def) \
DRI_CONF_DESC(en,gettext("Allow exposure of visuals and fbconfigs with rgb10a2 formats")) \
DRI_CONF_OPT_END

/**
 * \brief Initialization configuration options
 */
#define DRI_CONF_SECTION_INITIALIZATION \
DRI_CONF_SECTION_BEGIN \
        DRI_CONF_DESC(en,gettext("Initialization"))

#define DRI_CONF_DEVICE_ID_PATH_TAG(def) \
DRI_CONF_OPT_BEGIN(device_id, string, def) \
        DRI_CONF_DESC(en,gettext("Define the graphic device to use if possible")) \
DRI_CONF_OPT_END

#define DRI_CONF_DRI_DRIVER(def) \
DRI_CONF_OPT_BEGIN(dri_driver, string, def) \
        DRI_CONF_DESC(en,gettext("Override the DRI driver to load")) \
DRI_CONF_OPT_END

/**
 * \brief Gallium-Nine specific configuration options
 */

#define DRI_CONF_SECTION_NINE \
DRI_CONF_SECTION_BEGIN \
        DRI_CONF_DESC(en,gettext("Gallium Nine"))

#define DRI_CONF_NINE_THROTTLE(def) \
DRI_CONF_OPT_BEGIN(throttle_value, int, def) \
        DRI_CONF_DESC(en,gettext("Define the throttling value. -1 for no throttling, -2 for default (usually 2), 0 for glfinish behaviour")) \
DRI_CONF_OPT_END

#define DRI_CONF_NINE_THREADSUBMIT(def) \
DRI_CONF_OPT_BEGIN_B(thread_submit, def) \
        DRI_CONF_DESC(en,gettext("Use an additional thread to submit buffers.")) \
DRI_CONF_OPT_END

#define DRI_CONF_NINE_OVERRIDEVENDOR(def) \
DRI_CONF_OPT_BEGIN(override_vendorid, int, def) \
        DRI_CONF_DESC(en,gettext("Define the vendor_id to report. This allows faking another hardware vendor.")) \
DRI_CONF_OPT_END

#define DRI_CONF_NINE_ALLOWDISCARDDELAYEDRELEASE(def) \
DRI_CONF_OPT_BEGIN_B(discard_delayed_release, def) \
        DRI_CONF_DESC(en,gettext("Whether to allow the display server to release buffers with a delay when using d3d's presentation mode DISCARD. Default to true. Set to false if suffering from lag (thread_submit=true can also help in this situation).")) \
DRI_CONF_OPT_END

#define DRI_CONF_NINE_TEARFREEDISCARD(def) \
DRI_CONF_OPT_BEGIN_B(tearfree_discard, def) \
        DRI_CONF_DESC(en,gettext("Whether to make d3d's presentation mode DISCARD (games usually use that mode) Tear Free. If rendering above screen refresh, some frames will get skipped. false by default.")) \
DRI_CONF_OPT_END

#define DRI_CONF_NINE_CSMT(def) \
DRI_CONF_OPT_BEGIN(csmt_force, int, def) \
        DRI_CONF_DESC(en,gettext("If set to 1, force gallium nine CSMT. If set to 0, disable it. By default (-1) CSMT is enabled on known thread-safe drivers.")) \
DRI_CONF_OPT_END

/**
 * \brief radeonsi specific configuration options
 */

#define DRI_CONF_RADEONSI_ENABLE_SISCHED(def) \
DRI_CONF_OPT_BEGIN_B(radeonsi_enable_sisched, def) \
        DRI_CONF_DESC(en,gettext("Use the LLVM sisched option for shader compiles")) \
DRI_CONF_OPT_END

#define DRI_CONF_RADEONSI_ASSUME_NO_Z_FIGHTS(def) \
DRI_CONF_OPT_BEGIN_B(radeonsi_assume_no_z_fights, def) \
        DRI_CONF_DESC(en,gettext("Assume no Z fights (enables aggressive out-of-order rasterization to improve performance; may cause rendering errors)")) \
DRI_CONF_OPT_END

#define DRI_CONF_RADEONSI_COMMUTATIVE_BLEND_ADD(def) \
DRI_CONF_OPT_BEGIN_B(radeonsi_commutative_blend_add, def) \
        DRI_CONF_DESC(en,gettext("Commutative additive blending optimizations (may cause rendering errors)")) \
DRI_CONF_OPT_END

#define DRI_CONF_RADEONSI_CLEAR_DB_CACHE_BEFORE_CLEAR(def) \
DRI_CONF_OPT_BEGIN_B(radeonsi_clear_db_cache_before_clear, def) \
        DRI_CONF_DESC(en,"Clear DB cache before fast depth clear") \
DRI_CONF_OPT_END

#define DRI_CONF_RADEONSI_ZERO_ALL_VRAM_ALLOCS(def) \
DRI_CONF_OPT_BEGIN_B(radeonsi_zerovram, def) \
        DRI_CONF_DESC(en,"Zero all vram allocations") \
DRI_CONF_OPT_END<|MERGE_RESOLUTION|>--- conflicted
+++ resolved
@@ -135,14 +135,11 @@
         DRI_CONF_DESC(en,gettext("Allow interpolation qualifier mismatch across shader stages")) \
 DRI_CONF_OPT_END
 
-<<<<<<< HEAD
-=======
 #define DRI_CONF_ALLOW_GLSL_LAYOUT_QUALIFIER_ON_FUNCTION_PARAMETERS(def) \
 DRI_CONF_OPT_BEGIN_B(allow_glsl_layout_qualifier_on_function_parameters, def) \
         DRI_CONF_DESC(en,gettext("Allow layout qualifiers on function parameters.")) \
 DRI_CONF_OPT_END
 
->>>>>>> cbac9f27
 #define DRI_CONF_FORCE_COMPAT_PROFILE(def) \
 DRI_CONF_OPT_BEGIN_B(force_compat_profile, def) \
         DRI_CONF_DESC(en,gettext("Force an OpenGL compatibility context")) \
