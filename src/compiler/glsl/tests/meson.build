--- conflicted
+++ resolved
@@ -85,11 +85,7 @@
 
 test(
   'glsl compiler warnings',
-<<<<<<< HEAD
-  prog_python2,
-=======
   prog_python,
->>>>>>> cbac9f27
   args : [
     join_paths(meson.current_source_dir(), 'warnings_test.py'),
     '--glsl-compiler', glsl_compiler,
@@ -100,11 +96,7 @@
 )
 test(
   'glsl optimization',
-<<<<<<< HEAD
-  prog_python2,
-=======
   prog_python,
->>>>>>> cbac9f27
   args : [
     join_paths(meson.current_source_dir(), 'optimization_test.py'),
     '--test-runner', glsl_test
