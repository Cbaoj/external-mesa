--- conflicted
+++ resolved
@@ -64,11 +64,7 @@
   foreach m : modes
     test(
       'glcpp test (@0@)'.format(m),
-<<<<<<< HEAD
-      prog_python2,
-=======
       prog_python,
->>>>>>> cbac9f27
       args : [
         join_paths(meson.current_source_dir(), 'tests/glcpp_test.py'),
         glcpp, join_paths(meson.current_source_dir(), 'tests'),
