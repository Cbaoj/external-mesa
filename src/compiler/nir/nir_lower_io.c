--- conflicted
+++ resolved
@@ -163,8 +163,6 @@
    case nir_var_shared:
       op = nir_intrinsic_load_shared;
       break;
-<<<<<<< HEAD
-=======
    default:
       unreachable("Unknown variable mode");
    }
@@ -185,7 +183,6 @@
    case nir_var_shared:
       op = nir_intrinsic_store_shared;
       break;
->>>>>>> 7d021cb1
    default:
       unreachable("Unknown variable mode");
    }
@@ -193,29 +190,6 @@
 }
 
 static nir_intrinsic_op
-<<<<<<< HEAD
-store_op(struct lower_io_state *state,
-         nir_variable_mode mode, bool per_vertex)
-{
-   nir_intrinsic_op op;
-   switch (mode) {
-   case nir_var_shader_in:
-   case nir_var_shader_out:
-      op = per_vertex ? nir_intrinsic_store_per_vertex_output :
-                        nir_intrinsic_store_output;
-      break;
-   case nir_var_shared:
-      op = nir_intrinsic_store_shared;
-      break;
-   default:
-      unreachable("Unknown variable mode");
-   }
-   return op;
-}
-
-static nir_intrinsic_op
-=======
->>>>>>> 7d021cb1
 atomic_op(nir_intrinsic_op opcode)
 {
    switch (opcode) {
@@ -387,18 +361,11 @@
          atomic->const_index[0] =
             intrin->variables[0]->var->data.driver_location;
 
-<<<<<<< HEAD
-         nir_src_copy(&atomic->src[1], &intrin->src[0], atomic);
-
-         if (intrin->intrinsic == nir_intrinsic_var_atomic_comp_swap)
-            nir_src_copy(&atomic->src[2], &intrin->src[1], atomic);
-=======
          for (unsigned i = 0;
               i < nir_op_infos[intrin->intrinsic].num_inputs;
               i++) {
             nir_src_copy(&atomic->src[i+1], &intrin->src[i], atomic);
          }
->>>>>>> 7d021cb1
 
          if (intrin->dest.is_ssa) {
             nir_ssa_dest_init(&atomic->instr, &atomic->dest,
