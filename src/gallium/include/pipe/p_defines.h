--- conflicted
+++ resolved
@@ -215,10 +215,7 @@
 #define PIPE_BUFFER_USAGE_INDEX     (1 << 6)
 #define PIPE_BUFFER_USAGE_CONSTANT  (1 << 7)
 #define PIPE_BUFFER_USAGE_DISCARD   (1 << 8)
-<<<<<<< HEAD
-=======
 #define PIPE_BUFFER_USAGE_DONTBLOCK (1 << 9)
->>>>>>> 00170373
 /** Pipe driver custom usage flags should be greater or equal to this value */
 #define PIPE_BUFFER_USAGE_CUSTOM    (1 << 16)
 
