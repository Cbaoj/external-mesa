/**************************************************************************
 *
 * Copyright 2008 Tungsten Graphics, Inc., Cedar Park, Texas.
 * All Rights Reserved.
 *
 * Permission is hereby granted, free of charge, to any person obtaining a
 * copy of this software and associated documentation files (the
 * "Software"), to deal in the Software without restriction, including
 * without limitation the rights to use, copy, modify, merge, publish,
 * distribute, sub license, and/or sell copies of the Software, and to
 * permit persons to whom the Software is furnished to do so, subject to
 * the following conditions:
 *
 * The above copyright notice and this permission notice (including the
 * next paragraph) shall be included in all copies or substantial portions
 * of the Software.
 *
 * THE SOFTWARE IS PROVIDED "AS IS", WITHOUT WARRANTY OF ANY KIND, EXPRESS
 * OR IMPLIED, INCLUDING BUT NOT LIMITED TO THE WARRANTIES OF
 * MERCHANTABILITY, FITNESS FOR A PARTICULAR PURPOSE AND NON-INFRINGEMENT.
 * IN NO EVENT SHALL TUNGSTEN GRAPHICS AND/OR ITS SUPPLIERS BE LIABLE FOR
 * ANY CLAIM, DAMAGES OR OTHER LIABILITY, WHETHER IN AN ACTION OF CONTRACT,
 * TORT OR OTHERWISE, ARISING FROM, OUT OF OR IN CONNECTION WITH THE
 * SOFTWARE OR THE USE OR OTHER DEALINGS IN THE SOFTWARE.
 *
 **************************************************************************/

/**
 * @file
 * Copy/blit pixel rect between surfaces
 *  
 * @author Brian Paul
 */


#include "pipe/p_context.h"
#include "util/u_debug.h"
#include "pipe/p_defines.h"
#include "pipe/p_inlines.h"
#include "pipe/p_shader_tokens.h"
#include "pipe/p_state.h"

#include "util/u_blit.h"
#include "util/u_draw_quad.h"
#include "util/u_format.h"
#include "util/u_math.h"
#include "util/u_memory.h"
#include "util/u_simple_shaders.h"
#include "util/u_surface.h"
#include "util/u_rect.h"

#include "cso_cache/cso_context.h"


struct blit_state
{
   struct pipe_context *pipe;
   struct cso_context *cso;

   struct pipe_blend_state blend;
   struct pipe_depth_stencil_alpha_state depthstencil;
   struct pipe_rasterizer_state rasterizer;
   struct pipe_sampler_state sampler;
   struct pipe_viewport_state viewport;

   void *vs;
   void *fs[TGSI_WRITEMASK_XYZW + 1];

   struct pipe_buffer *vbuf;  /**< quad vertices */
   unsigned vbuf_slot;

   float vertices[4][2][4];   /**< vertex/texcoords for quad */
};


/**
 * Create state object for blit.
 * Intended to be created once and re-used for many blit() calls.
 */
struct blit_state *
util_create_blit(struct pipe_context *pipe, struct cso_context *cso)
{
   struct blit_state *ctx;
   uint i;

   ctx = CALLOC_STRUCT(blit_state);
   if (!ctx)
      return NULL;

   ctx->pipe = pipe;
   ctx->cso = cso;

   /* disabled blending/masking */
   memset(&ctx->blend, 0, sizeof(ctx->blend));
   ctx->blend.colormask = PIPE_MASK_RGBA;

   /* no-op depth/stencil/alpha */
   memset(&ctx->depthstencil, 0, sizeof(ctx->depthstencil));

   /* rasterizer */
   memset(&ctx->rasterizer, 0, sizeof(ctx->rasterizer));
   ctx->rasterizer.front_winding = PIPE_WINDING_CW;
   ctx->rasterizer.cull_mode = PIPE_WINDING_NONE;
   ctx->rasterizer.bypass_vs_clip_and_viewport = 1;
   ctx->rasterizer.gl_rasterization_rules = 1;

   /* samplers */
   memset(&ctx->sampler, 0, sizeof(ctx->sampler));
   ctx->sampler.wrap_s = PIPE_TEX_WRAP_CLAMP_TO_EDGE;
   ctx->sampler.wrap_t = PIPE_TEX_WRAP_CLAMP_TO_EDGE;
   ctx->sampler.wrap_r = PIPE_TEX_WRAP_CLAMP_TO_EDGE;
   ctx->sampler.min_mip_filter = PIPE_TEX_MIPFILTER_NONE;
   ctx->sampler.min_img_filter = 0; /* set later */
   ctx->sampler.mag_img_filter = 0; /* set later */
   ctx->sampler.normalized_coords = 1;


   /* vertex shader - still required to provide the linkage between
    * fragment shader input semantics and vertex_element/buffers.
    */
   {
      const uint semantic_names[] = { TGSI_SEMANTIC_POSITION,
                                      TGSI_SEMANTIC_GENERIC };
      const uint semantic_indexes[] = { 0, 0 };
      ctx->vs = util_make_vertex_passthrough_shader(pipe, 2, semantic_names,
                                                    semantic_indexes);
   }

   /* fragment shader */
   ctx->fs[TGSI_WRITEMASK_XYZW] =
      util_make_fragment_tex_shader(pipe, TGSI_TEXTURE_2D);
   ctx->vbuf = NULL;

   /* init vertex data that doesn't change */
   for (i = 0; i < 4; i++) {
      ctx->vertices[i][0][3] = 1.0f; /* w */
      ctx->vertices[i][1][2] = 0.0f; /* r */
      ctx->vertices[i][1][3] = 1.0f; /* q */
   }

   return ctx;
}


/**
 * Destroy a blit context
 */
void
util_destroy_blit(struct blit_state *ctx)
{
   struct pipe_context *pipe = ctx->pipe;
   unsigned i;

   pipe->delete_vs_state(pipe, ctx->vs);

   for (i = 0; i < Elements(ctx->fs); i++)
      if (ctx->fs[i])
         pipe->delete_fs_state(pipe, ctx->fs[i]);

   pipe_buffer_reference(&ctx->vbuf, NULL);

   FREE(ctx);
}


/**
 * Get offset of next free slot in vertex buffer for quad vertices.
 */
static unsigned
get_next_slot( struct blit_state *ctx )
{
   const unsigned max_slots = 4096 / sizeof ctx->vertices;

   if (ctx->vbuf_slot >= max_slots) 
      util_blit_flush( ctx );

   if (!ctx->vbuf) {
      ctx->vbuf = pipe_buffer_create(ctx->pipe->screen,
                                     32,
                                     PIPE_BUFFER_USAGE_VERTEX,
                                     max_slots * sizeof ctx->vertices);
   }
   
   return ctx->vbuf_slot++ * sizeof ctx->vertices;
}
                               




/**
 * Setup vertex data for the textured quad we'll draw.
 * Note: y=0=top
 */
static unsigned
setup_vertex_data_tex(struct blit_state *ctx,
                      float x0, float y0, float x1, float y1,
                      float s0, float t0, float s1, float t1,
                      float z)
{
   unsigned offset;

   ctx->vertices[0][0][0] = x0;
   ctx->vertices[0][0][1] = y0;
   ctx->vertices[0][0][2] = z;
   ctx->vertices[0][1][0] = s0; /*s*/
   ctx->vertices[0][1][1] = t0; /*t*/

   ctx->vertices[1][0][0] = x1;
   ctx->vertices[1][0][1] = y0;
   ctx->vertices[1][0][2] = z;
   ctx->vertices[1][1][0] = s1; /*s*/
   ctx->vertices[1][1][1] = t0; /*t*/

   ctx->vertices[2][0][0] = x1;
   ctx->vertices[2][0][1] = y1;
   ctx->vertices[2][0][2] = z;
   ctx->vertices[2][1][0] = s1;
   ctx->vertices[2][1][1] = t1;

   ctx->vertices[3][0][0] = x0;
   ctx->vertices[3][0][1] = y1;
   ctx->vertices[3][0][2] = z;
   ctx->vertices[3][1][0] = s0;
   ctx->vertices[3][1][1] = t1;

   offset = get_next_slot( ctx );

   pipe_buffer_write(ctx->pipe->screen, ctx->vbuf,
                     offset, sizeof(ctx->vertices), ctx->vertices);

   return offset;
}


/**
 * \return TRUE if two regions overlap, FALSE otherwise
 */
static boolean
regions_overlap(int srcX0, int srcY0,
                int srcX1, int srcY1,
                int dstX0, int dstY0,
                int dstX1, int dstY1)
{
   if (MAX2(srcX0, srcX1) < MIN2(dstX0, dstX1))
      return FALSE; /* src completely left of dst */

   if (MAX2(dstX0, dstX1) < MIN2(srcX0, srcX1))
      return FALSE; /* dst completely left of src */

   if (MAX2(srcY0, srcY1) < MIN2(dstY0, dstY1))
      return FALSE; /* src completely above dst */

   if (MAX2(dstY0, dstY1) < MIN2(srcY0, srcY1))
      return FALSE; /* dst completely above src */

   return TRUE; /* some overlap */
}


/**
 * Copy pixel block from src surface to dst surface.
 * Overlapping regions are acceptable.
 * Flipping and stretching are supported.
 * XXX what about clipping???
 * XXX need some control over blitting Z and/or stencil.
 */
void
util_blit_pixels_writemask(struct blit_state *ctx,
                           struct pipe_surface *src,
                           int srcX0, int srcY0,
                           int srcX1, int srcY1,
                           struct pipe_surface *dst,
                           int dstX0, int dstY0,
                           int dstX1, int dstY1,
                           float z, uint filter,
                           uint writemask)
{
   struct pipe_context *pipe = ctx->pipe;
   struct pipe_screen *screen = pipe->screen;
   struct pipe_texture *tex = NULL;
   struct pipe_framebuffer_state fb;
   const int srcW = abs(srcX1 - srcX0);
   const int srcH = abs(srcY1 - srcY0);
   unsigned offset;
   boolean overlap;
   float s0, t0, s1, t1;

   assert(filter == PIPE_TEX_MIPFILTER_NEAREST ||
          filter == PIPE_TEX_MIPFILTER_LINEAR);

   assert(screen->is_format_supported(screen, src->format, PIPE_TEXTURE_2D,
                                      PIPE_TEXTURE_USAGE_SAMPLER, 0));
   assert(screen->is_format_supported(screen, dst->format, PIPE_TEXTURE_2D,
                                      PIPE_TEXTURE_USAGE_RENDER_TARGET, 0));

   /* do the regions overlap? */
   overlap = util_same_surface(src, dst) &&
      regions_overlap(srcX0, srcY0, srcX1, srcY1,
                      dstX0, dstY0, dstX1, dstY1);

   /*
    * Check for simple case:  no format conversion, no flipping, no stretching,
    * no overlapping.
    * Filter mode should not matter since there's no stretching.
    */
   if (pipe->surface_copy &&
       dst->format == src->format &&
       srcX0 < srcX1 &&
       dstX0 < dstX1 &&
       srcY0 < srcY1 &&
       dstY0 < dstY1 &&
       (dstX1 - dstX0) == (srcX1 - srcX0) &&
       (dstY1 - dstY0) == (srcY1 - srcY0) &&
       !overlap) {
      pipe->surface_copy(pipe,
			 dst, dstX0, dstY0, /* dest */
			 src, srcX0, srcY0, /* src */
			 srcW, srcH);       /* size */
      return;
   }
   
   assert(screen->is_format_supported(screen, dst->format, PIPE_TEXTURE_2D,
                                      PIPE_TEXTURE_USAGE_RENDER_TARGET, 0));

   /* Create a temporary texture when src and dest alias or when src
    * is anything other than a single-level 2d texture.
    * 
    * This can still be improved upon.
    */
   if (util_same_surface(src, dst) ||
       src->texture->target != PIPE_TEXTURE_2D ||
       src->texture->last_level != 0)
   {
      struct pipe_texture texTemp;
      struct pipe_surface *texSurf;
      const int srcLeft = MIN2(srcX0, srcX1);
      const int srcTop = MIN2(srcY0, srcY1);

      if (srcLeft != srcX0) {
         /* left-right flip */
         int tmp = dstX0;
         dstX0 = dstX1;
         dstX1 = tmp;
      }

      if (srcTop != srcY0) {
         /* up-down flip */
         int tmp = dstY0;
         dstY0 = dstY1;
         dstY1 = tmp;
      }

      /* create temp texture */
      memset(&texTemp, 0, sizeof(texTemp));
      texTemp.target = PIPE_TEXTURE_2D;
      texTemp.format = src->format;
      texTemp.last_level = 0;
      texTemp.width0 = srcW;
      texTemp.height0 = srcH;
      texTemp.depth0 = 1;
<<<<<<< HEAD
      util_format_get_block(src->format, &texTemp.block);
=======
>>>>>>> d0e8d85a

      tex = screen->texture_create(screen, &texTemp);
      if (!tex)
         return;

      texSurf = screen->get_tex_surface(screen, tex, 0, 0, 0, 
                                        PIPE_BUFFER_USAGE_GPU_WRITE);

      /* load temp texture */
      if (pipe->surface_copy) {
         pipe->surface_copy(pipe,
                            texSurf, 0, 0,   /* dest */
                            src, srcLeft, srcTop, /* src */
                            srcW, srcH);     /* size */
      } else {
         util_surface_copy(pipe, FALSE,
                           texSurf, 0, 0,   /* dest */
                           src, srcLeft, srcTop, /* src */
                           srcW, srcH);     /* size */
      }

      /* free the surface, update the texture if necessary.
       */
      pipe_surface_reference(&texSurf, NULL);
      s0 = 0.0f; 
      s1 = 1.0f;
      t0 = 0.0f;
      t1 = 1.0f;
   }
   else {
      pipe_texture_reference(&tex, src->texture);
      s0 = srcX0 / (float)tex->width0;
      s1 = srcX1 / (float)tex->width0;
      t0 = srcY0 / (float)tex->height0;
      t1 = srcY1 / (float)tex->height0;
   }


   /* save state (restored below) */
   cso_save_blend(ctx->cso);
   cso_save_depth_stencil_alpha(ctx->cso);
   cso_save_rasterizer(ctx->cso);
   cso_save_samplers(ctx->cso);
   cso_save_sampler_textures(ctx->cso);
   cso_save_framebuffer(ctx->cso);
   cso_save_fragment_shader(ctx->cso);
   cso_save_vertex_shader(ctx->cso);

   /* set misc state we care about */
   cso_set_blend(ctx->cso, &ctx->blend);
   cso_set_depth_stencil_alpha(ctx->cso, &ctx->depthstencil);
   cso_set_rasterizer(ctx->cso, &ctx->rasterizer);

   /* sampler */
   ctx->sampler.min_img_filter = filter;
   ctx->sampler.mag_img_filter = filter;
   cso_single_sampler(ctx->cso, 0, &ctx->sampler);
   cso_single_sampler_done(ctx->cso);

   /* texture */
   cso_set_sampler_textures(ctx->cso, 1, &tex);

   if (ctx->fs[writemask] == NULL)
      ctx->fs[writemask] =
         util_make_fragment_tex_shader_writemask(pipe, TGSI_TEXTURE_2D,
                                                 writemask);

   /* shaders */
   cso_set_fragment_shader_handle(ctx->cso, ctx->fs[writemask]);
   cso_set_vertex_shader_handle(ctx->cso, ctx->vs);

   /* drawing dest */
   memset(&fb, 0, sizeof(fb));
   fb.width = dst->width;
   fb.height = dst->height;
   fb.nr_cbufs = 1;
   fb.cbufs[0] = dst;
   cso_set_framebuffer(ctx->cso, &fb);

   /* draw quad */
   offset = setup_vertex_data_tex(ctx,
                                  (float) dstX0, (float) dstY0, 
                                  (float) dstX1, (float) dstY1,
                                  s0, t0,
                                  s1, t1,
                                  z);

   util_draw_vertex_buffer(ctx->pipe, ctx->vbuf, offset,
                           PIPE_PRIM_TRIANGLE_FAN,
                           4,  /* verts */
                           2); /* attribs/vert */

   /* restore state we changed */
   cso_restore_blend(ctx->cso);
   cso_restore_depth_stencil_alpha(ctx->cso);
   cso_restore_rasterizer(ctx->cso);
   cso_restore_samplers(ctx->cso);
   cso_restore_sampler_textures(ctx->cso);
   cso_restore_framebuffer(ctx->cso);
   cso_restore_fragment_shader(ctx->cso);
   cso_restore_vertex_shader(ctx->cso);

   pipe_texture_reference(&tex, NULL);
}


void
util_blit_pixels(struct blit_state *ctx,
                 struct pipe_surface *src,
                 int srcX0, int srcY0,
                 int srcX1, int srcY1,
                 struct pipe_surface *dst,
                 int dstX0, int dstY0,
                 int dstX1, int dstY1,
                 float z, uint filter )
{
   util_blit_pixels_writemask( ctx, src, 
                               srcX0, srcY0,
                               srcX1, srcY1,
                               dst,
                               dstX0, dstY0,
                               dstX1, dstY1,
                               z, filter,
                               TGSI_WRITEMASK_XYZW );
}


/* Release vertex buffer at end of frame to avoid synchronous
 * rendering.
 */
void util_blit_flush( struct blit_state *ctx )
{
   pipe_buffer_reference(&ctx->vbuf, NULL);
   ctx->vbuf_slot = 0;
} 



/**
 * Copy pixel block from src texture to dst surface.
 * Overlapping regions are acceptable.
 *
 * XXX Should support selection of level.
 * XXX need some control over blitting Z and/or stencil.
 */
void
util_blit_pixels_tex(struct blit_state *ctx,
                 struct pipe_texture *tex,
                 int srcX0, int srcY0,
                 int srcX1, int srcY1,
                 struct pipe_surface *dst,
                 int dstX0, int dstY0,
                 int dstX1, int dstY1,
                 float z, uint filter)
{
   struct pipe_framebuffer_state fb;
   float s0, t0, s1, t1;
   unsigned offset;

   assert(filter == PIPE_TEX_MIPFILTER_NEAREST ||
          filter == PIPE_TEX_MIPFILTER_LINEAR);

   assert(tex->width0 != 0);
   assert(tex->height0 != 0);

   s0 = srcX0 / (float)tex->width0;
   s1 = srcX1 / (float)tex->width0;
   t0 = srcY0 / (float)tex->height0;
   t1 = srcY1 / (float)tex->height0;

   assert(ctx->pipe->screen->is_format_supported(ctx->pipe->screen, dst->format,
                                                 PIPE_TEXTURE_2D,
                                                 PIPE_TEXTURE_USAGE_RENDER_TARGET,
                                                 0));

   /* save state (restored below) */
   cso_save_blend(ctx->cso);
   cso_save_depth_stencil_alpha(ctx->cso);
   cso_save_rasterizer(ctx->cso);
   cso_save_samplers(ctx->cso);
   cso_save_sampler_textures(ctx->cso);
   cso_save_framebuffer(ctx->cso);
   cso_save_fragment_shader(ctx->cso);
   cso_save_vertex_shader(ctx->cso);

   /* set misc state we care about */
   cso_set_blend(ctx->cso, &ctx->blend);
   cso_set_depth_stencil_alpha(ctx->cso, &ctx->depthstencil);
   cso_set_rasterizer(ctx->cso, &ctx->rasterizer);

   /* sampler */
   ctx->sampler.min_img_filter = filter;
   ctx->sampler.mag_img_filter = filter;
   cso_single_sampler(ctx->cso, 0, &ctx->sampler);
   cso_single_sampler_done(ctx->cso);

   /* texture */
   cso_set_sampler_textures(ctx->cso, 1, &tex);

   /* shaders */
   cso_set_fragment_shader_handle(ctx->cso, ctx->fs[TGSI_WRITEMASK_XYZW]);
   cso_set_vertex_shader_handle(ctx->cso, ctx->vs);

   /* drawing dest */
   memset(&fb, 0, sizeof(fb));
   fb.width = dst->width;
   fb.height = dst->height;
   fb.nr_cbufs = 1;
   fb.cbufs[0] = dst;
   cso_set_framebuffer(ctx->cso, &fb);

   /* draw quad */
   offset = setup_vertex_data_tex(ctx,
                                  (float) dstX0, (float) dstY0,
                                  (float) dstX1, (float) dstY1,
                                  s0, t0, s1, t1,
                                  z);

   util_draw_vertex_buffer(ctx->pipe, 
                           ctx->vbuf, offset,
                           PIPE_PRIM_TRIANGLE_FAN,
                           4,  /* verts */
                           2); /* attribs/vert */

   /* restore state we changed */
   cso_restore_blend(ctx->cso);
   cso_restore_depth_stencil_alpha(ctx->cso);
   cso_restore_rasterizer(ctx->cso);
   cso_restore_samplers(ctx->cso);
   cso_restore_sampler_textures(ctx->cso);
   cso_restore_framebuffer(ctx->cso);
   cso_restore_fragment_shader(ctx->cso);
   cso_restore_vertex_shader(ctx->cso);
}<|MERGE_RESOLUTION|>--- conflicted
+++ resolved
@@ -359,10 +359,6 @@
       texTemp.width0 = srcW;
       texTemp.height0 = srcH;
       texTemp.depth0 = 1;
-<<<<<<< HEAD
-      util_format_get_block(src->format, &texTemp.block);
-=======
->>>>>>> d0e8d85a
 
       tex = screen->texture_create(screen, &texTemp);
       if (!tex)
