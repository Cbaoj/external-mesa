--- conflicted
+++ resolved
@@ -453,14 +453,9 @@
  * Called during state validation when LP_NEW_SAMPLER_VIEW is set.
  */
 void
-<<<<<<< HEAD
-lp_setup_set_fragment_sampler_views(struct setup_context *setup,
+lp_setup_set_fragment_sampler_views(struct lp_setup_context *setup,
                                     unsigned num,
                                     struct pipe_sampler_view **views)
-=======
-lp_setup_set_sampler_textures( struct lp_setup_context *setup,
-                               unsigned num, struct pipe_texture **texture)
->>>>>>> 08f496b2
 {
    unsigned i;
 
