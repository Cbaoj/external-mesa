--- conflicted
+++ resolved
@@ -44,11 +44,7 @@
 
 #if defined(PIPE_SUBSYSTEM_WINDOWS_USER)
 #  define sleep Sleep
-<<<<<<< HEAD
-#elif defined(PIPE_OS_LINUX) || defined(PIPE_OS_BSD)
-=======
 #elif defined(PIPE_OS_LINUX) || defined(PIPE_OS_APPLE)
->>>>>>> 55d88926
 void usleep(int);
 #  define sleep usleep
 #else
