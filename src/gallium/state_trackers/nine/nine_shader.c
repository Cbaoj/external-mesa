--- conflicted
+++ resolved
@@ -2296,8 +2296,6 @@
     return D3D_OK;
 }
 
-<<<<<<< HEAD
-=======
 /* Tests results on Win 10:
  * NV (NVIDIA GeForce GT 635M)
  * AMD (AMD Radeon HD 7730M)
@@ -2327,25 +2325,17 @@
  * The status for VS1 and PS1 is unknown.
  */
 
->>>>>>> cbac9f27
 DECL_SPECIAL(RCP)
 {
     struct ureg_program *ureg = tx->ureg;
     struct ureg_dst dst = tx_dst_param(tx, &tx->insn.dst[0]);
     struct ureg_src src = tx_src_param(tx, &tx->insn.src[0]);
-<<<<<<< HEAD
-    struct ureg_dst tmp = tx_scratch(tx);
-    ureg_RCP(ureg, tmp, src);
-    ureg_MIN(ureg, tmp, ureg_imm1f(ureg, FLT_MAX), ureg_src(tmp));
-    ureg_MAX(ureg, dst, ureg_imm1f(ureg, -FLT_MAX), ureg_src(tmp));
-=======
     struct ureg_dst tmp = tx->mul_zero_wins ? dst : tx_scratch(tx);
     ureg_RCP(ureg, tmp, src);
     if (!tx->mul_zero_wins) {
         ureg_MIN(ureg, tmp, ureg_imm1f(ureg, FLT_MAX), ureg_src(tmp));
         ureg_MAX(ureg, dst, ureg_imm1f(ureg, -FLT_MAX), ureg_src(tmp));
     }
->>>>>>> cbac9f27
     return D3D_OK;
 }
 
