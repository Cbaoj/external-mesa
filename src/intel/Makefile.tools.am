--- conflicted
+++ resolved
@@ -22,10 +22,7 @@
 noinst_PROGRAMS += \
 	tools/aubinator \
 	tools/aubinator_error_decode \
-<<<<<<< HEAD
-=======
 	tools/i965_disasm \
->>>>>>> cbac9f27
 	tools/error2aub
 
 
@@ -70,8 +67,6 @@
 	$(AM_CFLAGS) \
 	$(ZLIB_CFLAGS)
 
-<<<<<<< HEAD
-=======
 tools_i965_disasm_SOURCES = \
 	tools/i965_disasm.c
 
@@ -85,7 +80,6 @@
 tools_i965_disasm_CFLAGS = \
 	$(AM_CFLAGS)
 
->>>>>>> cbac9f27
 
 tools_error2aub_SOURCES = \
 	tools/gen_context.h \
