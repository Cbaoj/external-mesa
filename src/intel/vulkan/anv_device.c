/*
 * Copyright © 2015 Intel Corporation
 *
 * Permission is hereby granted, free of charge, to any person obtaining a
 * copy of this software and associated documentation files (the "Software"),
 * to deal in the Software without restriction, including without limitation
 * the rights to use, copy, modify, merge, publish, distribute, sublicense,
 * and/or sell copies of the Software, and to permit persons to whom the
 * Software is furnished to do so, subject to the following conditions:
 *
 * The above copyright notice and this permission notice (including the next
 * paragraph) shall be included in all copies or substantial portions of the
 * Software.
 *
 * THE SOFTWARE IS PROVIDED "AS IS", WITHOUT WARRANTY OF ANY KIND, EXPRESS OR
 * IMPLIED, INCLUDING BUT NOT LIMITED TO THE WARRANTIES OF MERCHANTABILITY,
 * FITNESS FOR A PARTICULAR PURPOSE AND NONINFRINGEMENT.  IN NO EVENT SHALL
 * THE AUTHORS OR COPYRIGHT HOLDERS BE LIABLE FOR ANY CLAIM, DAMAGES OR OTHER
 * LIABILITY, WHETHER IN AN ACTION OF CONTRACT, TORT OR OTHERWISE, ARISING
 * FROM, OUT OF OR IN CONNECTION WITH THE SOFTWARE OR THE USE OR OTHER DEALINGS
 * IN THE SOFTWARE.
 */

#include <assert.h>
#include <stdbool.h>
#include <string.h>
#include <sys/mman.h>
#include <sys/sysinfo.h>
#include <unistd.h>
#include <fcntl.h>
#include <xf86drm.h>
#include <drm_fourcc.h>

#include "anv_private.h"
#include "util/strtod.h"
#include "util/debug.h"
#include "util/build_id.h"
#include "util/disk_cache.h"
#include "util/mesa-sha1.h"
#include "util/u_string.h"
#include "git_sha1.h"
#include "vk_util.h"
#include "common/gen_defines.h"

#include "genxml/gen7_pack.h"

static void
compiler_debug_log(void *data, const char *fmt, ...)
{ }

static void
compiler_perf_log(void *data, const char *fmt, ...)
{
   va_list args;
   va_start(args, fmt);

   if (unlikely(INTEL_DEBUG & DEBUG_PERF))
      intel_logd_v(fmt, args);

   va_end(args);
}

static VkResult
anv_compute_heap_size(int fd, uint64_t gtt_size, uint64_t *heap_size)
{
   /* Query the total ram from the system */
   struct sysinfo info;
   sysinfo(&info);

   uint64_t total_ram = (uint64_t)info.totalram * (uint64_t)info.mem_unit;

   /* We don't want to burn too much ram with the GPU.  If the user has 4GiB
    * or less, we use at most half.  If they have more than 4GiB, we use 3/4.
    */
   uint64_t available_ram;
   if (total_ram <= 4ull * 1024ull * 1024ull * 1024ull)
      available_ram = total_ram / 2;
   else
      available_ram = total_ram * 3 / 4;

   /* We also want to leave some padding for things we allocate in the driver,
    * so don't go over 3/4 of the GTT either.
    */
   uint64_t available_gtt = gtt_size * 3 / 4;

   *heap_size = MIN2(available_ram, available_gtt);

   return VK_SUCCESS;
}

static VkResult
anv_physical_device_init_heaps(struct anv_physical_device *device, int fd)
{
   uint64_t gtt_size;
   if (anv_gem_get_context_param(fd, 0, I915_CONTEXT_PARAM_GTT_SIZE,
                                 &gtt_size) == -1) {
      /* If, for whatever reason, we can't actually get the GTT size from the
       * kernel (too old?) fall back to the aperture size.
       */
      anv_perf_warn(NULL, NULL,
                    "Failed to get I915_CONTEXT_PARAM_GTT_SIZE: %m");

      if (anv_gem_get_aperture(fd, &gtt_size) == -1) {
         return vk_errorf(NULL, NULL, VK_ERROR_INITIALIZATION_FAILED,
                          "failed to get aperture size: %m");
      }
   }

   device->supports_48bit_addresses = (device->info.gen >= 8) &&
      gtt_size > (4ULL << 30 /* GiB */);

   uint64_t heap_size = 0;
   VkResult result = anv_compute_heap_size(fd, gtt_size, &heap_size);
   if (result != VK_SUCCESS)
      return result;

   if (heap_size > (2ull << 30) && !device->supports_48bit_addresses) {
      /* When running with an overridden PCI ID, we may get a GTT size from
       * the kernel that is greater than 2 GiB but the execbuf check for 48bit
       * address support can still fail.  Just clamp the address space size to
       * 2 GiB if we don't have 48-bit support.
       */
      intel_logw("%s:%d: The kernel reported a GTT size larger than 2 GiB but "
                        "not support for 48-bit addresses",
                        __FILE__, __LINE__);
      heap_size = 2ull << 30;
   }

   if (heap_size <= 3ull * (1ull << 30)) {
      /* In this case, everything fits nicely into the 32-bit address space,
       * so there's no need for supporting 48bit addresses on client-allocated
       * memory objects.
       */
      device->memory.heap_count = 1;
      device->memory.heaps[0] = (struct anv_memory_heap) {
         .size = heap_size,
         .flags = VK_MEMORY_HEAP_DEVICE_LOCAL_BIT,
         .supports_48bit_addresses = false,
      };
   } else {
      /* Not everything will fit nicely into a 32-bit address space.  In this
       * case we need a 64-bit heap.  Advertise a small 32-bit heap and a
       * larger 48-bit heap.  If we're in this case, then we have a total heap
       * size larger than 3GiB which most likely means they have 8 GiB of
       * video memory and so carving off 1 GiB for the 32-bit heap should be
       * reasonable.
       */
      const uint64_t heap_size_32bit = 1ull << 30;
      const uint64_t heap_size_48bit = heap_size - heap_size_32bit;

      assert(device->supports_48bit_addresses);

      device->memory.heap_count = 2;
      device->memory.heaps[0] = (struct anv_memory_heap) {
         .size = heap_size_48bit,
         .flags = VK_MEMORY_HEAP_DEVICE_LOCAL_BIT,
         .supports_48bit_addresses = true,
      };
      device->memory.heaps[1] = (struct anv_memory_heap) {
         .size = heap_size_32bit,
         .flags = VK_MEMORY_HEAP_DEVICE_LOCAL_BIT,
         .supports_48bit_addresses = false,
      };
   }

   uint32_t type_count = 0;
   for (uint32_t heap = 0; heap < device->memory.heap_count; heap++) {
      uint32_t valid_buffer_usage = ~0;

      /* There appears to be a hardware issue in the VF cache where it only
       * considers the bottom 32 bits of memory addresses.  If you happen to
       * have two vertex buffers which get placed exactly 4 GiB apart and use
       * them in back-to-back draw calls, you can get collisions.  In order to
       * solve this problem, we require vertex and index buffers be bound to
       * memory allocated out of the 32-bit heap.
       */
      if (device->memory.heaps[heap].supports_48bit_addresses) {
         valid_buffer_usage &= ~(VK_BUFFER_USAGE_INDEX_BUFFER_BIT |
                                 VK_BUFFER_USAGE_VERTEX_BUFFER_BIT);
      }

      if (device->info.has_llc) {
         /* Big core GPUs share LLC with the CPU and thus one memory type can be
          * both cached and coherent at the same time.
          */
         device->memory.types[type_count++] = (struct anv_memory_type) {
            .propertyFlags = VK_MEMORY_PROPERTY_DEVICE_LOCAL_BIT |
                             VK_MEMORY_PROPERTY_HOST_VISIBLE_BIT |
                             VK_MEMORY_PROPERTY_HOST_COHERENT_BIT |
                             VK_MEMORY_PROPERTY_HOST_CACHED_BIT,
            .heapIndex = heap,
            .valid_buffer_usage = valid_buffer_usage,
         };
      } else {
         /* The spec requires that we expose a host-visible, coherent memory
          * type, but Atom GPUs don't share LLC. Thus we offer two memory types
          * to give the application a choice between cached, but not coherent and
          * coherent but uncached (WC though).
          */
         device->memory.types[type_count++] = (struct anv_memory_type) {
            .propertyFlags = VK_MEMORY_PROPERTY_DEVICE_LOCAL_BIT |
                             VK_MEMORY_PROPERTY_HOST_VISIBLE_BIT |
                             VK_MEMORY_PROPERTY_HOST_COHERENT_BIT,
            .heapIndex = heap,
            .valid_buffer_usage = valid_buffer_usage,
         };
         device->memory.types[type_count++] = (struct anv_memory_type) {
            .propertyFlags = VK_MEMORY_PROPERTY_DEVICE_LOCAL_BIT |
                             VK_MEMORY_PROPERTY_HOST_VISIBLE_BIT |
                             VK_MEMORY_PROPERTY_HOST_CACHED_BIT,
            .heapIndex = heap,
            .valid_buffer_usage = valid_buffer_usage,
         };
      }
   }
   device->memory.type_count = type_count;

   return VK_SUCCESS;
}

static VkResult
anv_physical_device_init_uuids(struct anv_physical_device *device)
{
   const struct build_id_note *note =
      build_id_find_nhdr_for_addr(anv_physical_device_init_uuids);
   if (!note) {
      return vk_errorf(device->instance, device,
                       VK_ERROR_INITIALIZATION_FAILED,
                       "Failed to find build-id");
   }

   unsigned build_id_len = build_id_length(note);
   if (build_id_len < 20) {
      return vk_errorf(device->instance, device,
                       VK_ERROR_INITIALIZATION_FAILED,
                       "build-id too short.  It needs to be a SHA");
   }

   memcpy(device->driver_build_sha1, build_id_data(note), 20);

   struct mesa_sha1 sha1_ctx;
   uint8_t sha1[20];
   STATIC_ASSERT(VK_UUID_SIZE <= sizeof(sha1));

   /* The pipeline cache UUID is used for determining when a pipeline cache is
    * invalid.  It needs both a driver build and the PCI ID of the device.
    */
   _mesa_sha1_init(&sha1_ctx);
   _mesa_sha1_update(&sha1_ctx, build_id_data(note), build_id_len);
   _mesa_sha1_update(&sha1_ctx, &device->chipset_id,
                     sizeof(device->chipset_id));
   _mesa_sha1_final(&sha1_ctx, sha1);
   memcpy(device->pipeline_cache_uuid, sha1, VK_UUID_SIZE);

   /* The driver UUID is used for determining sharability of images and memory
    * between two Vulkan instances in separate processes.  People who want to
    * share memory need to also check the device UUID (below) so all this
    * needs to be is the build-id.
    */
   memcpy(device->driver_uuid, build_id_data(note), VK_UUID_SIZE);

   /* The device UUID uniquely identifies the given device within the machine.
    * Since we never have more than one device, this doesn't need to be a real
    * UUID.  However, on the off-chance that someone tries to use this to
    * cache pre-tiled images or something of the like, we use the PCI ID and
    * some bits of ISL info to ensure that this is safe.
    */
   _mesa_sha1_init(&sha1_ctx);
   _mesa_sha1_update(&sha1_ctx, &device->chipset_id,
                     sizeof(device->chipset_id));
   _mesa_sha1_update(&sha1_ctx, &device->isl_dev.has_bit6_swizzling,
                     sizeof(device->isl_dev.has_bit6_swizzling));
   _mesa_sha1_final(&sha1_ctx, sha1);
   memcpy(device->device_uuid, sha1, VK_UUID_SIZE);

   return VK_SUCCESS;
}

static void
anv_physical_device_init_disk_cache(struct anv_physical_device *device)
{
#ifdef ENABLE_SHADER_CACHE
   char renderer[10];
   MAYBE_UNUSED int len = snprintf(renderer, sizeof(renderer), "anv_%04x",
                                   device->chipset_id);
   assert(len == sizeof(renderer) - 2);

   char timestamp[41];
   _mesa_sha1_format(timestamp, device->driver_build_sha1);

   const uint64_t driver_flags =
      brw_get_compiler_config_value(device->compiler);
   device->disk_cache = disk_cache_create(renderer, timestamp, driver_flags);
#else
   device->disk_cache = NULL;
#endif
}

static void
anv_physical_device_free_disk_cache(struct anv_physical_device *device)
{
#ifdef ENABLE_SHADER_CACHE
   if (device->disk_cache)
      disk_cache_destroy(device->disk_cache);
#else
   assert(device->disk_cache == NULL);
#endif
}

static VkResult
anv_physical_device_init(struct anv_physical_device *device,
                         struct anv_instance *instance,
                         drmDevicePtr drm_device)
{
   const char *primary_path = drm_device->nodes[DRM_NODE_PRIMARY];
   const char *path = drm_device->nodes[DRM_NODE_RENDER];
   VkResult result;
   int fd;
   int master_fd = -1;

   brw_process_intel_debug_variable();

   fd = open(path, O_RDWR | O_CLOEXEC);
   if (fd < 0)
      return vk_error(VK_ERROR_INCOMPATIBLE_DRIVER);

   device->_loader_data.loaderMagic = ICD_LOADER_MAGIC;
   device->instance = instance;

   assert(strlen(path) < ARRAY_SIZE(device->path));
   snprintf(device->path, ARRAY_SIZE(device->path), "%s", path);

   device->no_hw = getenv("INTEL_NO_HW") != NULL;

   const int pci_id_override = gen_get_pci_device_id_override();
   if (pci_id_override < 0) {
      device->chipset_id = anv_gem_get_param(fd, I915_PARAM_CHIPSET_ID);
      if (!device->chipset_id) {
         result = vk_error(VK_ERROR_INCOMPATIBLE_DRIVER);
         goto fail;
      }
   } else {
      device->chipset_id = pci_id_override;
      device->no_hw = true;
   }

   device->pci_info.domain = drm_device->businfo.pci->domain;
   device->pci_info.bus = drm_device->businfo.pci->bus;
   device->pci_info.device = drm_device->businfo.pci->dev;
   device->pci_info.function = drm_device->businfo.pci->func;

   device->name = gen_get_device_name(device->chipset_id);
   if (!gen_get_device_info(device->chipset_id, &device->info)) {
      result = vk_error(VK_ERROR_INCOMPATIBLE_DRIVER);
      goto fail;
   }

   if (device->info.is_haswell) {
      intel_logw("Haswell Vulkan support is incomplete");
   } else if (device->info.gen == 7 && !device->info.is_baytrail) {
      intel_logw("Ivy Bridge Vulkan support is incomplete");
   } else if (device->info.gen == 7 && device->info.is_baytrail) {
      intel_logw("Bay Trail Vulkan support is incomplete");
   } else if (device->info.gen >= 8 && device->info.gen <= 10) {
      /* Gen8-10 fully supported */
   } else if (device->info.gen == 11) {
      intel_logw("Vulkan is not yet fully supported on gen11.");
   } else {
      result = vk_errorf(device->instance, device,
                         VK_ERROR_INCOMPATIBLE_DRIVER,
                         "Vulkan not yet supported on %s", device->name);
      goto fail;
   }

   device->cmd_parser_version = -1;
   if (device->info.gen == 7) {
      device->cmd_parser_version =
         anv_gem_get_param(fd, I915_PARAM_CMD_PARSER_VERSION);
      if (device->cmd_parser_version == -1) {
         result = vk_errorf(device->instance, device,
                            VK_ERROR_INITIALIZATION_FAILED,
                            "failed to get command parser version");
         goto fail;
      }
   }

   if (!anv_gem_get_param(fd, I915_PARAM_HAS_WAIT_TIMEOUT)) {
      result = vk_errorf(device->instance, device,
                         VK_ERROR_INITIALIZATION_FAILED,
                         "kernel missing gem wait");
      goto fail;
   }

   if (!anv_gem_get_param(fd, I915_PARAM_HAS_EXECBUF2)) {
      result = vk_errorf(device->instance, device,
                         VK_ERROR_INITIALIZATION_FAILED,
                         "kernel missing execbuf2");
      goto fail;
   }

   if (!device->info.has_llc &&
       anv_gem_get_param(fd, I915_PARAM_MMAP_VERSION) < 1) {
      result = vk_errorf(device->instance, device,
                         VK_ERROR_INITIALIZATION_FAILED,
                         "kernel missing wc mmap");
      goto fail;
   }

   result = anv_physical_device_init_heaps(device, fd);
   if (result != VK_SUCCESS)
      goto fail;

   device->has_exec_async = anv_gem_get_param(fd, I915_PARAM_HAS_EXEC_ASYNC);
   device->has_exec_capture = anv_gem_get_param(fd, I915_PARAM_HAS_EXEC_CAPTURE);
   device->has_exec_fence = anv_gem_get_param(fd, I915_PARAM_HAS_EXEC_FENCE);
   device->has_syncobj = anv_gem_get_param(fd, I915_PARAM_HAS_EXEC_FENCE_ARRAY);
   device->has_syncobj_wait = device->has_syncobj &&
                              anv_gem_supports_syncobj_wait(fd);
   device->has_context_priority = anv_gem_has_context_priority(fd);

   device->use_softpin = anv_gem_get_param(fd, I915_PARAM_HAS_EXEC_SOFTPIN)
      && device->supports_48bit_addresses;

   device->has_context_isolation =
      anv_gem_get_param(fd, I915_PARAM_HAS_CONTEXT_ISOLATION);

   bool swizzled = anv_gem_get_bit6_swizzle(fd, I915_TILING_X);

   /* Starting with Gen10, the timestamp frequency of the command streamer may
    * vary from one part to another. We can query the value from the kernel.
    */
   if (device->info.gen >= 10) {
      int timestamp_frequency =
         anv_gem_get_param(fd, I915_PARAM_CS_TIMESTAMP_FREQUENCY);

      if (timestamp_frequency < 0)
         intel_logw("Kernel 4.16-rc1+ required to properly query CS timestamp frequency");
      else
         device->info.timestamp_frequency = timestamp_frequency;
   }

   /* GENs prior to 8 do not support EU/Subslice info */
   if (device->info.gen >= 8) {
      device->subslice_total = anv_gem_get_param(fd, I915_PARAM_SUBSLICE_TOTAL);
      device->eu_total = anv_gem_get_param(fd, I915_PARAM_EU_TOTAL);

      /* Without this information, we cannot get the right Braswell
       * brandstrings, and we have to use conservative numbers for GPGPU on
       * many platforms, but otherwise, things will just work.
       */
      if (device->subslice_total < 1 || device->eu_total < 1) {
         intel_logw("Kernel 4.1 required to properly query GPU properties");
      }
   } else if (device->info.gen == 7) {
      device->subslice_total = 1 << (device->info.gt - 1);
   }

   if (device->info.is_cherryview &&
       device->subslice_total > 0 && device->eu_total > 0) {
      /* Logical CS threads = EUs per subslice * num threads per EU */
      uint32_t max_cs_threads =
         device->eu_total / device->subslice_total * device->info.num_thread_per_eu;

      /* Fuse configurations may give more threads than expected, never less. */
      if (max_cs_threads > device->info.max_cs_threads)
         device->info.max_cs_threads = max_cs_threads;
   }

   device->compiler = brw_compiler_create(NULL, &device->info);
   if (device->compiler == NULL) {
      result = vk_error(VK_ERROR_OUT_OF_HOST_MEMORY);
      goto fail;
   }
   device->compiler->shader_debug_log = compiler_debug_log;
   device->compiler->shader_perf_log = compiler_perf_log;
   device->compiler->supports_pull_constants = false;
   device->compiler->constant_buffer_0_is_relative =
      device->info.gen < 8 || !device->has_context_isolation;
   device->compiler->supports_shader_constants = true;

   isl_device_init(&device->isl_dev, &device->info, swizzled);

   result = anv_physical_device_init_uuids(device);
   if (result != VK_SUCCESS)
      goto fail;

   anv_physical_device_init_disk_cache(device);

   if (instance->enabled_extensions.KHR_display) {
      master_fd = open(primary_path, O_RDWR | O_CLOEXEC);
      if (master_fd >= 0) {
         /* prod the device with a GETPARAM call which will fail if
          * we don't have permission to even render on this device
          */
         if (anv_gem_get_param(master_fd, I915_PARAM_CHIPSET_ID) == 0) {
            close(master_fd);
            master_fd = -1;
         }
      }
   }
   device->master_fd = master_fd;

   result = anv_init_wsi(device);
   if (result != VK_SUCCESS) {
      ralloc_free(device->compiler);
      anv_physical_device_free_disk_cache(device);
      goto fail;
   }

   anv_physical_device_get_supported_extensions(device,
                                                &device->supported_extensions);


   device->local_fd = fd;

   return VK_SUCCESS;

fail:
   close(fd);
   if (master_fd != -1)
      close(master_fd);
   return result;
}

static void
anv_physical_device_finish(struct anv_physical_device *device)
{
   anv_finish_wsi(device);
   anv_physical_device_free_disk_cache(device);
   ralloc_free(device->compiler);
   close(device->local_fd);
   if (device->master_fd >= 0)
      close(device->master_fd);
}

static void *
default_alloc_func(void *pUserData, size_t size, size_t align,
                   VkSystemAllocationScope allocationScope)
{
   return malloc(size);
}

static void *
default_realloc_func(void *pUserData, void *pOriginal, size_t size,
                     size_t align, VkSystemAllocationScope allocationScope)
{
   return realloc(pOriginal, size);
}

static void
default_free_func(void *pUserData, void *pMemory)
{
   free(pMemory);
}

static const VkAllocationCallbacks default_alloc = {
   .pUserData = NULL,
   .pfnAllocation = default_alloc_func,
   .pfnReallocation = default_realloc_func,
   .pfnFree = default_free_func,
};

VkResult anv_EnumerateInstanceExtensionProperties(
    const char*                                 pLayerName,
    uint32_t*                                   pPropertyCount,
    VkExtensionProperties*                      pProperties)
{
   VK_OUTARRAY_MAKE(out, pProperties, pPropertyCount);

   for (int i = 0; i < ANV_INSTANCE_EXTENSION_COUNT; i++) {
      if (anv_instance_extensions_supported.extensions[i]) {
         vk_outarray_append(&out, prop) {
            *prop = anv_instance_extensions[i];
         }
      }
   }

   return vk_outarray_status(&out);
}

VkResult anv_CreateInstance(
    const VkInstanceCreateInfo*                 pCreateInfo,
    const VkAllocationCallbacks*                pAllocator,
    VkInstance*                                 pInstance)
{
   struct anv_instance *instance;
   VkResult result;

   assert(pCreateInfo->sType == VK_STRUCTURE_TYPE_INSTANCE_CREATE_INFO);

   struct anv_instance_extension_table enabled_extensions = {};
   for (uint32_t i = 0; i < pCreateInfo->enabledExtensionCount; i++) {
      int idx;
      for (idx = 0; idx < ANV_INSTANCE_EXTENSION_COUNT; idx++) {
         if (strcmp(pCreateInfo->ppEnabledExtensionNames[i],
                    anv_instance_extensions[idx].extensionName) == 0)
            break;
      }

      if (idx >= ANV_INSTANCE_EXTENSION_COUNT)
         return vk_error(VK_ERROR_EXTENSION_NOT_PRESENT);

      if (!anv_instance_extensions_supported.extensions[idx])
         return vk_error(VK_ERROR_EXTENSION_NOT_PRESENT);

      enabled_extensions.extensions[idx] = true;
   }

   instance = vk_alloc2(&default_alloc, pAllocator, sizeof(*instance), 8,
                         VK_SYSTEM_ALLOCATION_SCOPE_INSTANCE);
   if (!instance)
      return vk_error(VK_ERROR_OUT_OF_HOST_MEMORY);

   instance->_loader_data.loaderMagic = ICD_LOADER_MAGIC;

   if (pAllocator)
      instance->alloc = *pAllocator;
   else
      instance->alloc = default_alloc;

   instance->app_info = (struct anv_app_info) { .api_version = 0 };
   if (pCreateInfo->pApplicationInfo) {
      const VkApplicationInfo *app = pCreateInfo->pApplicationInfo;

      instance->app_info.app_name =
         vk_strdup(&instance->alloc, app->pApplicationName,
                   VK_SYSTEM_ALLOCATION_SCOPE_INSTANCE);
      instance->app_info.app_version = app->applicationVersion;

      instance->app_info.engine_name =
         vk_strdup(&instance->alloc, app->pEngineName,
                   VK_SYSTEM_ALLOCATION_SCOPE_INSTANCE);
      instance->app_info.engine_version = app->engineVersion;

      instance->app_info.api_version = app->apiVersion;
   }

   if (instance->app_info.api_version == 0)
<<<<<<< HEAD
      anv_EnumerateInstanceVersion(&instance->app_info.api_version);
=======
      instance->app_info.api_version = VK_API_VERSION_1_0;
>>>>>>> cbac9f27

   instance->enabled_extensions = enabled_extensions;

   for (unsigned i = 0; i < ARRAY_SIZE(instance->dispatch.entrypoints); i++) {
      /* Vulkan requires that entrypoints for extensions which have not been
       * enabled must not be advertised.
       */
<<<<<<< HEAD
      if (!anv_entrypoint_is_enabled(i, instance->app_info.api_version,
                                     &instance->enabled_extensions, NULL)) {
=======
      if (!anv_instance_entrypoint_is_enabled(i, instance->app_info.api_version,
                                              &instance->enabled_extensions)) {
>>>>>>> cbac9f27
         instance->dispatch.entrypoints[i] = NULL;
      } else {
         instance->dispatch.entrypoints[i] =
            anv_instance_dispatch_table.entrypoints[i];
      }
   }

   for (unsigned i = 0; i < ARRAY_SIZE(instance->device_dispatch.entrypoints); i++) {
      /* Vulkan requires that entrypoints for extensions which have not been
       * enabled must not be advertised.
       */
      if (!anv_device_entrypoint_is_enabled(i, instance->app_info.api_version,
                                            &instance->enabled_extensions, NULL)) {
         instance->device_dispatch.entrypoints[i] = NULL;
      } else {
         instance->device_dispatch.entrypoints[i] =
            anv_device_dispatch_table.entrypoints[i];
      }
   }

   instance->physicalDeviceCount = -1;

   result = vk_debug_report_instance_init(&instance->debug_report_callbacks);
   if (result != VK_SUCCESS) {
      vk_free2(&default_alloc, pAllocator, instance);
      return vk_error(result);
   }

   instance->pipeline_cache_enabled =
      env_var_as_boolean("ANV_ENABLE_PIPELINE_CACHE", true);

   _mesa_locale_init();

   VG(VALGRIND_CREATE_MEMPOOL(instance, 0, false));

   *pInstance = anv_instance_to_handle(instance);

   return VK_SUCCESS;
}

void anv_DestroyInstance(
    VkInstance                                  _instance,
    const VkAllocationCallbacks*                pAllocator)
{
   ANV_FROM_HANDLE(anv_instance, instance, _instance);

   if (!instance)
      return;

   if (instance->physicalDeviceCount > 0) {
      /* We support at most one physical device. */
      assert(instance->physicalDeviceCount == 1);
      anv_physical_device_finish(&instance->physicalDevice);
   }

<<<<<<< HEAD
   vk_free(&instance->alloc, instance->app_info.app_name);
   vk_free(&instance->alloc, instance->app_info.engine_name);
=======
   vk_free(&instance->alloc, (char *)instance->app_info.app_name);
   vk_free(&instance->alloc, (char *)instance->app_info.engine_name);
>>>>>>> cbac9f27

   VG(VALGRIND_DESTROY_MEMPOOL(instance));

   vk_debug_report_instance_destroy(&instance->debug_report_callbacks);

   _mesa_locale_fini();

   vk_free(&instance->alloc, instance);
}

static VkResult
anv_enumerate_devices(struct anv_instance *instance)
{
   /* TODO: Check for more devices ? */
   drmDevicePtr devices[8];
   VkResult result = VK_ERROR_INCOMPATIBLE_DRIVER;
   int max_devices;

   instance->physicalDeviceCount = 0;

   max_devices = drmGetDevices2(0, devices, ARRAY_SIZE(devices));
   if (max_devices < 1)
      return VK_ERROR_INCOMPATIBLE_DRIVER;

   for (unsigned i = 0; i < (unsigned)max_devices; i++) {
      if (devices[i]->available_nodes & 1 << DRM_NODE_RENDER &&
          devices[i]->bustype == DRM_BUS_PCI &&
          devices[i]->deviceinfo.pci->vendor_id == 0x8086) {

         result = anv_physical_device_init(&instance->physicalDevice,
                                           instance, devices[i]);
         if (result != VK_ERROR_INCOMPATIBLE_DRIVER)
            break;
      }
   }
   drmFreeDevices(devices, max_devices);

   if (result == VK_SUCCESS)
      instance->physicalDeviceCount = 1;

   return result;
}

static VkResult
anv_instance_ensure_physical_device(struct anv_instance *instance)
{
   if (instance->physicalDeviceCount < 0) {
      VkResult result = anv_enumerate_devices(instance);
      if (result != VK_SUCCESS &&
          result != VK_ERROR_INCOMPATIBLE_DRIVER)
         return result;
   }

   return VK_SUCCESS;
}

VkResult anv_EnumeratePhysicalDevices(
    VkInstance                                  _instance,
    uint32_t*                                   pPhysicalDeviceCount,
    VkPhysicalDevice*                           pPhysicalDevices)
{
   ANV_FROM_HANDLE(anv_instance, instance, _instance);
   VK_OUTARRAY_MAKE(out, pPhysicalDevices, pPhysicalDeviceCount);

   VkResult result = anv_instance_ensure_physical_device(instance);
   if (result != VK_SUCCESS)
      return result;

   if (instance->physicalDeviceCount == 0)
      return VK_SUCCESS;

   assert(instance->physicalDeviceCount == 1);
   vk_outarray_append(&out, i) {
      *i = anv_physical_device_to_handle(&instance->physicalDevice);
   }

   return vk_outarray_status(&out);
}

VkResult anv_EnumeratePhysicalDeviceGroups(
    VkInstance                                  _instance,
    uint32_t*                                   pPhysicalDeviceGroupCount,
    VkPhysicalDeviceGroupProperties*            pPhysicalDeviceGroupProperties)
{
   ANV_FROM_HANDLE(anv_instance, instance, _instance);
   VK_OUTARRAY_MAKE(out, pPhysicalDeviceGroupProperties,
                         pPhysicalDeviceGroupCount);

   VkResult result = anv_instance_ensure_physical_device(instance);
   if (result != VK_SUCCESS)
      return result;

   if (instance->physicalDeviceCount == 0)
      return VK_SUCCESS;

   assert(instance->physicalDeviceCount == 1);

   vk_outarray_append(&out, p) {
      p->physicalDeviceCount = 1;
      memset(p->physicalDevices, 0, sizeof(p->physicalDevices));
      p->physicalDevices[0] =
         anv_physical_device_to_handle(&instance->physicalDevice);
      p->subsetAllocation = VK_FALSE;

      vk_foreach_struct(ext, p->pNext)
         anv_debug_ignored_stype(ext->sType);
   }

   return vk_outarray_status(&out);
}

void anv_GetPhysicalDeviceFeatures(
    VkPhysicalDevice                            physicalDevice,
    VkPhysicalDeviceFeatures*                   pFeatures)
{
   ANV_FROM_HANDLE(anv_physical_device, pdevice, physicalDevice);

   *pFeatures = (VkPhysicalDeviceFeatures) {
      .robustBufferAccess                       = true,
      .fullDrawIndexUint32                      = true,
      .imageCubeArray                           = true,
      .independentBlend                         = true,
      .geometryShader                           = true,
      .tessellationShader                       = true,
      .sampleRateShading                        = true,
      .dualSrcBlend                             = true,
      .logicOp                                  = true,
      .multiDrawIndirect                        = true,
      .drawIndirectFirstInstance                = true,
      .depthClamp                               = true,
      .depthBiasClamp                           = true,
      .fillModeNonSolid                         = true,
      .depthBounds                              = false,
      .wideLines                                = true,
      .largePoints                              = true,
      .alphaToOne                               = true,
      .multiViewport                            = true,
      .samplerAnisotropy                        = true,
      .textureCompressionETC2                   = pdevice->info.gen >= 8 ||
                                                  pdevice->info.is_baytrail,
      .textureCompressionASTC_LDR               = pdevice->info.gen >= 9, /* FINISHME CHV */
      .textureCompressionBC                     = true,
      .occlusionQueryPrecise                    = true,
      .pipelineStatisticsQuery                  = true,
      .fragmentStoresAndAtomics                 = true,
      .shaderTessellationAndGeometryPointSize   = true,
      .shaderImageGatherExtended                = true,
      .shaderStorageImageExtendedFormats        = true,
      .shaderStorageImageMultisample            = false,
      .shaderStorageImageReadWithoutFormat      = false,
      .shaderStorageImageWriteWithoutFormat     = true,
      .shaderUniformBufferArrayDynamicIndexing  = true,
      .shaderSampledImageArrayDynamicIndexing   = true,
      .shaderStorageBufferArrayDynamicIndexing  = true,
      .shaderStorageImageArrayDynamicIndexing   = true,
      .shaderClipDistance                       = true,
      .shaderCullDistance                       = true,
      .shaderFloat64                            = pdevice->info.gen >= 8 &&
                                                  pdevice->info.has_64bit_types,
      .shaderInt64                              = pdevice->info.gen >= 8 &&
                                                  pdevice->info.has_64bit_types,
      .shaderInt16                              = pdevice->info.gen >= 8,
      .shaderResourceMinLod                     = false,
      .variableMultisampleRate                  = true,
      .inheritedQueries                         = true,
   };

   /* We can't do image stores in vec4 shaders */
   pFeatures->vertexPipelineStoresAndAtomics =
      pdevice->compiler->scalar_stage[MESA_SHADER_VERTEX] &&
      pdevice->compiler->scalar_stage[MESA_SHADER_GEOMETRY];

   struct anv_app_info *app_info = &pdevice->instance->app_info;

   /* The new DOOM and Wolfenstein games require depthBounds without
    * checking for it.  They seem to run fine without it so just claim it's
    * there and accept the consequences.
    */
   if (app_info->engine_name && strcmp(app_info->engine_name, "idTech") == 0)
      pFeatures->depthBounds = true;
}

void anv_GetPhysicalDeviceFeatures2(
    VkPhysicalDevice                            physicalDevice,
    VkPhysicalDeviceFeatures2*                  pFeatures)
{
   anv_GetPhysicalDeviceFeatures(physicalDevice, &pFeatures->features);

   vk_foreach_struct(ext, pFeatures->pNext) {
      switch (ext->sType) {
      case VK_STRUCTURE_TYPE_PHYSICAL_DEVICE_PROTECTED_MEMORY_FEATURES: {
         VkPhysicalDeviceProtectedMemoryFeatures *features = (void *)ext;
         features->protectedMemory = VK_FALSE;
         break;
      }

      case VK_STRUCTURE_TYPE_PHYSICAL_DEVICE_MULTIVIEW_FEATURES: {
         VkPhysicalDeviceMultiviewFeatures *features =
            (VkPhysicalDeviceMultiviewFeatures *)ext;
         features->multiview = true;
         features->multiviewGeometryShader = true;
         features->multiviewTessellationShader = true;
         break;
      }

      case VK_STRUCTURE_TYPE_PHYSICAL_DEVICE_VARIABLE_POINTER_FEATURES: {
         VkPhysicalDeviceVariablePointerFeatures *features = (void *)ext;
         features->variablePointersStorageBuffer = true;
         features->variablePointers = true;
         break;
      }

      case VK_STRUCTURE_TYPE_PHYSICAL_DEVICE_SAMPLER_YCBCR_CONVERSION_FEATURES: {
         VkPhysicalDeviceSamplerYcbcrConversionFeatures *features =
            (VkPhysicalDeviceSamplerYcbcrConversionFeatures *) ext;
         features->samplerYcbcrConversion = true;
         break;
      }

      case VK_STRUCTURE_TYPE_PHYSICAL_DEVICE_SHADER_DRAW_PARAMETER_FEATURES: {
         VkPhysicalDeviceShaderDrawParameterFeatures *features = (void *)ext;
         features->shaderDrawParameters = true;
         break;
      }

      case VK_STRUCTURE_TYPE_PHYSICAL_DEVICE_16BIT_STORAGE_FEATURES_KHR: {
         VkPhysicalDevice16BitStorageFeaturesKHR *features =
            (VkPhysicalDevice16BitStorageFeaturesKHR *)ext;
         ANV_FROM_HANDLE(anv_physical_device, pdevice, physicalDevice);

         features->storageBuffer16BitAccess = pdevice->info.gen >= 8;
         features->uniformAndStorageBuffer16BitAccess = pdevice->info.gen >= 8;
         features->storagePushConstant16 = pdevice->info.gen >= 8;
         features->storageInputOutput16 = false;
         break;
      }

      case VK_STRUCTURE_TYPE_PHYSICAL_DEVICE_8BIT_STORAGE_FEATURES_KHR: {
         VkPhysicalDevice8BitStorageFeaturesKHR *features =
            (VkPhysicalDevice8BitStorageFeaturesKHR *)ext;
         ANV_FROM_HANDLE(anv_physical_device, pdevice, physicalDevice);

         features->storageBuffer8BitAccess = pdevice->info.gen >= 8;
         features->uniformAndStorageBuffer8BitAccess = pdevice->info.gen >= 8;
         features->storagePushConstant8 = pdevice->info.gen >= 8;
         break;
      }

      case VK_STRUCTURE_TYPE_PHYSICAL_DEVICE_VERTEX_ATTRIBUTE_DIVISOR_FEATURES_EXT: {
         VkPhysicalDeviceVertexAttributeDivisorFeaturesEXT *features =
            (VkPhysicalDeviceVertexAttributeDivisorFeaturesEXT *)ext;
         features->vertexAttributeInstanceRateDivisor = VK_TRUE;
         features->vertexAttributeInstanceRateZeroDivisor = VK_TRUE;
         break;
      }

      default:
         anv_debug_ignored_stype(ext->sType);
         break;
      }
   }
}

void anv_GetPhysicalDeviceProperties(
    VkPhysicalDevice                            physicalDevice,
    VkPhysicalDeviceProperties*                 pProperties)
{
   ANV_FROM_HANDLE(anv_physical_device, pdevice, physicalDevice);
   const struct gen_device_info *devinfo = &pdevice->info;

   /* See assertions made when programming the buffer surface state. */
   const uint32_t max_raw_buffer_sz = devinfo->gen >= 7 ?
                                      (1ul << 30) : (1ul << 27);

   const uint32_t max_samplers = (devinfo->gen >= 8 || devinfo->is_haswell) ?
                                 128 : 16;

   VkSampleCountFlags sample_counts =
      isl_device_get_sample_counts(&pdevice->isl_dev);

   VkPhysicalDeviceLimits limits = {
      .maxImageDimension1D                      = (1 << 14),
      .maxImageDimension2D                      = (1 << 14),
      .maxImageDimension3D                      = (1 << 11),
      .maxImageDimensionCube                    = (1 << 14),
      .maxImageArrayLayers                      = (1 << 11),
      .maxTexelBufferElements                   = 128 * 1024 * 1024,
      .maxUniformBufferRange                    = (1ul << 27),
      .maxStorageBufferRange                    = max_raw_buffer_sz,
      .maxPushConstantsSize                     = MAX_PUSH_CONSTANTS_SIZE,
      .maxMemoryAllocationCount                 = UINT32_MAX,
      .maxSamplerAllocationCount                = 64 * 1024,
      .bufferImageGranularity                   = 64, /* A cache line */
      .sparseAddressSpaceSize                   = 0,
      .maxBoundDescriptorSets                   = MAX_SETS,
      .maxPerStageDescriptorSamplers            = max_samplers,
      .maxPerStageDescriptorUniformBuffers      = 64,
      .maxPerStageDescriptorStorageBuffers      = 64,
      .maxPerStageDescriptorSampledImages       = max_samplers,
      .maxPerStageDescriptorStorageImages       = 64,
      .maxPerStageDescriptorInputAttachments    = 64,
      .maxPerStageResources                     = 250,
      .maxDescriptorSetSamplers                 = 6 * max_samplers, /* number of stages * maxPerStageDescriptorSamplers */
      .maxDescriptorSetUniformBuffers           = 6 * 64,           /* number of stages * maxPerStageDescriptorUniformBuffers */
      .maxDescriptorSetUniformBuffersDynamic    = MAX_DYNAMIC_BUFFERS / 2,
      .maxDescriptorSetStorageBuffers           = 6 * 64,           /* number of stages * maxPerStageDescriptorStorageBuffers */
      .maxDescriptorSetStorageBuffersDynamic    = MAX_DYNAMIC_BUFFERS / 2,
      .maxDescriptorSetSampledImages            = 6 * max_samplers, /* number of stages * maxPerStageDescriptorSampledImages */
      .maxDescriptorSetStorageImages            = 6 * 64,           /* number of stages * maxPerStageDescriptorStorageImages */
      .maxDescriptorSetInputAttachments         = 256,
      .maxVertexInputAttributes                 = MAX_VBS,
      .maxVertexInputBindings                   = MAX_VBS,
      .maxVertexInputAttributeOffset            = 2047,
      .maxVertexInputBindingStride              = 2048,
      .maxVertexOutputComponents                = 128,
      .maxTessellationGenerationLevel           = 64,
      .maxTessellationPatchSize                 = 32,
      .maxTessellationControlPerVertexInputComponents = 128,
      .maxTessellationControlPerVertexOutputComponents = 128,
      .maxTessellationControlPerPatchOutputComponents = 128,
      .maxTessellationControlTotalOutputComponents = 2048,
      .maxTessellationEvaluationInputComponents = 128,
      .maxTessellationEvaluationOutputComponents = 128,
      .maxGeometryShaderInvocations             = 32,
      .maxGeometryInputComponents               = 64,
      .maxGeometryOutputComponents              = 128,
      .maxGeometryOutputVertices                = 256,
      .maxGeometryTotalOutputComponents         = 1024,
      .maxFragmentInputComponents               = 112, /* 128 components - (POS, PSIZ, CLIP_DIST0, CLIP_DIST1) */
      .maxFragmentOutputAttachments             = 8,
      .maxFragmentDualSrcAttachments            = 1,
      .maxFragmentCombinedOutputResources       = 8,
      .maxComputeSharedMemorySize               = 32768,
      .maxComputeWorkGroupCount                 = { 65535, 65535, 65535 },
      .maxComputeWorkGroupInvocations           = 16 * devinfo->max_cs_threads,
      .maxComputeWorkGroupSize = {
         16 * devinfo->max_cs_threads,
         16 * devinfo->max_cs_threads,
         16 * devinfo->max_cs_threads,
      },
      .subPixelPrecisionBits                    = 4 /* FIXME */,
      .subTexelPrecisionBits                    = 4 /* FIXME */,
      .mipmapPrecisionBits                      = 4 /* FIXME */,
      .maxDrawIndexedIndexValue                 = UINT32_MAX,
      .maxDrawIndirectCount                     = UINT32_MAX,
      .maxSamplerLodBias                        = 16,
      .maxSamplerAnisotropy                     = 16,
      .maxViewports                             = MAX_VIEWPORTS,
      .maxViewportDimensions                    = { (1 << 14), (1 << 14) },
      .viewportBoundsRange                      = { INT16_MIN, INT16_MAX },
      .viewportSubPixelBits                     = 13, /* We take a float? */
      .minMemoryMapAlignment                    = 4096, /* A page */
      .minTexelBufferOffsetAlignment            = 1,
      /* We need 16 for UBO block reads to work and 32 for push UBOs */
      .minUniformBufferOffsetAlignment          = 32,
      .minStorageBufferOffsetAlignment          = 4,
      .minTexelOffset                           = -8,
      .maxTexelOffset                           = 7,
      .minTexelGatherOffset                     = -32,
      .maxTexelGatherOffset                     = 31,
      .minInterpolationOffset                   = -0.5,
      .maxInterpolationOffset                   = 0.4375,
      .subPixelInterpolationOffsetBits          = 4,
      .maxFramebufferWidth                      = (1 << 14),
      .maxFramebufferHeight                     = (1 << 14),
      .maxFramebufferLayers                     = (1 << 11),
      .framebufferColorSampleCounts             = sample_counts,
      .framebufferDepthSampleCounts             = sample_counts,
      .framebufferStencilSampleCounts           = sample_counts,
      .framebufferNoAttachmentsSampleCounts     = sample_counts,
      .maxColorAttachments                      = MAX_RTS,
      .sampledImageColorSampleCounts            = sample_counts,
      .sampledImageIntegerSampleCounts          = VK_SAMPLE_COUNT_1_BIT,
      .sampledImageDepthSampleCounts            = sample_counts,
      .sampledImageStencilSampleCounts          = sample_counts,
      .storageImageSampleCounts                 = VK_SAMPLE_COUNT_1_BIT,
      .maxSampleMaskWords                       = 1,
      .timestampComputeAndGraphics              = false,
      .timestampPeriod                          = 1000000000.0 / devinfo->timestamp_frequency,
      .maxClipDistances                         = 8,
      .maxCullDistances                         = 8,
      .maxCombinedClipAndCullDistances          = 8,
      .discreteQueuePriorities                  = 2,
      .pointSizeRange                           = { 0.125, 255.875 },
      .lineWidthRange                           = { 0.0, 7.9921875 },
      .pointSizeGranularity                     = (1.0 / 8.0),
      .lineWidthGranularity                     = (1.0 / 128.0),
      .strictLines                              = false, /* FINISHME */
      .standardSampleLocations                  = true,
      .optimalBufferCopyOffsetAlignment         = 128,
      .optimalBufferCopyRowPitchAlignment       = 128,
      .nonCoherentAtomSize                      = 64,
   };

   *pProperties = (VkPhysicalDeviceProperties) {
      .apiVersion = anv_physical_device_api_version(pdevice),
      .driverVersion = vk_get_driver_version(),
      .vendorID = 0x8086,
      .deviceID = pdevice->chipset_id,
      .deviceType = VK_PHYSICAL_DEVICE_TYPE_INTEGRATED_GPU,
      .limits = limits,
      .sparseProperties = {0}, /* Broadwell doesn't do sparse. */
   };

   snprintf(pProperties->deviceName, sizeof(pProperties->deviceName),
            "%s", pdevice->name);
   memcpy(pProperties->pipelineCacheUUID,
          pdevice->pipeline_cache_uuid, VK_UUID_SIZE);
}

void anv_GetPhysicalDeviceProperties2(
    VkPhysicalDevice                            physicalDevice,
    VkPhysicalDeviceProperties2*                pProperties)
{
   ANV_FROM_HANDLE(anv_physical_device, pdevice, physicalDevice);

   anv_GetPhysicalDeviceProperties(physicalDevice, &pProperties->properties);

   vk_foreach_struct(ext, pProperties->pNext) {
      switch (ext->sType) {
      case VK_STRUCTURE_TYPE_PHYSICAL_DEVICE_PUSH_DESCRIPTOR_PROPERTIES_KHR: {
         VkPhysicalDevicePushDescriptorPropertiesKHR *properties =
            (VkPhysicalDevicePushDescriptorPropertiesKHR *) ext;

         properties->maxPushDescriptors = MAX_PUSH_DESCRIPTORS;
         break;
      }

      case VK_STRUCTURE_TYPE_PHYSICAL_DEVICE_DRIVER_PROPERTIES_KHR: {
         VkPhysicalDeviceDriverPropertiesKHR *driver_props =
            (VkPhysicalDeviceDriverPropertiesKHR *) ext;

         driver_props->driverID = VK_DRIVER_ID_INTEL_OPEN_SOURCE_MESA_KHR;
         util_snprintf(driver_props->driverName, VK_MAX_DRIVER_NAME_SIZE_KHR,
                "Intel open-source Mesa driver");

         util_snprintf(driver_props->driverInfo, VK_MAX_DRIVER_INFO_SIZE_KHR,
                "Mesa " PACKAGE_VERSION MESA_GIT_SHA1);

         driver_props->conformanceVersion = (VkConformanceVersionKHR) {
            .major = 1,
            .minor = 1,
            .subminor = 2,
            .patch = 0,
         };
         break;
      }

      case VK_STRUCTURE_TYPE_PHYSICAL_DEVICE_ID_PROPERTIES: {
         VkPhysicalDeviceIDProperties *id_props =
            (VkPhysicalDeviceIDProperties *)ext;
         memcpy(id_props->deviceUUID, pdevice->device_uuid, VK_UUID_SIZE);
         memcpy(id_props->driverUUID, pdevice->driver_uuid, VK_UUID_SIZE);
         /* The LUID is for Windows. */
         id_props->deviceLUIDValid = false;
         break;
      }

      case VK_STRUCTURE_TYPE_PHYSICAL_DEVICE_MAINTENANCE_3_PROPERTIES: {
         VkPhysicalDeviceMaintenance3Properties *props =
            (VkPhysicalDeviceMaintenance3Properties *)ext;
         /* This value doesn't matter for us today as our per-stage
          * descriptors are the real limit.
          */
         props->maxPerSetDescriptors = 1024;
         props->maxMemoryAllocationSize = MAX_MEMORY_ALLOCATION_SIZE;
         break;
      }

      case VK_STRUCTURE_TYPE_PHYSICAL_DEVICE_MULTIVIEW_PROPERTIES: {
         VkPhysicalDeviceMultiviewProperties *properties =
            (VkPhysicalDeviceMultiviewProperties *)ext;
         properties->maxMultiviewViewCount = 16;
         properties->maxMultiviewInstanceIndex = UINT32_MAX / 16;
         break;
      }

      case VK_STRUCTURE_TYPE_PHYSICAL_DEVICE_PCI_BUS_INFO_PROPERTIES_EXT: {
         VkPhysicalDevicePCIBusInfoPropertiesEXT *properties =
            (VkPhysicalDevicePCIBusInfoPropertiesEXT *)ext;
         properties->pciDomain = pdevice->pci_info.domain;
         properties->pciBus = pdevice->pci_info.bus;
         properties->pciDevice = pdevice->pci_info.device;
         properties->pciFunction = pdevice->pci_info.function;
         break;
      }

      case VK_STRUCTURE_TYPE_PHYSICAL_DEVICE_POINT_CLIPPING_PROPERTIES: {
         VkPhysicalDevicePointClippingProperties *properties =
            (VkPhysicalDevicePointClippingProperties *) ext;
         properties->pointClippingBehavior = VK_POINT_CLIPPING_BEHAVIOR_ALL_CLIP_PLANES;
         anv_finishme("Implement pop-free point clipping");
         break;
      }

      case VK_STRUCTURE_TYPE_PHYSICAL_DEVICE_SAMPLER_FILTER_MINMAX_PROPERTIES_EXT: {
         VkPhysicalDeviceSamplerFilterMinmaxPropertiesEXT *properties =
            (VkPhysicalDeviceSamplerFilterMinmaxPropertiesEXT *)ext;
         properties->filterMinmaxImageComponentMapping = pdevice->info.gen >= 9;
         properties->filterMinmaxSingleComponentFormats = true;
         break;
      }

      case VK_STRUCTURE_TYPE_PHYSICAL_DEVICE_SUBGROUP_PROPERTIES: {
         VkPhysicalDeviceSubgroupProperties *properties = (void *)ext;

         properties->subgroupSize = BRW_SUBGROUP_SIZE;

         VkShaderStageFlags scalar_stages = 0;
         for (unsigned stage = 0; stage < MESA_SHADER_STAGES; stage++) {
            if (pdevice->compiler->scalar_stage[stage])
               scalar_stages |= mesa_to_vk_shader_stage(stage);
         }
         properties->supportedStages = scalar_stages;

         properties->supportedOperations = VK_SUBGROUP_FEATURE_BASIC_BIT |
                                           VK_SUBGROUP_FEATURE_VOTE_BIT |
                                           VK_SUBGROUP_FEATURE_ARITHMETIC_BIT |
                                           VK_SUBGROUP_FEATURE_BALLOT_BIT |
                                           VK_SUBGROUP_FEATURE_SHUFFLE_BIT |
                                           VK_SUBGROUP_FEATURE_SHUFFLE_RELATIVE_BIT |
                                           VK_SUBGROUP_FEATURE_CLUSTERED_BIT |
                                           VK_SUBGROUP_FEATURE_QUAD_BIT;
         properties->quadOperationsInAllStages = VK_TRUE;
         break;
      }

      case VK_STRUCTURE_TYPE_PHYSICAL_DEVICE_VERTEX_ATTRIBUTE_DIVISOR_PROPERTIES_EXT: {
         VkPhysicalDeviceVertexAttributeDivisorPropertiesEXT *props =
            (VkPhysicalDeviceVertexAttributeDivisorPropertiesEXT *)ext;
         /* We have to restrict this a bit for multiview */
         props->maxVertexAttribDivisor = UINT32_MAX / 16;
         break;
      }

      case VK_STRUCTURE_TYPE_PHYSICAL_DEVICE_PROTECTED_MEMORY_PROPERTIES: {
         VkPhysicalDeviceProtectedMemoryProperties *props =
            (VkPhysicalDeviceProtectedMemoryProperties *)ext;
         props->protectedNoFault = false;
         break;
      }

      default:
         anv_debug_ignored_stype(ext->sType);
         break;
      }
   }
}

/* We support exactly one queue family. */
static const VkQueueFamilyProperties
anv_queue_family_properties = {
   .queueFlags = VK_QUEUE_GRAPHICS_BIT |
                 VK_QUEUE_COMPUTE_BIT |
                 VK_QUEUE_TRANSFER_BIT,
   .queueCount = 1,
   .timestampValidBits = 36, /* XXX: Real value here */
   .minImageTransferGranularity = { 1, 1, 1 },
};

void anv_GetPhysicalDeviceQueueFamilyProperties(
    VkPhysicalDevice                            physicalDevice,
    uint32_t*                                   pCount,
    VkQueueFamilyProperties*                    pQueueFamilyProperties)
{
   VK_OUTARRAY_MAKE(out, pQueueFamilyProperties, pCount);

   vk_outarray_append(&out, p) {
      *p = anv_queue_family_properties;
   }
}

void anv_GetPhysicalDeviceQueueFamilyProperties2(
    VkPhysicalDevice                            physicalDevice,
    uint32_t*                                   pQueueFamilyPropertyCount,
    VkQueueFamilyProperties2*                   pQueueFamilyProperties)
{

   VK_OUTARRAY_MAKE(out, pQueueFamilyProperties, pQueueFamilyPropertyCount);

   vk_outarray_append(&out, p) {
      p->queueFamilyProperties = anv_queue_family_properties;

      vk_foreach_struct(s, p->pNext) {
         anv_debug_ignored_stype(s->sType);
      }
   }
}

void anv_GetPhysicalDeviceMemoryProperties(
    VkPhysicalDevice                            physicalDevice,
    VkPhysicalDeviceMemoryProperties*           pMemoryProperties)
{
   ANV_FROM_HANDLE(anv_physical_device, physical_device, physicalDevice);

   pMemoryProperties->memoryTypeCount = physical_device->memory.type_count;
   for (uint32_t i = 0; i < physical_device->memory.type_count; i++) {
      pMemoryProperties->memoryTypes[i] = (VkMemoryType) {
         .propertyFlags = physical_device->memory.types[i].propertyFlags,
         .heapIndex     = physical_device->memory.types[i].heapIndex,
      };
   }

   pMemoryProperties->memoryHeapCount = physical_device->memory.heap_count;
   for (uint32_t i = 0; i < physical_device->memory.heap_count; i++) {
      pMemoryProperties->memoryHeaps[i] = (VkMemoryHeap) {
         .size    = physical_device->memory.heaps[i].size,
         .flags   = physical_device->memory.heaps[i].flags,
      };
   }
}

void anv_GetPhysicalDeviceMemoryProperties2(
    VkPhysicalDevice                            physicalDevice,
    VkPhysicalDeviceMemoryProperties2*          pMemoryProperties)
{
   anv_GetPhysicalDeviceMemoryProperties(physicalDevice,
                                         &pMemoryProperties->memoryProperties);

   vk_foreach_struct(ext, pMemoryProperties->pNext) {
      switch (ext->sType) {
      default:
         anv_debug_ignored_stype(ext->sType);
         break;
      }
   }
}

void
anv_GetDeviceGroupPeerMemoryFeatures(
    VkDevice                                    device,
    uint32_t                                    heapIndex,
    uint32_t                                    localDeviceIndex,
    uint32_t                                    remoteDeviceIndex,
    VkPeerMemoryFeatureFlags*                   pPeerMemoryFeatures)
{
   assert(localDeviceIndex == 0 && remoteDeviceIndex == 0);
   *pPeerMemoryFeatures = VK_PEER_MEMORY_FEATURE_COPY_SRC_BIT |
                          VK_PEER_MEMORY_FEATURE_COPY_DST_BIT |
                          VK_PEER_MEMORY_FEATURE_GENERIC_SRC_BIT |
                          VK_PEER_MEMORY_FEATURE_GENERIC_DST_BIT;
}

PFN_vkVoidFunction anv_GetInstanceProcAddr(
    VkInstance                                  _instance,
    const char*                                 pName)
{
   ANV_FROM_HANDLE(anv_instance, instance, _instance);

   /* The Vulkan 1.0 spec for vkGetInstanceProcAddr has a table of exactly
    * when we have to return valid function pointers, NULL, or it's left
    * undefined.  See the table for exact details.
    */
   if (pName == NULL)
      return NULL;

#define LOOKUP_ANV_ENTRYPOINT(entrypoint) \
   if (strcmp(pName, "vk" #entrypoint) == 0) \
      return (PFN_vkVoidFunction)anv_##entrypoint

   LOOKUP_ANV_ENTRYPOINT(EnumerateInstanceExtensionProperties);
   LOOKUP_ANV_ENTRYPOINT(EnumerateInstanceLayerProperties);
   LOOKUP_ANV_ENTRYPOINT(EnumerateInstanceVersion);
   LOOKUP_ANV_ENTRYPOINT(CreateInstance);

#undef LOOKUP_ANV_ENTRYPOINT

   if (instance == NULL)
      return NULL;

   int idx = anv_get_instance_entrypoint_index(pName);
   if (idx >= 0)
      return instance->dispatch.entrypoints[idx];

   idx = anv_get_device_entrypoint_index(pName);
   if (idx >= 0)
      return instance->device_dispatch.entrypoints[idx];

   return NULL;
}

/* With version 1+ of the loader interface the ICD should expose
 * vk_icdGetInstanceProcAddr to work around certain LD_PRELOAD issues seen in apps.
 */
PUBLIC
VKAPI_ATTR PFN_vkVoidFunction VKAPI_CALL vk_icdGetInstanceProcAddr(
    VkInstance                                  instance,
    const char*                                 pName);

PUBLIC
VKAPI_ATTR PFN_vkVoidFunction VKAPI_CALL vk_icdGetInstanceProcAddr(
    VkInstance                                  instance,
    const char*                                 pName)
{
   return anv_GetInstanceProcAddr(instance, pName);
}

PFN_vkVoidFunction anv_GetDeviceProcAddr(
    VkDevice                                    _device,
    const char*                                 pName)
{
   ANV_FROM_HANDLE(anv_device, device, _device);

   if (!device || !pName)
      return NULL;

   int idx = anv_get_device_entrypoint_index(pName);
   if (idx < 0)
      return NULL;

   return device->dispatch.entrypoints[idx];
}

VkResult
anv_CreateDebugReportCallbackEXT(VkInstance _instance,
                                 const VkDebugReportCallbackCreateInfoEXT* pCreateInfo,
                                 const VkAllocationCallbacks* pAllocator,
                                 VkDebugReportCallbackEXT* pCallback)
{
   ANV_FROM_HANDLE(anv_instance, instance, _instance);
   return vk_create_debug_report_callback(&instance->debug_report_callbacks,
                                          pCreateInfo, pAllocator, &instance->alloc,
                                          pCallback);
}

void
anv_DestroyDebugReportCallbackEXT(VkInstance _instance,
                                  VkDebugReportCallbackEXT _callback,
                                  const VkAllocationCallbacks* pAllocator)
{
   ANV_FROM_HANDLE(anv_instance, instance, _instance);
   vk_destroy_debug_report_callback(&instance->debug_report_callbacks,
                                    _callback, pAllocator, &instance->alloc);
}

void
anv_DebugReportMessageEXT(VkInstance _instance,
                          VkDebugReportFlagsEXT flags,
                          VkDebugReportObjectTypeEXT objectType,
                          uint64_t object,
                          size_t location,
                          int32_t messageCode,
                          const char* pLayerPrefix,
                          const char* pMessage)
{
   ANV_FROM_HANDLE(anv_instance, instance, _instance);
   vk_debug_report(&instance->debug_report_callbacks, flags, objectType,
                   object, location, messageCode, pLayerPrefix, pMessage);
}

static void
anv_queue_init(struct anv_device *device, struct anv_queue *queue)
{
   queue->_loader_data.loaderMagic = ICD_LOADER_MAGIC;
   queue->device = device;
   queue->flags = 0;
}

static void
anv_queue_finish(struct anv_queue *queue)
{
}

static struct anv_state
anv_state_pool_emit_data(struct anv_state_pool *pool, size_t size, size_t align, const void *p)
{
   struct anv_state state;

   state = anv_state_pool_alloc(pool, size, align);
   memcpy(state.map, p, size);

   anv_state_flush(pool->block_pool.device, state);

   return state;
}

struct gen8_border_color {
   union {
      float float32[4];
      uint32_t uint32[4];
   };
   /* Pad out to 64 bytes */
   uint32_t _pad[12];
};

static void
anv_device_init_border_colors(struct anv_device *device)
{
   static const struct gen8_border_color border_colors[] = {
      [VK_BORDER_COLOR_FLOAT_TRANSPARENT_BLACK] =  { .float32 = { 0.0, 0.0, 0.0, 0.0 } },
      [VK_BORDER_COLOR_FLOAT_OPAQUE_BLACK] =       { .float32 = { 0.0, 0.0, 0.0, 1.0 } },
      [VK_BORDER_COLOR_FLOAT_OPAQUE_WHITE] =       { .float32 = { 1.0, 1.0, 1.0, 1.0 } },
      [VK_BORDER_COLOR_INT_TRANSPARENT_BLACK] =    { .uint32 = { 0, 0, 0, 0 } },
      [VK_BORDER_COLOR_INT_OPAQUE_BLACK] =         { .uint32 = { 0, 0, 0, 1 } },
      [VK_BORDER_COLOR_INT_OPAQUE_WHITE] =         { .uint32 = { 1, 1, 1, 1 } },
   };

   device->border_colors = anv_state_pool_emit_data(&device->dynamic_state_pool,
                                                    sizeof(border_colors), 64,
                                                    border_colors);
}

static void
anv_device_init_trivial_batch(struct anv_device *device)
{
   anv_bo_init_new(&device->trivial_batch_bo, device, 4096);

   if (device->instance->physicalDevice.has_exec_async)
      device->trivial_batch_bo.flags |= EXEC_OBJECT_ASYNC;

   if (device->instance->physicalDevice.use_softpin)
      device->trivial_batch_bo.flags |= EXEC_OBJECT_PINNED;

   anv_vma_alloc(device, &device->trivial_batch_bo);

   void *map = anv_gem_mmap(device, device->trivial_batch_bo.gem_handle,
                            0, 4096, 0);

   struct anv_batch batch = {
      .start = map,
      .next = map,
      .end = map + 4096,
   };

   anv_batch_emit(&batch, GEN7_MI_BATCH_BUFFER_END, bbe);
   anv_batch_emit(&batch, GEN7_MI_NOOP, noop);

   if (!device->info.has_llc)
      gen_clflush_range(map, batch.next - map);

   anv_gem_munmap(map, device->trivial_batch_bo.size);
}

VkResult anv_EnumerateDeviceExtensionProperties(
    VkPhysicalDevice                            physicalDevice,
    const char*                                 pLayerName,
    uint32_t*                                   pPropertyCount,
    VkExtensionProperties*                      pProperties)
{
   ANV_FROM_HANDLE(anv_physical_device, device, physicalDevice);
   VK_OUTARRAY_MAKE(out, pProperties, pPropertyCount);

   for (int i = 0; i < ANV_DEVICE_EXTENSION_COUNT; i++) {
      if (device->supported_extensions.extensions[i]) {
         vk_outarray_append(&out, prop) {
            *prop = anv_device_extensions[i];
         }
      }
   }

   return vk_outarray_status(&out);
}

static void
anv_device_init_dispatch(struct anv_device *device)
{
   const struct anv_device_dispatch_table *genX_table;
   switch (device->info.gen) {
   case 11:
      genX_table = &gen11_device_dispatch_table;
      break;
   case 10:
      genX_table = &gen10_device_dispatch_table;
      break;
   case 9:
      genX_table = &gen9_device_dispatch_table;
      break;
   case 8:
      genX_table = &gen8_device_dispatch_table;
      break;
   case 7:
      if (device->info.is_haswell)
         genX_table = &gen75_device_dispatch_table;
      else
         genX_table = &gen7_device_dispatch_table;
      break;
   default:
      unreachable("unsupported gen\n");
   }

   for (unsigned i = 0; i < ARRAY_SIZE(device->dispatch.entrypoints); i++) {
      /* Vulkan requires that entrypoints for extensions which have not been
       * enabled must not be advertised.
       */
<<<<<<< HEAD
      if (!anv_entrypoint_is_enabled(i, device->instance->app_info.api_version,
                                     &device->instance->enabled_extensions,
                                     &device->enabled_extensions)) {
=======
      if (!anv_device_entrypoint_is_enabled(i, device->instance->app_info.api_version,
                                            &device->instance->enabled_extensions,
                                            &device->enabled_extensions)) {
>>>>>>> cbac9f27
         device->dispatch.entrypoints[i] = NULL;
      } else if (genX_table->entrypoints[i]) {
         device->dispatch.entrypoints[i] = genX_table->entrypoints[i];
      } else {
         device->dispatch.entrypoints[i] =
            anv_device_dispatch_table.entrypoints[i];
      }
   }
}

static int
vk_priority_to_gen(int priority)
{
   switch (priority) {
   case VK_QUEUE_GLOBAL_PRIORITY_LOW_EXT:
      return GEN_CONTEXT_LOW_PRIORITY;
   case VK_QUEUE_GLOBAL_PRIORITY_MEDIUM_EXT:
      return GEN_CONTEXT_MEDIUM_PRIORITY;
   case VK_QUEUE_GLOBAL_PRIORITY_HIGH_EXT:
      return GEN_CONTEXT_HIGH_PRIORITY;
   case VK_QUEUE_GLOBAL_PRIORITY_REALTIME_EXT:
      return GEN_CONTEXT_REALTIME_PRIORITY;
   default:
      unreachable("Invalid priority");
   }
}

static void
anv_device_init_hiz_clear_value_bo(struct anv_device *device)
{
   anv_bo_init_new(&device->hiz_clear_bo, device, 4096);

   if (device->instance->physicalDevice.has_exec_async)
      device->hiz_clear_bo.flags |= EXEC_OBJECT_ASYNC;

   if (device->instance->physicalDevice.use_softpin)
      device->hiz_clear_bo.flags |= EXEC_OBJECT_PINNED;

   anv_vma_alloc(device, &device->hiz_clear_bo);

   uint32_t *map = anv_gem_mmap(device, device->hiz_clear_bo.gem_handle,
                                0, 4096, 0);

   union isl_color_value hiz_clear = { .u32 = { 0, } };
   hiz_clear.f32[0] = ANV_HZ_FC_VAL;

   memcpy(map, hiz_clear.u32, sizeof(hiz_clear.u32));
   anv_gem_munmap(map, device->hiz_clear_bo.size);
}

VkResult anv_CreateDevice(
    VkPhysicalDevice                            physicalDevice,
    const VkDeviceCreateInfo*                   pCreateInfo,
    const VkAllocationCallbacks*                pAllocator,
    VkDevice*                                   pDevice)
{
   ANV_FROM_HANDLE(anv_physical_device, physical_device, physicalDevice);
   VkResult result;
   struct anv_device *device;
   FILE *fp = NULL;
   char procPath[WAIT_DETECT_MAX_LEN]={0};
   char procName[WAIT_DETECT_MAX_LEN]={0};
   int count = 0;
   int need = 0;

   assert(pCreateInfo->sType == VK_STRUCTURE_TYPE_DEVICE_CREATE_INFO);

   struct anv_device_extension_table enabled_extensions = { };
   for (uint32_t i = 0; i < pCreateInfo->enabledExtensionCount; i++) {
      int idx;
      for (idx = 0; idx < ANV_DEVICE_EXTENSION_COUNT; idx++) {
         if (strcmp(pCreateInfo->ppEnabledExtensionNames[i],
                    anv_device_extensions[idx].extensionName) == 0)
            break;
      }

      if (idx >= ANV_DEVICE_EXTENSION_COUNT)
         return vk_error(VK_ERROR_EXTENSION_NOT_PRESENT);

      if (!physical_device->supported_extensions.extensions[idx])
         return vk_error(VK_ERROR_EXTENSION_NOT_PRESENT);

      enabled_extensions.extensions[idx] = true;
   }

   /* Check enabled features */
   if (pCreateInfo->pEnabledFeatures) {
      VkPhysicalDeviceFeatures supported_features;
      anv_GetPhysicalDeviceFeatures(physicalDevice, &supported_features);
      VkBool32 *supported_feature = (VkBool32 *)&supported_features;
      VkBool32 *enabled_feature = (VkBool32 *)pCreateInfo->pEnabledFeatures;
      unsigned num_features = sizeof(VkPhysicalDeviceFeatures) / sizeof(VkBool32);
      for (uint32_t i = 0; i < num_features; i++) {
         if (enabled_feature[i] && !supported_feature[i])
            return vk_error(VK_ERROR_FEATURE_NOT_PRESENT);
      }
   }

   /* Check requested queues and fail if we are requested to create any
    * queues with flags we don't support.
    */
   assert(pCreateInfo->queueCreateInfoCount > 0);
   for (uint32_t i = 0; i < pCreateInfo->queueCreateInfoCount; i++) {
      if (pCreateInfo->pQueueCreateInfos[i].flags != 0)
         return vk_error(VK_ERROR_INITIALIZATION_FAILED);
   }

   /* Check if client specified queue priority. */
   const VkDeviceQueueGlobalPriorityCreateInfoEXT *queue_priority =
      vk_find_struct_const(pCreateInfo->pQueueCreateInfos[0].pNext,
                           DEVICE_QUEUE_GLOBAL_PRIORITY_CREATE_INFO_EXT);

   VkQueueGlobalPriorityEXT priority =
      queue_priority ? queue_priority->globalPriority :
         VK_QUEUE_GLOBAL_PRIORITY_MEDIUM_EXT;

   device = vk_alloc2(&physical_device->instance->alloc, pAllocator,
                       sizeof(*device), 8,
                       VK_SYSTEM_ALLOCATION_SCOPE_DEVICE);
   if (!device)
      return vk_error(VK_ERROR_OUT_OF_HOST_MEMORY);

   device->_loader_data.loaderMagic = ICD_LOADER_MAGIC;
   device->instance = physical_device->instance;
   device->chipset_id = physical_device->chipset_id;
   device->no_hw = physical_device->no_hw;
<<<<<<< HEAD
   device->lost = false;
   device->needwait = false;
   sprintf(procPath,"/proc/%d/comm",getpid());
   fp = fopen(procPath, "r");
   if(fp != NULL) {
      count = fread(procName, 1, sizeof(procName)-1, fp);
      if(count > 0) {
         procName[count-1] = '\0';
         if(strcmp(procName, "org.skia.skqp") == 0 && !device->info.has_llc)
            device->needwait= true;
      }
      fclose(fp);
   }
=======
   device->_lost = false;
>>>>>>> cbac9f27

   if (pAllocator)
      device->alloc = *pAllocator;
   else
      device->alloc = physical_device->instance->alloc;

   /* XXX(chadv): Can we dup() physicalDevice->fd here? */
   device->fd = open(physical_device->path, O_RDWR | O_CLOEXEC);
   if (device->fd == -1) {
      result = vk_error(VK_ERROR_INITIALIZATION_FAILED);
      goto fail_device;
   }

   device->context_id = anv_gem_create_context(device);
   if (device->context_id == -1) {
      result = vk_error(VK_ERROR_INITIALIZATION_FAILED);
      goto fail_fd;
   }

   if (physical_device->use_softpin) {
      if (pthread_mutex_init(&device->vma_mutex, NULL) != 0) {
         result = vk_error(VK_ERROR_INITIALIZATION_FAILED);
         goto fail_fd;
      }

      /* keep the page with address zero out of the allocator */
      util_vma_heap_init(&device->vma_lo, LOW_HEAP_MIN_ADDRESS, LOW_HEAP_SIZE);
      device->vma_lo_available =
         physical_device->memory.heaps[physical_device->memory.heap_count - 1].size;

      /* Leave the last 4GiB out of the high vma range, so that no state base
       * address + size can overflow 48 bits. For more information see the
       * comment about Wa32bitGeneralStateOffset in anv_allocator.c
       */
      util_vma_heap_init(&device->vma_hi, HIGH_HEAP_MIN_ADDRESS,
                         HIGH_HEAP_SIZE);
      device->vma_hi_available = physical_device->memory.heap_count == 1 ? 0 :
         physical_device->memory.heaps[0].size;
   }

   /* As per spec, the driver implementation may deny requests to acquire
    * a priority above the default priority (MEDIUM) if the caller does not
    * have sufficient privileges. In this scenario VK_ERROR_NOT_PERMITTED_EXT
    * is returned.
    */
   if (physical_device->has_context_priority) {
      int err = anv_gem_set_context_param(device->fd, device->context_id,
                                          I915_CONTEXT_PARAM_PRIORITY,
                                          vk_priority_to_gen(priority));
      if (err != 0 && priority > VK_QUEUE_GLOBAL_PRIORITY_MEDIUM_EXT) {
         result = vk_error(VK_ERROR_NOT_PERMITTED_EXT);
         goto fail_fd;
      }
   }

   device->info = physical_device->info;
   device->isl_dev = physical_device->isl_dev;

   /* On Broadwell and later, we can use batch chaining to more efficiently
    * implement growing command buffers.  Prior to Haswell, the kernel
    * command parser gets in the way and we have to fall back to growing
    * the batch.
    */
   device->can_chain_batches = device->info.gen >= 8;

   device->robust_buffer_access = pCreateInfo->pEnabledFeatures &&
      pCreateInfo->pEnabledFeatures->robustBufferAccess;
   device->enabled_extensions = enabled_extensions;

   anv_device_init_dispatch(device);

   if (pthread_mutex_init(&device->mutex, NULL) != 0) {
      result = vk_error(VK_ERROR_INITIALIZATION_FAILED);
      goto fail_context_id;
   }

   pthread_condattr_t condattr;
   if (pthread_condattr_init(&condattr) != 0) {
      result = vk_error(VK_ERROR_INITIALIZATION_FAILED);
      goto fail_mutex;
   }
   if (pthread_condattr_setclock(&condattr, CLOCK_MONOTONIC) != 0) {
      pthread_condattr_destroy(&condattr);
      result = vk_error(VK_ERROR_INITIALIZATION_FAILED);
      goto fail_mutex;
   }
   if (pthread_cond_init(&device->queue_submit, NULL) != 0) {
      pthread_condattr_destroy(&condattr);
      result = vk_error(VK_ERROR_INITIALIZATION_FAILED);
      goto fail_mutex;
   }
   pthread_condattr_destroy(&condattr);

   uint64_t bo_flags =
      (physical_device->supports_48bit_addresses ? EXEC_OBJECT_SUPPORTS_48B_ADDRESS : 0) |
      (physical_device->has_exec_async ? EXEC_OBJECT_ASYNC : 0) |
      (physical_device->has_exec_capture ? EXEC_OBJECT_CAPTURE : 0) |
      (physical_device->use_softpin ? EXEC_OBJECT_PINNED : 0);

   anv_bo_pool_init(&device->batch_bo_pool, device, bo_flags);

   result = anv_bo_cache_init(&device->bo_cache);
   if (result != VK_SUCCESS)
      goto fail_batch_bo_pool;

   if (!physical_device->use_softpin)
      bo_flags &= ~EXEC_OBJECT_SUPPORTS_48B_ADDRESS;

   result = anv_state_pool_init(&device->dynamic_state_pool, device,
                                DYNAMIC_STATE_POOL_MIN_ADDRESS,
                                16384,
                                bo_flags);
   if (result != VK_SUCCESS)
      goto fail_bo_cache;

   result = anv_state_pool_init(&device->instruction_state_pool, device,
                                INSTRUCTION_STATE_POOL_MIN_ADDRESS,
                                16384,
                                bo_flags);
   if (result != VK_SUCCESS)
      goto fail_dynamic_state_pool;

   result = anv_state_pool_init(&device->surface_state_pool, device,
                                SURFACE_STATE_POOL_MIN_ADDRESS,
                                4096,
                                bo_flags);
   if (result != VK_SUCCESS)
      goto fail_instruction_state_pool;

   if (physical_device->use_softpin) {
      result = anv_state_pool_init(&device->binding_table_pool, device,
                                   BINDING_TABLE_POOL_MIN_ADDRESS,
                                   4096,
                                   bo_flags);
      if (result != VK_SUCCESS)
         goto fail_surface_state_pool;
   }

   result = anv_bo_init_new(&device->workaround_bo, device, 1024);
   if (result != VK_SUCCESS)
      goto fail_binding_table_pool;

   if (physical_device->use_softpin)
      device->workaround_bo.flags |= EXEC_OBJECT_PINNED;

   if (!anv_vma_alloc(device, &device->workaround_bo))
      goto fail_workaround_bo;

   anv_device_init_trivial_batch(device);

   if (device->info.gen >= 10)
      anv_device_init_hiz_clear_value_bo(device);

   anv_scratch_pool_init(device, &device->scratch_pool);

   anv_queue_init(device, &device->queue);

   switch (device->info.gen) {
   case 7:
      if (!device->info.is_haswell)
         result = gen7_init_device_state(device);
      else
         result = gen75_init_device_state(device);
      break;
   case 8:
      result = gen8_init_device_state(device);
      break;
   case 9:
      result = gen9_init_device_state(device);
      break;
   case 10:
      result = gen10_init_device_state(device);
      break;
   case 11:
      result = gen11_init_device_state(device);
      break;
   default:
      /* Shouldn't get here as we don't create physical devices for any other
       * gens. */
      unreachable("unhandled gen");
   }
   if (result != VK_SUCCESS)
      goto fail_workaround_bo;

   anv_pipeline_cache_init(&device->default_pipeline_cache, device, true);

   anv_device_init_blorp(device);

   anv_device_init_border_colors(device);

   *pDevice = anv_device_to_handle(device);

   return VK_SUCCESS;

 fail_workaround_bo:
   anv_queue_finish(&device->queue);
   anv_scratch_pool_finish(device, &device->scratch_pool);
   anv_gem_munmap(device->workaround_bo.map, device->workaround_bo.size);
   anv_gem_close(device, device->workaround_bo.gem_handle);
 fail_binding_table_pool:
   if (physical_device->use_softpin)
      anv_state_pool_finish(&device->binding_table_pool);
 fail_surface_state_pool:
   anv_state_pool_finish(&device->surface_state_pool);
 fail_instruction_state_pool:
   anv_state_pool_finish(&device->instruction_state_pool);
 fail_dynamic_state_pool:
   anv_state_pool_finish(&device->dynamic_state_pool);
 fail_bo_cache:
   anv_bo_cache_finish(&device->bo_cache);
 fail_batch_bo_pool:
   anv_bo_pool_finish(&device->batch_bo_pool);
   pthread_cond_destroy(&device->queue_submit);
 fail_mutex:
   pthread_mutex_destroy(&device->mutex);
 fail_context_id:
   anv_gem_destroy_context(device, device->context_id);
 fail_fd:
   close(device->fd);
 fail_device:
   vk_free(&device->alloc, device);

   return result;
}

void anv_DestroyDevice(
    VkDevice                                    _device,
    const VkAllocationCallbacks*                pAllocator)
{
   ANV_FROM_HANDLE(anv_device, device, _device);
   struct anv_physical_device *physical_device;

   if (!device)
      return;

   physical_device = &device->instance->physicalDevice;

   anv_device_finish_blorp(device);

   anv_pipeline_cache_finish(&device->default_pipeline_cache);

   anv_queue_finish(&device->queue);

#ifdef HAVE_VALGRIND
   /* We only need to free these to prevent valgrind errors.  The backing
    * BO will go away in a couple of lines so we don't actually leak.
    */
   anv_state_pool_free(&device->dynamic_state_pool, device->border_colors);
#endif

   anv_scratch_pool_finish(device, &device->scratch_pool);

   anv_gem_munmap(device->workaround_bo.map, device->workaround_bo.size);
   anv_vma_free(device, &device->workaround_bo);
   anv_gem_close(device, device->workaround_bo.gem_handle);

   anv_vma_free(device, &device->trivial_batch_bo);
   anv_gem_close(device, device->trivial_batch_bo.gem_handle);
   if (device->info.gen >= 10)
      anv_gem_close(device, device->hiz_clear_bo.gem_handle);

   if (physical_device->use_softpin)
      anv_state_pool_finish(&device->binding_table_pool);
   anv_state_pool_finish(&device->surface_state_pool);
   anv_state_pool_finish(&device->instruction_state_pool);
   anv_state_pool_finish(&device->dynamic_state_pool);

   anv_bo_cache_finish(&device->bo_cache);

   anv_bo_pool_finish(&device->batch_bo_pool);

   pthread_cond_destroy(&device->queue_submit);
   pthread_mutex_destroy(&device->mutex);

   anv_gem_destroy_context(device, device->context_id);

   close(device->fd);

   vk_free(&device->alloc, device);
}

VkResult anv_EnumerateInstanceLayerProperties(
    uint32_t*                                   pPropertyCount,
    VkLayerProperties*                          pProperties)
{
   if (pProperties == NULL) {
      *pPropertyCount = 0;
      return VK_SUCCESS;
   }

   /* None supported at this time */
   return vk_error(VK_ERROR_LAYER_NOT_PRESENT);
}

VkResult anv_EnumerateDeviceLayerProperties(
    VkPhysicalDevice                            physicalDevice,
    uint32_t*                                   pPropertyCount,
    VkLayerProperties*                          pProperties)
{
   if (pProperties == NULL) {
      *pPropertyCount = 0;
      return VK_SUCCESS;
   }

   /* None supported at this time */
   return vk_error(VK_ERROR_LAYER_NOT_PRESENT);
}

void anv_GetDeviceQueue(
    VkDevice                                    _device,
    uint32_t                                    queueNodeIndex,
    uint32_t                                    queueIndex,
    VkQueue*                                    pQueue)
{
   ANV_FROM_HANDLE(anv_device, device, _device);

   assert(queueIndex == 0);

   *pQueue = anv_queue_to_handle(&device->queue);
}

void anv_GetDeviceQueue2(
    VkDevice                                    _device,
    const VkDeviceQueueInfo2*                   pQueueInfo,
    VkQueue*                                    pQueue)
{
   ANV_FROM_HANDLE(anv_device, device, _device);

   assert(pQueueInfo->queueIndex == 0);

   if (pQueueInfo->flags == device->queue.flags)
      *pQueue = anv_queue_to_handle(&device->queue);
   else
      *pQueue = NULL;
}

VkResult
_anv_device_set_lost(struct anv_device *device,
                     const char *file, int line,
                     const char *msg, ...)
{
   VkResult err;
   va_list ap;

   device->_lost = true;

   va_start(ap, msg);
   err = __vk_errorv(device->instance, device,
                     VK_DEBUG_REPORT_OBJECT_TYPE_DEVICE_EXT,
                     VK_ERROR_DEVICE_LOST, file, line, msg, ap);
   va_end(ap);

   if (env_var_as_boolean("ANV_ABORT_ON_DEVICE_LOSS", false))
      abort();

   return err;
}

VkResult
anv_device_query_status(struct anv_device *device)
{
   /* This isn't likely as most of the callers of this function already check
    * for it.  However, it doesn't hurt to check and it potentially lets us
    * avoid an ioctl.
    */
   if (anv_device_is_lost(device))
      return VK_ERROR_DEVICE_LOST;

   uint32_t active, pending;
   int ret = anv_gem_gpu_get_reset_stats(device, &active, &pending);
   if (ret == -1) {
      /* We don't know the real error. */
      return anv_device_set_lost(device, "get_reset_stats failed: %m");
   }

   if (active) {
      return anv_device_set_lost(device, "GPU hung on one of our command buffers");
   } else if (pending) {
      return anv_device_set_lost(device, "GPU hung with commands in-flight");
   }

   return VK_SUCCESS;
}

VkResult
anv_device_bo_busy(struct anv_device *device, struct anv_bo *bo)
{
   /* Note:  This only returns whether or not the BO is in use by an i915 GPU.
    * Other usages of the BO (such as on different hardware) will not be
    * flagged as "busy" by this ioctl.  Use with care.
    */
   int ret = anv_gem_busy(device, bo->gem_handle);
   if (ret == 1) {
      return VK_NOT_READY;
   } else if (ret == -1) {
      /* We don't know the real error. */
      return anv_device_set_lost(device, "gem wait failed: %m");
   }

   /* Query for device status after the busy call.  If the BO we're checking
    * got caught in a GPU hang we don't want to return VK_SUCCESS to the
    * client because it clearly doesn't have valid data.  Yes, this most
    * likely means an ioctl, but we just did an ioctl to query the busy status
    * so it's no great loss.
    */
   return anv_device_query_status(device);
}

VkResult
anv_device_wait(struct anv_device *device, struct anv_bo *bo,
                int64_t timeout)
{
   int ret = anv_gem_wait(device, bo->gem_handle, &timeout);
   if (ret == -1 && errno == ETIME) {
      return VK_TIMEOUT;
   } else if (ret == -1) {
      /* We don't know the real error. */
      return anv_device_set_lost(device, "gem wait failed: %m");
   }

   /* Query for device status after the wait.  If the BO we're waiting on got
    * caught in a GPU hang we don't want to return VK_SUCCESS to the client
    * because it clearly doesn't have valid data.  Yes, this most likely means
    * an ioctl, but we just did an ioctl to wait so it's no great loss.
    */
   return anv_device_query_status(device);
}

VkResult anv_DeviceWaitIdle(
    VkDevice                                    _device)
{
   ANV_FROM_HANDLE(anv_device, device, _device);
   if (anv_device_is_lost(device))
      return VK_ERROR_DEVICE_LOST;

   struct anv_batch batch;

   uint32_t cmds[8];
   batch.start = batch.next = cmds;
   batch.end = (void *) cmds + sizeof(cmds);

   anv_batch_emit(&batch, GEN7_MI_BATCH_BUFFER_END, bbe);
   anv_batch_emit(&batch, GEN7_MI_NOOP, noop);

   return anv_device_submit_simple_batch(device, &batch);
}

bool
anv_vma_alloc(struct anv_device *device, struct anv_bo *bo)
{
   if (!(bo->flags & EXEC_OBJECT_PINNED))
      return true;

   pthread_mutex_lock(&device->vma_mutex);

   bo->offset = 0;

   if (bo->flags & EXEC_OBJECT_SUPPORTS_48B_ADDRESS &&
       device->vma_hi_available >= bo->size) {
      uint64_t addr = util_vma_heap_alloc(&device->vma_hi, bo->size, 4096);
      if (addr) {
         bo->offset = gen_canonical_address(addr);
         assert(addr == gen_48b_address(bo->offset));
         device->vma_hi_available -= bo->size;
      }
   }

   if (bo->offset == 0 && device->vma_lo_available >= bo->size) {
      uint64_t addr = util_vma_heap_alloc(&device->vma_lo, bo->size, 4096);
      if (addr) {
         bo->offset = gen_canonical_address(addr);
         assert(addr == gen_48b_address(bo->offset));
         device->vma_lo_available -= bo->size;
      }
   }

   pthread_mutex_unlock(&device->vma_mutex);

   return bo->offset != 0;
}

void
anv_vma_free(struct anv_device *device, struct anv_bo *bo)
{
   if (!(bo->flags & EXEC_OBJECT_PINNED))
      return;

   const uint64_t addr_48b = gen_48b_address(bo->offset);

   pthread_mutex_lock(&device->vma_mutex);

   if (addr_48b >= LOW_HEAP_MIN_ADDRESS &&
       addr_48b <= LOW_HEAP_MAX_ADDRESS) {
      util_vma_heap_free(&device->vma_lo, addr_48b, bo->size);
      device->vma_lo_available += bo->size;
   } else {
      assert(addr_48b >= HIGH_HEAP_MIN_ADDRESS &&
             addr_48b <= HIGH_HEAP_MAX_ADDRESS);
      util_vma_heap_free(&device->vma_hi, addr_48b, bo->size);
      device->vma_hi_available += bo->size;
   }

   pthread_mutex_unlock(&device->vma_mutex);

   bo->offset = 0;
}

VkResult
anv_bo_init_new(struct anv_bo *bo, struct anv_device *device, uint64_t size)
{
   uint32_t gem_handle = anv_gem_create(device, size);
   if (!gem_handle)
      return vk_error(VK_ERROR_OUT_OF_DEVICE_MEMORY);

   anv_bo_init(bo, gem_handle, size);

   return VK_SUCCESS;
}

VkResult anv_AllocateMemory(
    VkDevice                                    _device,
    const VkMemoryAllocateInfo*                 pAllocateInfo,
    const VkAllocationCallbacks*                pAllocator,
    VkDeviceMemory*                             pMem)
{
   ANV_FROM_HANDLE(anv_device, device, _device);
   struct anv_physical_device *pdevice = &device->instance->physicalDevice;
   struct anv_device_memory *mem;
   VkResult result = VK_SUCCESS;

   assert(pAllocateInfo->sType == VK_STRUCTURE_TYPE_MEMORY_ALLOCATE_INFO);

   /* The Vulkan 1.0.33 spec says "allocationSize must be greater than 0". */
   assert(pAllocateInfo->allocationSize > 0);

   if (pAllocateInfo->allocationSize > MAX_MEMORY_ALLOCATION_SIZE)
      return VK_ERROR_OUT_OF_DEVICE_MEMORY;

   /* FINISHME: Fail if allocation request exceeds heap size. */

   mem = vk_alloc2(&device->alloc, pAllocator, sizeof(*mem), 8,
                    VK_SYSTEM_ALLOCATION_SCOPE_OBJECT);
   if (mem == NULL)
      return vk_error(VK_ERROR_OUT_OF_HOST_MEMORY);

   assert(pAllocateInfo->memoryTypeIndex < pdevice->memory.type_count);
   mem->type = &pdevice->memory.types[pAllocateInfo->memoryTypeIndex];
   mem->map = NULL;
   mem->map_size = 0;

   uint64_t bo_flags = 0;

   assert(mem->type->heapIndex < pdevice->memory.heap_count);
   if (pdevice->memory.heaps[mem->type->heapIndex].supports_48bit_addresses)
      bo_flags |= EXEC_OBJECT_SUPPORTS_48B_ADDRESS;

   const struct wsi_memory_allocate_info *wsi_info =
      vk_find_struct_const(pAllocateInfo->pNext, WSI_MEMORY_ALLOCATE_INFO_MESA);
   if (wsi_info && wsi_info->implicit_sync) {
      /* We need to set the WRITE flag on window system buffers so that GEM
       * will know we're writing to them and synchronize uses on other rings
       * (eg if the display server uses the blitter ring).
       */
      bo_flags |= EXEC_OBJECT_WRITE;
   } else if (pdevice->has_exec_async) {
      bo_flags |= EXEC_OBJECT_ASYNC;
   }

   if (pdevice->use_softpin)
      bo_flags |= EXEC_OBJECT_PINNED;

   const VkImportMemoryFdInfoKHR *fd_info =
      vk_find_struct_const(pAllocateInfo->pNext, IMPORT_MEMORY_FD_INFO_KHR);

   /* The Vulkan spec permits handleType to be 0, in which case the struct is
    * ignored.
    */
   if (fd_info && fd_info->handleType) {
      /* At the moment, we support only the below handle types. */
      assert(fd_info->handleType ==
               VK_EXTERNAL_MEMORY_HANDLE_TYPE_OPAQUE_FD_BIT ||
             fd_info->handleType ==
               VK_EXTERNAL_MEMORY_HANDLE_TYPE_DMA_BUF_BIT_EXT);

      result = anv_bo_cache_import(device, &device->bo_cache, fd_info->fd,
                                   bo_flags | ANV_BO_EXTERNAL, &mem->bo);
      if (result != VK_SUCCESS)
         goto fail;

      VkDeviceSize aligned_alloc_size =
         align_u64(pAllocateInfo->allocationSize, 4096);

      /* For security purposes, we reject importing the bo if it's smaller
       * than the requested allocation size.  This prevents a malicious client
       * from passing a buffer to a trusted client, lying about the size, and
       * telling the trusted client to try and texture from an image that goes
       * out-of-bounds.  This sort of thing could lead to GPU hangs or worse
       * in the trusted client.  The trusted client can protect itself against
       * this sort of attack but only if it can trust the buffer size.
       */
      if (mem->bo->size < aligned_alloc_size) {
         result = vk_errorf(device->instance, device,
                            VK_ERROR_INVALID_EXTERNAL_HANDLE_KHR,
                            "aligned allocationSize too large for "
                            "VK_EXTERNAL_MEMORY_HANDLE_TYPE_OPAQUE_FD_BIT_KHR: "
                            "%"PRIu64"B > %"PRIu64"B",
                            aligned_alloc_size, mem->bo->size);
         anv_bo_cache_release(device, &device->bo_cache, mem->bo);
         goto fail;
      }

      /* From the Vulkan spec:
       *
       *    "Importing memory from a file descriptor transfers ownership of
       *    the file descriptor from the application to the Vulkan
       *    implementation. The application must not perform any operations on
       *    the file descriptor after a successful import."
       *
       * If the import fails, we leave the file descriptor open.
       */
      close(fd_info->fd);
   } else {
      const VkExportMemoryAllocateInfoKHR *fd_info =
         vk_find_struct_const(pAllocateInfo->pNext, EXPORT_MEMORY_ALLOCATE_INFO_KHR);
      if (fd_info && fd_info->handleTypes)
         bo_flags |= ANV_BO_EXTERNAL;

      result = anv_bo_cache_alloc(device, &device->bo_cache,
                                  pAllocateInfo->allocationSize, bo_flags,
                                  &mem->bo);
      if (result != VK_SUCCESS)
         goto fail;

      const VkMemoryDedicatedAllocateInfoKHR *dedicated_info =
         vk_find_struct_const(pAllocateInfo->pNext, MEMORY_DEDICATED_ALLOCATE_INFO_KHR);
      if (dedicated_info && dedicated_info->image != VK_NULL_HANDLE) {
         ANV_FROM_HANDLE(anv_image, image, dedicated_info->image);

         /* Some legacy (non-modifiers) consumers need the tiling to be set on
          * the BO.  In this case, we have a dedicated allocation.
          */
         if (image->needs_set_tiling) {
            const uint32_t i915_tiling =
               isl_tiling_to_i915_tiling(image->planes[0].surface.isl.tiling);
            int ret = anv_gem_set_tiling(device, mem->bo->gem_handle,
                                         image->planes[0].surface.isl.row_pitch_B,
                                         i915_tiling);
            if (ret) {
               anv_bo_cache_release(device, &device->bo_cache, mem->bo);
               return vk_errorf(device->instance, NULL,
                                VK_ERROR_OUT_OF_DEVICE_MEMORY,
                                "failed to set BO tiling: %m");
            }
         }
      }
   }

   *pMem = anv_device_memory_to_handle(mem);

   return VK_SUCCESS;

 fail:
   vk_free2(&device->alloc, pAllocator, mem);

   return result;
}

VkResult anv_GetMemoryFdKHR(
    VkDevice                                    device_h,
    const VkMemoryGetFdInfoKHR*                 pGetFdInfo,
    int*                                        pFd)
{
   ANV_FROM_HANDLE(anv_device, dev, device_h);
   ANV_FROM_HANDLE(anv_device_memory, mem, pGetFdInfo->memory);

   assert(pGetFdInfo->sType == VK_STRUCTURE_TYPE_MEMORY_GET_FD_INFO_KHR);

   assert(pGetFdInfo->handleType == VK_EXTERNAL_MEMORY_HANDLE_TYPE_OPAQUE_FD_BIT ||
          pGetFdInfo->handleType == VK_EXTERNAL_MEMORY_HANDLE_TYPE_DMA_BUF_BIT_EXT);

   return anv_bo_cache_export(dev, &dev->bo_cache, mem->bo, pFd);
}

VkResult anv_GetMemoryFdPropertiesKHR(
    VkDevice                                    _device,
    VkExternalMemoryHandleTypeFlagBitsKHR       handleType,
    int                                         fd,
    VkMemoryFdPropertiesKHR*                    pMemoryFdProperties)
{
   ANV_FROM_HANDLE(anv_device, device, _device);
   struct anv_physical_device *pdevice = &device->instance->physicalDevice;

   switch (handleType) {
   case VK_EXTERNAL_MEMORY_HANDLE_TYPE_DMA_BUF_BIT_EXT:
      /* dma-buf can be imported as any memory type */
      pMemoryFdProperties->memoryTypeBits =
         (1 << pdevice->memory.type_count) - 1;
      return VK_SUCCESS;

   default:
      /* The valid usage section for this function says:
       *
       *    "handleType must not be one of the handle types defined as
       *    opaque."
       *
       * So opaque handle types fall into the default "unsupported" case.
       */
      return vk_error(VK_ERROR_INVALID_EXTERNAL_HANDLE);
   }
}

void anv_FreeMemory(
    VkDevice                                    _device,
    VkDeviceMemory                              _mem,
    const VkAllocationCallbacks*                pAllocator)
{
   ANV_FROM_HANDLE(anv_device, device, _device);
   ANV_FROM_HANDLE(anv_device_memory, mem, _mem);

   if (mem == NULL)
      return;

   if (mem->map)
      anv_UnmapMemory(_device, _mem);

   anv_bo_cache_release(device, &device->bo_cache, mem->bo);

   vk_free2(&device->alloc, pAllocator, mem);
}

VkResult anv_MapMemory(
    VkDevice                                    _device,
    VkDeviceMemory                              _memory,
    VkDeviceSize                                offset,
    VkDeviceSize                                size,
    VkMemoryMapFlags                            flags,
    void**                                      ppData)
{
   ANV_FROM_HANDLE(anv_device, device, _device);
   ANV_FROM_HANDLE(anv_device_memory, mem, _memory);

   if (mem == NULL) {
      *ppData = NULL;
      return VK_SUCCESS;
   }

   if (size == VK_WHOLE_SIZE)
      size = mem->bo->size - offset;

   /* From the Vulkan spec version 1.0.32 docs for MapMemory:
    *
    *  * If size is not equal to VK_WHOLE_SIZE, size must be greater than 0
    *    assert(size != 0);
    *  * If size is not equal to VK_WHOLE_SIZE, size must be less than or
    *    equal to the size of the memory minus offset
    */
   assert(size > 0);
   assert(offset + size <= mem->bo->size);

   /* FIXME: Is this supposed to be thread safe? Since vkUnmapMemory() only
    * takes a VkDeviceMemory pointer, it seems like only one map of the memory
    * at a time is valid. We could just mmap up front and return an offset
    * pointer here, but that may exhaust virtual memory on 32 bit
    * userspace. */

   uint32_t gem_flags = 0;

   if (!device->info.has_llc &&
       (mem->type->propertyFlags & VK_MEMORY_PROPERTY_HOST_COHERENT_BIT))
      gem_flags |= I915_MMAP_WC;

   /* GEM will fail to map if the offset isn't 4k-aligned.  Round down. */
   uint64_t map_offset = offset & ~4095ull;
   assert(offset >= map_offset);
   uint64_t map_size = (offset + size) - map_offset;

   /* Let's map whole pages */
   map_size = align_u64(map_size, 4096);

   void *map = anv_gem_mmap(device, mem->bo->gem_handle,
                            map_offset, map_size, gem_flags);
   if (map == MAP_FAILED)
      return vk_error(VK_ERROR_MEMORY_MAP_FAILED);

   mem->map = map;
   mem->map_size = map_size;

   *ppData = mem->map + (offset - map_offset);

   return VK_SUCCESS;
}

void anv_UnmapMemory(
    VkDevice                                    _device,
    VkDeviceMemory                              _memory)
{
   ANV_FROM_HANDLE(anv_device_memory, mem, _memory);

   if (mem == NULL)
      return;

   anv_gem_munmap(mem->map, mem->map_size);

   mem->map = NULL;
   mem->map_size = 0;
}

static void
clflush_mapped_ranges(struct anv_device         *device,
                      uint32_t                   count,
                      const VkMappedMemoryRange *ranges)
{
   for (uint32_t i = 0; i < count; i++) {
      ANV_FROM_HANDLE(anv_device_memory, mem, ranges[i].memory);
      if (ranges[i].offset >= mem->map_size)
         continue;

      gen_clflush_range(mem->map + ranges[i].offset,
                        MIN2(ranges[i].size, mem->map_size - ranges[i].offset));
   }
}

VkResult anv_FlushMappedMemoryRanges(
    VkDevice                                    _device,
    uint32_t                                    memoryRangeCount,
    const VkMappedMemoryRange*                  pMemoryRanges)
{
   ANV_FROM_HANDLE(anv_device, device, _device);

   if (device->info.has_llc)
      return VK_SUCCESS;

   /* Make sure the writes we're flushing have landed. */
   __builtin_ia32_mfence();

   clflush_mapped_ranges(device, memoryRangeCount, pMemoryRanges);

   return VK_SUCCESS;
}

VkResult anv_InvalidateMappedMemoryRanges(
    VkDevice                                    _device,
    uint32_t                                    memoryRangeCount,
    const VkMappedMemoryRange*                  pMemoryRanges)
{
   ANV_FROM_HANDLE(anv_device, device, _device);

   if (device->info.has_llc)
      return VK_SUCCESS;

   clflush_mapped_ranges(device, memoryRangeCount, pMemoryRanges);

   /* Make sure no reads get moved up above the invalidate. */
   __builtin_ia32_mfence();

   return VK_SUCCESS;
}

void anv_GetBufferMemoryRequirements(
    VkDevice                                    _device,
    VkBuffer                                    _buffer,
    VkMemoryRequirements*                       pMemoryRequirements)
{
   ANV_FROM_HANDLE(anv_buffer, buffer, _buffer);
   ANV_FROM_HANDLE(anv_device, device, _device);
   struct anv_physical_device *pdevice = &device->instance->physicalDevice;

   /* The Vulkan spec (git aaed022) says:
    *
    *    memoryTypeBits is a bitfield and contains one bit set for every
    *    supported memory type for the resource. The bit `1<<i` is set if and
    *    only if the memory type `i` in the VkPhysicalDeviceMemoryProperties
    *    structure for the physical device is supported.
    */
   uint32_t memory_types = 0;
   for (uint32_t i = 0; i < pdevice->memory.type_count; i++) {
      uint32_t valid_usage = pdevice->memory.types[i].valid_buffer_usage;
      if ((valid_usage & buffer->usage) == buffer->usage)
         memory_types |= (1u << i);
   }

   /* Base alignment requirement of a cache line */
   uint32_t alignment = 16;

   /* We need an alignment of 32 for pushing UBOs */
   if (buffer->usage & VK_BUFFER_USAGE_UNIFORM_BUFFER_BIT)
      alignment = MAX2(alignment, 32);

   pMemoryRequirements->size = buffer->size;
   pMemoryRequirements->alignment = alignment;

   /* Storage and Uniform buffers should have their size aligned to
    * 32-bits to avoid boundary checks when last DWord is not complete.
    * This would ensure that not internal padding would be needed for
    * 16-bit types.
    */
   if (device->robust_buffer_access &&
       (buffer->usage & VK_BUFFER_USAGE_UNIFORM_BUFFER_BIT ||
        buffer->usage & VK_BUFFER_USAGE_STORAGE_BUFFER_BIT))
      pMemoryRequirements->size = align_u64(buffer->size, 4);

   pMemoryRequirements->memoryTypeBits = memory_types;
}

void anv_GetBufferMemoryRequirements2(
    VkDevice                                    _device,
    const VkBufferMemoryRequirementsInfo2*      pInfo,
    VkMemoryRequirements2*                      pMemoryRequirements)
{
   anv_GetBufferMemoryRequirements(_device, pInfo->buffer,
                                   &pMemoryRequirements->memoryRequirements);

   vk_foreach_struct(ext, pMemoryRequirements->pNext) {
      switch (ext->sType) {
      case VK_STRUCTURE_TYPE_MEMORY_DEDICATED_REQUIREMENTS: {
         VkMemoryDedicatedRequirements *requirements = (void *)ext;
         requirements->prefersDedicatedAllocation = VK_FALSE;
         requirements->requiresDedicatedAllocation = VK_FALSE;
         break;
      }

      default:
         anv_debug_ignored_stype(ext->sType);
         break;
      }
   }
}

void anv_GetImageMemoryRequirements(
    VkDevice                                    _device,
    VkImage                                     _image,
    VkMemoryRequirements*                       pMemoryRequirements)
{
   ANV_FROM_HANDLE(anv_image, image, _image);
   ANV_FROM_HANDLE(anv_device, device, _device);
   struct anv_physical_device *pdevice = &device->instance->physicalDevice;

   /* The Vulkan spec (git aaed022) says:
    *
    *    memoryTypeBits is a bitfield and contains one bit set for every
    *    supported memory type for the resource. The bit `1<<i` is set if and
    *    only if the memory type `i` in the VkPhysicalDeviceMemoryProperties
    *    structure for the physical device is supported.
    *
    * All types are currently supported for images.
    */
   uint32_t memory_types = (1ull << pdevice->memory.type_count) - 1;

   pMemoryRequirements->size = image->size;
   pMemoryRequirements->alignment = image->alignment;
   pMemoryRequirements->memoryTypeBits = memory_types;
}

void anv_GetImageMemoryRequirements2(
    VkDevice                                    _device,
    const VkImageMemoryRequirementsInfo2*       pInfo,
    VkMemoryRequirements2*                      pMemoryRequirements)
{
   ANV_FROM_HANDLE(anv_device, device, _device);
   ANV_FROM_HANDLE(anv_image, image, pInfo->image);

   anv_GetImageMemoryRequirements(_device, pInfo->image,
                                  &pMemoryRequirements->memoryRequirements);

   vk_foreach_struct_const(ext, pInfo->pNext) {
      switch (ext->sType) {
      case VK_STRUCTURE_TYPE_IMAGE_PLANE_MEMORY_REQUIREMENTS_INFO: {
         struct anv_physical_device *pdevice = &device->instance->physicalDevice;
         const VkImagePlaneMemoryRequirementsInfoKHR *plane_reqs =
            (const VkImagePlaneMemoryRequirementsInfoKHR *) ext;
         uint32_t plane = anv_image_aspect_to_plane(image->aspects,
                                                    plane_reqs->planeAspect);

         assert(image->planes[plane].offset == 0);

         /* The Vulkan spec (git aaed022) says:
          *
          *    memoryTypeBits is a bitfield and contains one bit set for every
          *    supported memory type for the resource. The bit `1<<i` is set
          *    if and only if the memory type `i` in the
          *    VkPhysicalDeviceMemoryProperties structure for the physical
          *    device is supported.
          *
          * All types are currently supported for images.
          */
         pMemoryRequirements->memoryRequirements.memoryTypeBits =
               (1ull << pdevice->memory.type_count) - 1;

         pMemoryRequirements->memoryRequirements.size = image->planes[plane].size;
         pMemoryRequirements->memoryRequirements.alignment =
            image->planes[plane].alignment;
         break;
      }

      default:
         anv_debug_ignored_stype(ext->sType);
         break;
      }
   }

   vk_foreach_struct(ext, pMemoryRequirements->pNext) {
      switch (ext->sType) {
      case VK_STRUCTURE_TYPE_MEMORY_DEDICATED_REQUIREMENTS: {
         VkMemoryDedicatedRequirements *requirements = (void *)ext;
         if (image->needs_set_tiling) {
            /* If we need to set the tiling for external consumers, we need a
             * dedicated allocation.
             *
             * See also anv_AllocateMemory.
             */
            requirements->prefersDedicatedAllocation = VK_TRUE;
            requirements->requiresDedicatedAllocation = VK_TRUE;
         } else {
            requirements->prefersDedicatedAllocation = VK_FALSE;
            requirements->requiresDedicatedAllocation = VK_FALSE;
         }
         break;
      }

      default:
         anv_debug_ignored_stype(ext->sType);
         break;
      }
   }
}

void anv_GetImageSparseMemoryRequirements(
    VkDevice                                    device,
    VkImage                                     image,
    uint32_t*                                   pSparseMemoryRequirementCount,
    VkSparseImageMemoryRequirements*            pSparseMemoryRequirements)
{
   *pSparseMemoryRequirementCount = 0;
}

void anv_GetImageSparseMemoryRequirements2(
    VkDevice                                    device,
    const VkImageSparseMemoryRequirementsInfo2* pInfo,
    uint32_t*                                   pSparseMemoryRequirementCount,
    VkSparseImageMemoryRequirements2*           pSparseMemoryRequirements)
{
   *pSparseMemoryRequirementCount = 0;
}

void anv_GetDeviceMemoryCommitment(
    VkDevice                                    device,
    VkDeviceMemory                              memory,
    VkDeviceSize*                               pCommittedMemoryInBytes)
{
   *pCommittedMemoryInBytes = 0;
}

static void
anv_bind_buffer_memory(const VkBindBufferMemoryInfo *pBindInfo)
{
   ANV_FROM_HANDLE(anv_device_memory, mem, pBindInfo->memory);
   ANV_FROM_HANDLE(anv_buffer, buffer, pBindInfo->buffer);

   assert(pBindInfo->sType == VK_STRUCTURE_TYPE_BIND_BUFFER_MEMORY_INFO);

   if (mem) {
      assert((buffer->usage & mem->type->valid_buffer_usage) == buffer->usage);
      buffer->address = (struct anv_address) {
         .bo = mem->bo,
         .offset = pBindInfo->memoryOffset,
      };
   } else {
      buffer->address = ANV_NULL_ADDRESS;
   }
}

VkResult anv_BindBufferMemory(
    VkDevice                                    device,
    VkBuffer                                    buffer,
    VkDeviceMemory                              memory,
    VkDeviceSize                                memoryOffset)
{
   anv_bind_buffer_memory(
      &(VkBindBufferMemoryInfo) {
         .sType         = VK_STRUCTURE_TYPE_BIND_BUFFER_MEMORY_INFO,
         .buffer        = buffer,
         .memory        = memory,
         .memoryOffset  = memoryOffset,
      });

   return VK_SUCCESS;
}

VkResult anv_BindBufferMemory2(
    VkDevice                                    device,
    uint32_t                                    bindInfoCount,
    const VkBindBufferMemoryInfo*               pBindInfos)
{
   for (uint32_t i = 0; i < bindInfoCount; i++)
      anv_bind_buffer_memory(&pBindInfos[i]);

   return VK_SUCCESS;
}

VkResult anv_QueueBindSparse(
    VkQueue                                     _queue,
    uint32_t                                    bindInfoCount,
    const VkBindSparseInfo*                     pBindInfo,
    VkFence                                     fence)
{
   ANV_FROM_HANDLE(anv_queue, queue, _queue);
   if (anv_device_is_lost(queue->device))
      return VK_ERROR_DEVICE_LOST;

   return vk_error(VK_ERROR_FEATURE_NOT_PRESENT);
}

// Event functions

VkResult anv_CreateEvent(
    VkDevice                                    _device,
    const VkEventCreateInfo*                    pCreateInfo,
    const VkAllocationCallbacks*                pAllocator,
    VkEvent*                                    pEvent)
{
   ANV_FROM_HANDLE(anv_device, device, _device);
   struct anv_state state;
   struct anv_event *event;

   assert(pCreateInfo->sType == VK_STRUCTURE_TYPE_EVENT_CREATE_INFO);

   state = anv_state_pool_alloc(&device->dynamic_state_pool,
                                sizeof(*event), 8);
   event = state.map;
   event->state = state;
   event->semaphore = VK_EVENT_RESET;

   if (!device->info.has_llc) {
      /* Make sure the writes we're flushing have landed. */
      __builtin_ia32_mfence();
      __builtin_ia32_clflush(event);
   }

   *pEvent = anv_event_to_handle(event);

   return VK_SUCCESS;
}

void anv_DestroyEvent(
    VkDevice                                    _device,
    VkEvent                                     _event,
    const VkAllocationCallbacks*                pAllocator)
{
   ANV_FROM_HANDLE(anv_device, device, _device);
   ANV_FROM_HANDLE(anv_event, event, _event);

   if (!event)
      return;

   anv_state_pool_free(&device->dynamic_state_pool, event->state);
}

VkResult anv_GetEventStatus(
    VkDevice                                    _device,
    VkEvent                                     _event)
{
   ANV_FROM_HANDLE(anv_device, device, _device);
   ANV_FROM_HANDLE(anv_event, event, _event);

   if (anv_device_is_lost(device))
      return VK_ERROR_DEVICE_LOST;

   if (!device->info.has_llc) {
      /* Invalidate read cache before reading event written by GPU. */
      __builtin_ia32_clflush(event);
      __builtin_ia32_mfence();

   }

   return event->semaphore;
}

VkResult anv_SetEvent(
    VkDevice                                    _device,
    VkEvent                                     _event)
{
   ANV_FROM_HANDLE(anv_device, device, _device);
   ANV_FROM_HANDLE(anv_event, event, _event);

   event->semaphore = VK_EVENT_SET;

   if (!device->info.has_llc) {
      /* Make sure the writes we're flushing have landed. */
      __builtin_ia32_mfence();
      __builtin_ia32_clflush(event);
   }

   return VK_SUCCESS;
}

VkResult anv_ResetEvent(
    VkDevice                                    _device,
    VkEvent                                     _event)
{
   ANV_FROM_HANDLE(anv_device, device, _device);
   ANV_FROM_HANDLE(anv_event, event, _event);

   event->semaphore = VK_EVENT_RESET;

   if (!device->info.has_llc) {
      /* Make sure the writes we're flushing have landed. */
      __builtin_ia32_mfence();
      __builtin_ia32_clflush(event);
   }

   return VK_SUCCESS;
}

// Buffer functions

VkResult anv_CreateBuffer(
    VkDevice                                    _device,
    const VkBufferCreateInfo*                   pCreateInfo,
    const VkAllocationCallbacks*                pAllocator,
    VkBuffer*                                   pBuffer)
{
   ANV_FROM_HANDLE(anv_device, device, _device);
   struct anv_buffer *buffer;

   assert(pCreateInfo->sType == VK_STRUCTURE_TYPE_BUFFER_CREATE_INFO);

   buffer = vk_alloc2(&device->alloc, pAllocator, sizeof(*buffer), 8,
                       VK_SYSTEM_ALLOCATION_SCOPE_OBJECT);
   if (buffer == NULL)
      return vk_error(VK_ERROR_OUT_OF_HOST_MEMORY);

   buffer->size = pCreateInfo->size;
   buffer->usage = pCreateInfo->usage;
   buffer->address = ANV_NULL_ADDRESS;

   *pBuffer = anv_buffer_to_handle(buffer);

   return VK_SUCCESS;
}

void anv_DestroyBuffer(
    VkDevice                                    _device,
    VkBuffer                                    _buffer,
    const VkAllocationCallbacks*                pAllocator)
{
   ANV_FROM_HANDLE(anv_device, device, _device);
   ANV_FROM_HANDLE(anv_buffer, buffer, _buffer);

   if (!buffer)
      return;

   vk_free2(&device->alloc, pAllocator, buffer);
}

void
anv_fill_buffer_surface_state(struct anv_device *device, struct anv_state state,
                              enum isl_format format,
                              struct anv_address address,
                              uint32_t range, uint32_t stride)
{
   isl_buffer_fill_state(&device->isl_dev, state.map,
                         .address = anv_address_physical(address),
                         .mocs = device->default_mocs,
                         .size_B = range,
                         .format = format,
                         .stride_B = stride);

   anv_state_flush(device, state);
}

void anv_DestroySampler(
    VkDevice                                    _device,
    VkSampler                                   _sampler,
    const VkAllocationCallbacks*                pAllocator)
{
   ANV_FROM_HANDLE(anv_device, device, _device);
   ANV_FROM_HANDLE(anv_sampler, sampler, _sampler);

   if (!sampler)
      return;

   vk_free2(&device->alloc, pAllocator, sampler);
}

VkResult anv_CreateFramebuffer(
    VkDevice                                    _device,
    const VkFramebufferCreateInfo*              pCreateInfo,
    const VkAllocationCallbacks*                pAllocator,
    VkFramebuffer*                              pFramebuffer)
{
   ANV_FROM_HANDLE(anv_device, device, _device);
   struct anv_framebuffer *framebuffer;

   assert(pCreateInfo->sType == VK_STRUCTURE_TYPE_FRAMEBUFFER_CREATE_INFO);

   size_t size = sizeof(*framebuffer) +
                 sizeof(struct anv_image_view *) * pCreateInfo->attachmentCount;
   framebuffer = vk_alloc2(&device->alloc, pAllocator, size, 8,
                            VK_SYSTEM_ALLOCATION_SCOPE_OBJECT);
   if (framebuffer == NULL)
      return vk_error(VK_ERROR_OUT_OF_HOST_MEMORY);

   framebuffer->attachment_count = pCreateInfo->attachmentCount;
   for (uint32_t i = 0; i < pCreateInfo->attachmentCount; i++) {
      VkImageView _iview = pCreateInfo->pAttachments[i];
      framebuffer->attachments[i] = anv_image_view_from_handle(_iview);
   }

   framebuffer->width = pCreateInfo->width;
   framebuffer->height = pCreateInfo->height;
   framebuffer->layers = pCreateInfo->layers;

   *pFramebuffer = anv_framebuffer_to_handle(framebuffer);

   return VK_SUCCESS;
}

void anv_DestroyFramebuffer(
    VkDevice                                    _device,
    VkFramebuffer                               _fb,
    const VkAllocationCallbacks*                pAllocator)
{
   ANV_FROM_HANDLE(anv_device, device, _device);
   ANV_FROM_HANDLE(anv_framebuffer, fb, _fb);

   if (!fb)
      return;

   vk_free2(&device->alloc, pAllocator, fb);
}

static const VkTimeDomainEXT anv_time_domains[] = {
   VK_TIME_DOMAIN_DEVICE_EXT,
   VK_TIME_DOMAIN_CLOCK_MONOTONIC_EXT,
   VK_TIME_DOMAIN_CLOCK_MONOTONIC_RAW_EXT,
};

VkResult anv_GetPhysicalDeviceCalibrateableTimeDomainsEXT(
   VkPhysicalDevice                             physicalDevice,
   uint32_t                                     *pTimeDomainCount,
   VkTimeDomainEXT                              *pTimeDomains)
{
   int d;
   VK_OUTARRAY_MAKE(out, pTimeDomains, pTimeDomainCount);

   for (d = 0; d < ARRAY_SIZE(anv_time_domains); d++) {
      vk_outarray_append(&out, i) {
         *i = anv_time_domains[d];
      }
   }

   return vk_outarray_status(&out);
}

static uint64_t
anv_clock_gettime(clockid_t clock_id)
{
   struct timespec current;
   int ret;

   ret = clock_gettime(clock_id, &current);
   if (ret < 0 && clock_id == CLOCK_MONOTONIC_RAW)
      ret = clock_gettime(CLOCK_MONOTONIC, &current);
   if (ret < 0)
      return 0;

   return (uint64_t) current.tv_sec * 1000000000ULL + current.tv_nsec;
}

#define TIMESTAMP 0x2358

VkResult anv_GetCalibratedTimestampsEXT(
   VkDevice                                     _device,
   uint32_t                                     timestampCount,
   const VkCalibratedTimestampInfoEXT           *pTimestampInfos,
   uint64_t                                     *pTimestamps,
   uint64_t                                     *pMaxDeviation)
{
   ANV_FROM_HANDLE(anv_device, device, _device);
   uint64_t timestamp_frequency = device->info.timestamp_frequency;
   int  ret;
   int d;
   uint64_t begin, end;
   uint64_t max_clock_period = 0;

   begin = anv_clock_gettime(CLOCK_MONOTONIC_RAW);

   for (d = 0; d < timestampCount; d++) {
      switch (pTimestampInfos[d].timeDomain) {
      case VK_TIME_DOMAIN_DEVICE_EXT:
         ret = anv_gem_reg_read(device, TIMESTAMP | 1,
                                &pTimestamps[d]);

         if (ret != 0) {
            return anv_device_set_lost(device, "Failed to read the TIMESTAMP "
                                               "register: %m");
         }
         uint64_t device_period = DIV_ROUND_UP(1000000000, timestamp_frequency);
         max_clock_period = MAX2(max_clock_period, device_period);
         break;
      case VK_TIME_DOMAIN_CLOCK_MONOTONIC_EXT:
         pTimestamps[d] = anv_clock_gettime(CLOCK_MONOTONIC);
         max_clock_period = MAX2(max_clock_period, 1);
         break;

      case VK_TIME_DOMAIN_CLOCK_MONOTONIC_RAW_EXT:
         pTimestamps[d] = begin;
         break;
      default:
         pTimestamps[d] = 0;
         break;
      }
   }

   end = anv_clock_gettime(CLOCK_MONOTONIC_RAW);

    /*
     * The maximum deviation is the sum of the interval over which we
     * perform the sampling and the maximum period of any sampled
     * clock. That's because the maximum skew between any two sampled
     * clock edges is when the sampled clock with the largest period is
     * sampled at the end of that period but right at the beginning of the
     * sampling interval and some other clock is sampled right at the
     * begining of its sampling period and right at the end of the
     * sampling interval. Let's assume the GPU has the longest clock
     * period and that the application is sampling GPU and monotonic:
     *
     *                               s                 e
     *			 w x y z 0 1 2 3 4 5 6 7 8 9 a b c d e f
     *	Raw              -_-_-_-_-_-_-_-_-_-_-_-_-_-_-_-_-_-_-_-
     *
     *                               g
     *		  0         1         2         3
     *	GPU       -----_____-----_____-----_____-----_____
     *
     *                                                m
     *					    x y z 0 1 2 3 4 5 6 7 8 9 a b c
     *	Monotonic                           -_-_-_-_-_-_-_-_-_-_-_-_-_-_-_-
     *
     *	Interval                     <----------------->
     *	Deviation           <-------------------------->
     *
     *		s  = read(raw)       2
     *		g  = read(GPU)       1
     *		m  = read(monotonic) 2
     *		e  = read(raw)       b
     *
     * We round the sample interval up by one tick to cover sampling error
     * in the interval clock
     */

   uint64_t sample_interval = end - begin + 1;

   *pMaxDeviation = sample_interval + max_clock_period;

   return VK_SUCCESS;
}

/* vk_icd.h does not declare this function, so we declare it here to
 * suppress Wmissing-prototypes.
 */
PUBLIC VKAPI_ATTR VkResult VKAPI_CALL
vk_icdNegotiateLoaderICDInterfaceVersion(uint32_t* pSupportedVersion);

PUBLIC VKAPI_ATTR VkResult VKAPI_CALL
vk_icdNegotiateLoaderICDInterfaceVersion(uint32_t* pSupportedVersion)
{
   /* For the full details on loader interface versioning, see
    * <https://github.com/KhronosGroup/Vulkan-LoaderAndValidationLayers/blob/master/loader/LoaderAndLayerInterface.md>.
    * What follows is a condensed summary, to help you navigate the large and
    * confusing official doc.
    *
    *   - Loader interface v0 is incompatible with later versions. We don't
    *     support it.
    *
    *   - In loader interface v1:
    *       - The first ICD entrypoint called by the loader is
    *         vk_icdGetInstanceProcAddr(). The ICD must statically expose this
    *         entrypoint.
    *       - The ICD must statically expose no other Vulkan symbol unless it is
    *         linked with -Bsymbolic.
    *       - Each dispatchable Vulkan handle created by the ICD must be
    *         a pointer to a struct whose first member is VK_LOADER_DATA. The
    *         ICD must initialize VK_LOADER_DATA.loadMagic to ICD_LOADER_MAGIC.
    *       - The loader implements vkCreate{PLATFORM}SurfaceKHR() and
    *         vkDestroySurfaceKHR(). The ICD must be capable of working with
    *         such loader-managed surfaces.
    *
    *    - Loader interface v2 differs from v1 in:
    *       - The first ICD entrypoint called by the loader is
    *         vk_icdNegotiateLoaderICDInterfaceVersion(). The ICD must
    *         statically expose this entrypoint.
    *
    *    - Loader interface v3 differs from v2 in:
    *        - The ICD must implement vkCreate{PLATFORM}SurfaceKHR(),
    *          vkDestroySurfaceKHR(), and other API which uses VKSurfaceKHR,
    *          because the loader no longer does so.
    */
   *pSupportedVersion = MIN2(*pSupportedVersion, 3u);
   return VK_SUCCESS;
}<|MERGE_RESOLUTION|>--- conflicted
+++ resolved
@@ -636,11 +636,7 @@
    }
 
    if (instance->app_info.api_version == 0)
-<<<<<<< HEAD
-      anv_EnumerateInstanceVersion(&instance->app_info.api_version);
-=======
       instance->app_info.api_version = VK_API_VERSION_1_0;
->>>>>>> cbac9f27
 
    instance->enabled_extensions = enabled_extensions;
 
@@ -648,13 +644,8 @@
       /* Vulkan requires that entrypoints for extensions which have not been
        * enabled must not be advertised.
        */
-<<<<<<< HEAD
-      if (!anv_entrypoint_is_enabled(i, instance->app_info.api_version,
-                                     &instance->enabled_extensions, NULL)) {
-=======
       if (!anv_instance_entrypoint_is_enabled(i, instance->app_info.api_version,
                                               &instance->enabled_extensions)) {
->>>>>>> cbac9f27
          instance->dispatch.entrypoints[i] = NULL;
       } else {
          instance->dispatch.entrypoints[i] =
@@ -710,13 +701,8 @@
       anv_physical_device_finish(&instance->physicalDevice);
    }
 
-<<<<<<< HEAD
-   vk_free(&instance->alloc, instance->app_info.app_name);
-   vk_free(&instance->alloc, instance->app_info.engine_name);
-=======
    vk_free(&instance->alloc, (char *)instance->app_info.app_name);
    vk_free(&instance->alloc, (char *)instance->app_info.engine_name);
->>>>>>> cbac9f27
 
    VG(VALGRIND_DESTROY_MEMPOOL(instance));
 
@@ -1601,15 +1587,9 @@
       /* Vulkan requires that entrypoints for extensions which have not been
        * enabled must not be advertised.
        */
-<<<<<<< HEAD
-      if (!anv_entrypoint_is_enabled(i, device->instance->app_info.api_version,
-                                     &device->instance->enabled_extensions,
-                                     &device->enabled_extensions)) {
-=======
       if (!anv_device_entrypoint_is_enabled(i, device->instance->app_info.api_version,
                                             &device->instance->enabled_extensions,
                                             &device->enabled_extensions)) {
->>>>>>> cbac9f27
          device->dispatch.entrypoints[i] = NULL;
       } else if (genX_table->entrypoints[i]) {
          device->dispatch.entrypoints[i] = genX_table->entrypoints[i];
@@ -1669,11 +1649,6 @@
    ANV_FROM_HANDLE(anv_physical_device, physical_device, physicalDevice);
    VkResult result;
    struct anv_device *device;
-   FILE *fp = NULL;
-   char procPath[WAIT_DETECT_MAX_LEN]={0};
-   char procName[WAIT_DETECT_MAX_LEN]={0};
-   int count = 0;
-   int need = 0;
 
    assert(pCreateInfo->sType == VK_STRUCTURE_TYPE_DEVICE_CREATE_INFO);
 
@@ -1736,23 +1711,7 @@
    device->instance = physical_device->instance;
    device->chipset_id = physical_device->chipset_id;
    device->no_hw = physical_device->no_hw;
-<<<<<<< HEAD
-   device->lost = false;
-   device->needwait = false;
-   sprintf(procPath,"/proc/%d/comm",getpid());
-   fp = fopen(procPath, "r");
-   if(fp != NULL) {
-      count = fread(procName, 1, sizeof(procName)-1, fp);
-      if(count > 0) {
-         procName[count-1] = '\0';
-         if(strcmp(procName, "org.skia.skqp") == 0 && !device->info.has_llc)
-            device->needwait= true;
-      }
-      fclose(fp);
-   }
-=======
    device->_lost = false;
->>>>>>> cbac9f27
 
    if (pAllocator)
       device->alloc = *pAllocator;
