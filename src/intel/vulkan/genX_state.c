/*
 * Copyright © 2015 Intel Corporation
 *
 * Permission is hereby granted, free of charge, to any person obtaining a
 * copy of this software and associated documentation files (the "Software"),
 * to deal in the Software without restriction, including without limitation
 * the rights to use, copy, modify, merge, publish, distribute, sublicense,
 * and/or sell copies of the Software, and to permit persons to whom the
 * Software is furnished to do so, subject to the following conditions:
 *
 * The above copyright notice and this permission notice (including the next
 * paragraph) shall be included in all copies or substantial portions of the
 * Software.
 *
 * THE SOFTWARE IS PROVIDED "AS IS", WITHOUT WARRANTY OF ANY KIND, EXPRESS OR
 * IMPLIED, INCLUDING BUT NOT LIMITED TO THE WARRANTIES OF MERCHANTABILITY,
 * FITNESS FOR A PARTICULAR PURPOSE AND NONINFRINGEMENT.  IN NO EVENT SHALL
 * THE AUTHORS OR COPYRIGHT HOLDERS BE LIABLE FOR ANY CLAIM, DAMAGES OR OTHER
 * LIABILITY, WHETHER IN AN ACTION OF CONTRACT, TORT OR OTHERWISE, ARISING
 * FROM, OUT OF OR IN CONNECTION WITH THE SOFTWARE OR THE USE OR OTHER DEALINGS
 * IN THE SOFTWARE.
 */

#include <assert.h>
#include <stdbool.h>
#include <string.h>
#include <unistd.h>
#include <fcntl.h>

#include "anv_private.h"

#include "common/gen_sample_positions.h"
#include "genxml/gen_macros.h"
#include "genxml/genX_pack.h"

#include "vk_util.h"

#if GEN_GEN == 10
/**
 * From Gen10 Workarounds page in h/w specs:
 * WaSampleOffsetIZ:
 *    "Prior to the 3DSTATE_SAMPLE_PATTERN driver must ensure there are no
 *     markers in the pipeline by programming a PIPE_CONTROL with stall."
 */
static void
gen10_emit_wa_cs_stall_flush(struct anv_batch *batch)
{

   anv_batch_emit(batch, GENX(PIPE_CONTROL), pc) {
      pc.CommandStreamerStallEnable = true;
      pc.StallAtPixelScoreboard = true;
   }
}

/**
 * From Gen10 Workarounds page in h/w specs:
 * WaSampleOffsetIZ:_cs_stall_flush
 *    "When 3DSTATE_SAMPLE_PATTERN is programmed, driver must then issue an
 *     MI_LOAD_REGISTER_IMM command to an offset between 0x7000 and 0x7FFF(SVL)
 *     after the command to ensure the state has been delivered prior to any
 *     command causing a marker in the pipeline."
 */
static void
gen10_emit_wa_lri_to_cache_mode_zero(struct anv_batch *batch)
{
   /* Before changing the value of CACHE_MODE_0 register, GFX pipeline must
    * be idle; i.e., full flush is required.
    */
   anv_batch_emit(batch, GENX(PIPE_CONTROL), pc) {
      pc.DepthCacheFlushEnable = true;
      pc.DCFlushEnable = true;
      pc.RenderTargetCacheFlushEnable = true;
      pc.InstructionCacheInvalidateEnable = true;
      pc.StateCacheInvalidationEnable = true;
      pc.TextureCacheInvalidationEnable = true;
      pc.VFCacheInvalidationEnable = true;
      pc.ConstantCacheInvalidationEnable =true;
   }

   /* Write to CACHE_MODE_0 (0x7000) */
   uint32_t cache_mode_0 = 0;
   anv_pack_struct(&cache_mode_0, GENX(CACHE_MODE_0));

   anv_batch_emit(batch, GENX(MI_LOAD_REGISTER_IMM), lri) {
      lri.RegisterOffset = GENX(CACHE_MODE_0_num);
      lri.DataDWord      = cache_mode_0;
   }
}
#endif

VkResult
genX(init_device_state)(struct anv_device *device)
{
   GENX(MEMORY_OBJECT_CONTROL_STATE_pack)(NULL, &device->default_mocs,
                                          &GENX(MOCS));
#if GEN_GEN >= 8
   GENX(MEMORY_OBJECT_CONTROL_STATE_pack)(NULL, &device->external_mocs,
                                          &GENX(EXTERNAL_MOCS));
#else
   device->external_mocs = device->default_mocs;
#endif

   struct anv_batch batch;

   uint32_t cmds[64];
   batch.start = batch.next = cmds;
   batch.end = (void *) cmds + sizeof(cmds);

   anv_batch_emit(&batch, GENX(PIPELINE_SELECT), ps) {
#if GEN_GEN >= 9
      ps.MaskBits = 3;
#endif
      ps.PipelineSelection = _3D;
   }

#if GEN_GEN == 9
   uint32_t cache_mode_1;
   anv_pack_struct(&cache_mode_1, GENX(CACHE_MODE_1),
                   .FloatBlendOptimizationEnable = true,
                   .FloatBlendOptimizationEnableMask = true,
                   .PartialResolveDisableInVC = true,
                   .PartialResolveDisableInVCMask = true);

   anv_batch_emit(&batch, GENX(MI_LOAD_REGISTER_IMM), lri) {
      lri.RegisterOffset = GENX(CACHE_MODE_1_num);
      lri.DataDWord      = cache_mode_1;
   }
#endif

   anv_batch_emit(&batch, GENX(3DSTATE_AA_LINE_PARAMETERS), aa);

   anv_batch_emit(&batch, GENX(3DSTATE_DRAWING_RECTANGLE), rect) {
      rect.ClippedDrawingRectangleYMin = 0;
      rect.ClippedDrawingRectangleXMin = 0;
      rect.ClippedDrawingRectangleYMax = UINT16_MAX;
      rect.ClippedDrawingRectangleXMax = UINT16_MAX;
      rect.DrawingRectangleOriginY = 0;
      rect.DrawingRectangleOriginX = 0;
   }

#if GEN_GEN >= 8
   anv_batch_emit(&batch, GENX(3DSTATE_WM_CHROMAKEY), ck);

#if GEN_GEN == 10
   gen10_emit_wa_cs_stall_flush(&batch);
#endif

   /* See the Vulkan 1.0 spec Table 24.1 "Standard sample locations" and
    * VkPhysicalDeviceFeatures::standardSampleLocations.
    */
   anv_batch_emit(&batch, GENX(3DSTATE_SAMPLE_PATTERN), sp) {
      GEN_SAMPLE_POS_1X(sp._1xSample);
      GEN_SAMPLE_POS_2X(sp._2xSample);
      GEN_SAMPLE_POS_4X(sp._4xSample);
      GEN_SAMPLE_POS_8X(sp._8xSample);
#if GEN_GEN >= 9
      GEN_SAMPLE_POS_16X(sp._16xSample);
#endif
   }
#endif

#if GEN_GEN == 10
   gen10_emit_wa_lri_to_cache_mode_zero(&batch);
#endif

   /* Set the "CONSTANT_BUFFER Address Offset Disable" bit, so
    * 3DSTATE_CONSTANT_XS buffer 0 is an absolute address.
    *
    * This is only safe on kernels with context isolation support.
    */
   if (GEN_GEN >= 8 &&
       device->instance->physicalDevice.has_context_isolation) {
      UNUSED uint32_t tmp_reg;
#if GEN_GEN >= 9
      anv_pack_struct(&tmp_reg, GENX(CS_DEBUG_MODE2),
                      .CONSTANT_BUFFERAddressOffsetDisable = true,
                      .CONSTANT_BUFFERAddressOffsetDisableMask = true);
      anv_batch_emit(&batch, GENX(MI_LOAD_REGISTER_IMM), lri) {
         lri.RegisterOffset = GENX(CS_DEBUG_MODE2_num);
         lri.DataDWord      = tmp_reg;
      }
#elif GEN_GEN == 8
      anv_pack_struct(&tmp_reg, GENX(INSTPM),
                      .CONSTANT_BUFFERAddressOffsetDisable = true,
                      .CONSTANT_BUFFERAddressOffsetDisableMask = true);
      anv_batch_emit(&batch, GENX(MI_LOAD_REGISTER_IMM), lri) {
         lri.RegisterOffset = GENX(INSTPM_num);
         lri.DataDWord      = tmp_reg;
      }
#endif
   }

#if GEN_GEN >= 10
   /* A fixed function pipe flush is required before modifying this field */
   anv_batch_emit(&batch, GENX(PIPE_CONTROL), pipe) {
      pipe.PipeControlFlushEnable = true;
   }
<<<<<<< HEAD

   /* enable object level preemption */
   uint32_t csc1;

=======
   /* enable object level preemption */
   uint32_t csc1;
>>>>>>> 9e21d486
   anv_pack_struct(&csc1, GENX(CS_CHICKEN1),
                   .ReplayMode = ObjectLevelPreemption,
                   .ReplayModeMask = 1);
   anv_batch_emit(&batch, GENX(MI_LOAD_REGISTER_IMM), lri) {
      lri.RegisterOffset   = GENX(CS_CHICKEN1_num);
      lri.DataDWord        = csc1;
   }
#endif

   anv_batch_emit(&batch, GENX(MI_BATCH_BUFFER_END), bbe);

   assert(batch.next <= batch.end);

   return anv_device_submit_simple_batch(device, &batch);
}

static uint32_t
vk_to_gen_tex_filter(VkFilter filter, bool anisotropyEnable)
{
   switch (filter) {
   default:
      assert(!"Invalid filter");
   case VK_FILTER_NEAREST:
      return anisotropyEnable ? MAPFILTER_ANISOTROPIC : MAPFILTER_NEAREST;
   case VK_FILTER_LINEAR:
      return anisotropyEnable ? MAPFILTER_ANISOTROPIC : MAPFILTER_LINEAR;
   }
}

static uint32_t
vk_to_gen_max_anisotropy(float ratio)
{
   return (anv_clamp_f(ratio, 2, 16) - 2) / 2;
}

static const uint32_t vk_to_gen_mipmap_mode[] = {
   [VK_SAMPLER_MIPMAP_MODE_NEAREST]          = MIPFILTER_NEAREST,
   [VK_SAMPLER_MIPMAP_MODE_LINEAR]           = MIPFILTER_LINEAR
};

static const uint32_t vk_to_gen_tex_address[] = {
   [VK_SAMPLER_ADDRESS_MODE_REPEAT]          = TCM_WRAP,
   [VK_SAMPLER_ADDRESS_MODE_MIRRORED_REPEAT] = TCM_MIRROR,
   [VK_SAMPLER_ADDRESS_MODE_CLAMP_TO_EDGE]   = TCM_CLAMP,
   [VK_SAMPLER_ADDRESS_MODE_MIRROR_CLAMP_TO_EDGE] = TCM_MIRROR_ONCE,
   [VK_SAMPLER_ADDRESS_MODE_CLAMP_TO_BORDER] = TCM_CLAMP_BORDER,
};

/* Vulkan specifies the result of shadow comparisons as:
 *     1     if   ref <op> texel,
 *     0     otherwise.
 *
 * The hardware does:
 *     0     if texel <op> ref,
 *     1     otherwise.
 *
 * So, these look a bit strange because there's both a negation
 * and swapping of the arguments involved.
 */
static const uint32_t vk_to_gen_shadow_compare_op[] = {
   [VK_COMPARE_OP_NEVER]                        = PREFILTEROPALWAYS,
   [VK_COMPARE_OP_LESS]                         = PREFILTEROPLEQUAL,
   [VK_COMPARE_OP_EQUAL]                        = PREFILTEROPNOTEQUAL,
   [VK_COMPARE_OP_LESS_OR_EQUAL]                = PREFILTEROPLESS,
   [VK_COMPARE_OP_GREATER]                      = PREFILTEROPGEQUAL,
   [VK_COMPARE_OP_NOT_EQUAL]                    = PREFILTEROPEQUAL,
   [VK_COMPARE_OP_GREATER_OR_EQUAL]             = PREFILTEROPGREATER,
   [VK_COMPARE_OP_ALWAYS]                       = PREFILTEROPNEVER,
};

VkResult genX(CreateSampler)(
    VkDevice                                    _device,
    const VkSamplerCreateInfo*                  pCreateInfo,
    const VkAllocationCallbacks*                pAllocator,
    VkSampler*                                  pSampler)
{
   ANV_FROM_HANDLE(anv_device, device, _device);
   struct anv_sampler *sampler;

   assert(pCreateInfo->sType == VK_STRUCTURE_TYPE_SAMPLER_CREATE_INFO);

   sampler = vk_zalloc2(&device->alloc, pAllocator, sizeof(*sampler), 8,
                        VK_SYSTEM_ALLOCATION_SCOPE_OBJECT);
   if (!sampler)
      return vk_error(VK_ERROR_OUT_OF_HOST_MEMORY);

   sampler->n_planes = 1;

   uint32_t border_color_offset = device->border_colors.offset +
                                  pCreateInfo->borderColor * 64;

   vk_foreach_struct(ext, pCreateInfo->pNext) {
      switch (ext->sType) {
      case VK_STRUCTURE_TYPE_SAMPLER_YCBCR_CONVERSION_INFO: {
         VkSamplerYcbcrConversionInfo *pSamplerConversion =
            (VkSamplerYcbcrConversionInfo *) ext;
         ANV_FROM_HANDLE(anv_ycbcr_conversion, conversion,
                         pSamplerConversion->conversion);

         if (conversion == NULL)
            break;

         sampler->n_planes = conversion->format->n_planes;
         sampler->conversion = conversion;
         break;
      }
      default:
         anv_debug_ignored_stype(ext->sType);
         break;
      }
   }

   for (unsigned p = 0; p < sampler->n_planes; p++) {
      const bool plane_has_chroma =
         sampler->conversion && sampler->conversion->format->planes[p].has_chroma;
      const VkFilter min_filter =
         plane_has_chroma ? sampler->conversion->chroma_filter : pCreateInfo->minFilter;
      const VkFilter mag_filter =
         plane_has_chroma ? sampler->conversion->chroma_filter : pCreateInfo->magFilter;
      const bool enable_min_filter_addr_rounding = min_filter != VK_FILTER_NEAREST;
      const bool enable_mag_filter_addr_rounding = mag_filter != VK_FILTER_NEAREST;
      /* From Broadwell PRM, SAMPLER_STATE:
       *   "Mip Mode Filter must be set to MIPFILTER_NONE for Planar YUV surfaces."
       */
      const uint32_t mip_filter_mode =
         (sampler->conversion &&
          isl_format_is_yuv(sampler->conversion->format->planes[0].isl_format)) ?
         MIPFILTER_NONE : vk_to_gen_mipmap_mode[pCreateInfo->mipmapMode];

      struct GENX(SAMPLER_STATE) sampler_state = {
         .SamplerDisable = false,
         .TextureBorderColorMode = DX10OGL,

#if GEN_GEN >= 8
         .LODPreClampMode = CLAMP_MODE_OGL,
#else
         .LODPreClampEnable = CLAMP_ENABLE_OGL,
#endif

#if GEN_GEN == 8
         .BaseMipLevel = 0.0,
#endif
         .MipModeFilter = mip_filter_mode,
         .MagModeFilter = vk_to_gen_tex_filter(mag_filter, pCreateInfo->anisotropyEnable),
         .MinModeFilter = vk_to_gen_tex_filter(min_filter, pCreateInfo->anisotropyEnable),
         .TextureLODBias = anv_clamp_f(pCreateInfo->mipLodBias, -16, 15.996),
         .AnisotropicAlgorithm = EWAApproximation,
         .MinLOD = anv_clamp_f(pCreateInfo->minLod, 0, 14),
         .MaxLOD = anv_clamp_f(pCreateInfo->maxLod, 0, 14),
         .ChromaKeyEnable = 0,
         .ChromaKeyIndex = 0,
         .ChromaKeyMode = 0,
         .ShadowFunction = vk_to_gen_shadow_compare_op[pCreateInfo->compareOp],
         .CubeSurfaceControlMode = OVERRIDE,

         .BorderColorPointer = border_color_offset,

#if GEN_GEN >= 8
         .LODClampMagnificationMode = MIPNONE,
#endif

         .MaximumAnisotropy = vk_to_gen_max_anisotropy(pCreateInfo->maxAnisotropy),
         .RAddressMinFilterRoundingEnable = enable_min_filter_addr_rounding,
         .RAddressMagFilterRoundingEnable = enable_mag_filter_addr_rounding,
         .VAddressMinFilterRoundingEnable = enable_min_filter_addr_rounding,
         .VAddressMagFilterRoundingEnable = enable_mag_filter_addr_rounding,
         .UAddressMinFilterRoundingEnable = enable_min_filter_addr_rounding,
         .UAddressMagFilterRoundingEnable = enable_mag_filter_addr_rounding,
         .TrilinearFilterQuality = 0,
         .NonnormalizedCoordinateEnable = pCreateInfo->unnormalizedCoordinates,
         .TCXAddressControlMode = vk_to_gen_tex_address[pCreateInfo->addressModeU],
         .TCYAddressControlMode = vk_to_gen_tex_address[pCreateInfo->addressModeV],
         .TCZAddressControlMode = vk_to_gen_tex_address[pCreateInfo->addressModeW],
      };

      GENX(SAMPLER_STATE_pack)(NULL, sampler->state[p], &sampler_state);
   }

   *pSampler = anv_sampler_to_handle(sampler);

   return VK_SUCCESS;
}<|MERGE_RESOLUTION|>--- conflicted
+++ resolved
@@ -195,15 +195,8 @@
    anv_batch_emit(&batch, GENX(PIPE_CONTROL), pipe) {
       pipe.PipeControlFlushEnable = true;
    }
-<<<<<<< HEAD
-
    /* enable object level preemption */
    uint32_t csc1;
-
-=======
-   /* enable object level preemption */
-   uint32_t csc1;
->>>>>>> 9e21d486
    anv_pack_struct(&csc1, GENX(CS_CHICKEN1),
                    .ReplayMode = ObjectLevelPreemption,
                    .ReplayModeMask = 1);
