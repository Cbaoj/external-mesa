--- conflicted
+++ resolved
@@ -84,18 +84,6 @@
   configuration: sanitize_data
 )
 
-<<<<<<< HEAD
-  libintel_sanitize_gpu = shared_library(
-    'intel_sanitize_gpu',
-    files('intel_sanitize_gpu.c'),
-    dependencies : [dep_dl, dep_thread],
-    include_directories : [inc_common, inc_intel, inc_drm_uapi],
-    link_with : [libintel_common, libmesa_util],
-    c_args : [c_vis_args, no_override_init_args, c_sse2_args],
-    install_dir: get_option('libexecdir'),
-    install: true,
-  )
-=======
 libintel_sanitize_gpu = shared_library(
   'intel_sanitize_gpu',
   files('intel_sanitize_gpu.c'),
@@ -107,7 +95,6 @@
   install_dir: get_option('libexecdir'),
   install: true
 )
->>>>>>> cbac9f27
 
 configure_file(
   input : 'intel_dump_gpu.in',
