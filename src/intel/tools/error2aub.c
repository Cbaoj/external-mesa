/*
 * Copyright © 2018 Intel Corporation
 *
 * Permission is hereby granted, free of charge, to any person obtaining a
 * copy of this software and associated documentation files (the "Software"),
 * to deal in the Software without restriction, including without limitation
 * the rights to use, copy, modify, merge, publish, distribute, sublicense,
 * and/or sell copies of the Software, and to permit persons to whom the
 * Software is furnished to do so, subject to the following conditions:
 *
 * The above copyright notice and this permission notice (including the next
 * paragraph) shall be included in all copies or substantial portions of the
 * Software.
 *
 * THE SOFTWARE IS PROVIDED "AS IS", WITHOUT WARRANTY OF ANY KIND, EXPRESS OR
 * IMPLIED, INCLUDING BUT NOT LIMITED TO THE WARRANTIES OF MERCHANTABILITY,
 * FITNESS FOR A PARTICULAR PURPOSE AND NONINFRINGEMENT.  IN NO EVENT SHALL
 * THE AUTHORS OR COPYRIGHT HOLDERS BE LIABLE FOR ANY CLAIM, DAMAGES OR OTHER
 * LIABILITY, WHETHER IN AN ACTION OF CONTRACT, TORT OR OTHERWISE, ARISING
 * FROM, OUT OF OR IN CONNECTION WITH THE SOFTWARE OR THE USE OR OTHER DEALINGS
 * IN THE SOFTWARE.
 *
 */

#include <assert.h>
#include <getopt.h>
#include <inttypes.h>
#include <signal.h>
#include <stdio.h>
#include <stdlib.h>
#include <string.h>
#include <stdarg.h>
#include <zlib.h>

#include "aub_write.h"
#include "i915_drm.h"
#include "intel_aub.h"

static void __attribute__ ((format(__printf__, 2, 3)))
fail_if(int cond, const char *format, ...)
{
   va_list args;

   if (!cond)
      return;

   va_start(args, format);
   vfprintf(stderr, format, args);
   va_end(args);

   raise(SIGTRAP);
}

#define fail(...) fail_if(true, __VA_ARGS__)

static int zlib_inflate(uint32_t **ptr, int len)
{
   struct z_stream_s zstream;
   void *out;
   const uint32_t out_size = 128*4096;  /* approximate obj size */

   memset(&zstream, 0, sizeof(zstream));

   zstream.next_in = (unsigned char *)*ptr;
   zstream.avail_in = 4*len;

   if (inflateInit(&zstream) != Z_OK)
      return 0;

   out = malloc(out_size);
   zstream.next_out = out;
   zstream.avail_out = out_size;

   do {
      switch (inflate(&zstream, Z_SYNC_FLUSH)) {
      case Z_STREAM_END:
         goto end;
      case Z_OK:
         break;
      default:
         inflateEnd(&zstream);
         return 0;
      }

      if (zstream.avail_out)
         break;

      out = realloc(out, 2*zstream.total_out);
      if (out == NULL) {
         inflateEnd(&zstream);
         return 0;
      }

      zstream.next_out = (unsigned char *)out + zstream.total_out;
      zstream.avail_out = zstream.total_out;
   } while (1);
 end:
   inflateEnd(&zstream);
   free(*ptr);
   *ptr = out;
   return zstream.total_out / 4;
}

static int ascii85_decode(const char *in, uint32_t **out, bool inflate)
{
   int len = 0, size = 1024;

   *out = realloc(*out, sizeof(uint32_t)*size);
   if (*out == NULL)
      return 0;

   while (*in >= '!' && *in <= 'z') {
      uint32_t v = 0;

      if (len == size) {
         size *= 2;
         *out = realloc(*out, sizeof(uint32_t)*size);
         if (*out == NULL)
            return 0;
      }

      if (*in == 'z') {
         in++;
      } else {
         v += in[0] - 33; v *= 85;
         v += in[1] - 33; v *= 85;
         v += in[2] - 33; v *= 85;
         v += in[3] - 33; v *= 85;
         v += in[4] - 33;
         in += 5;
      }
      (*out)[len++] = v;
   }

   if (!inflate)
      return len;

   return zlib_inflate(out, len);
}

static void
print_help(const char *progname, FILE *file)
{
   fprintf(file,
           "Usage: %s [OPTION]... [FILE]\n"
           "Convert an Intel GPU i915 error state to an aub file.\n"
           "  -h, --help          display this help and exit\n"
           "  -o, --output=FILE   the output aub file (default FILE.aub)\n",
           progname);
}

int
main(int argc, char *argv[])
{
   int i, c;
   bool help = false;
   char *out_filename = NULL, *in_filename = NULL;
   const struct option aubinator_opts[] = {
      { "help",       no_argument,       NULL,     'h' },
      { "output",     required_argument, NULL,     'o' },
      { NULL,         0,                 NULL,     0 }
   };

   i = 0;
   while ((c = getopt_long(argc, argv, "ho:", aubinator_opts, &i)) != -1) {
      switch (c) {
      case 'h':
         help = true;
         break;
      case 'o':
         out_filename = strdup(optarg);
         break;
      default:
         break;
      }
   }

   if (optind < argc)
      in_filename = argv[optind++];

   if (help || argc == 1 || !in_filename) {
      print_help(argv[0], stderr);
      return in_filename ? EXIT_SUCCESS : EXIT_FAILURE;
   }

   if (out_filename == NULL) {
      int out_filename_size = strlen(in_filename) + 5;
      out_filename = malloc(out_filename_size);
      snprintf(out_filename, out_filename_size, "%s.aub", in_filename);
   }

   FILE *err_file = fopen(in_filename, "r");
   fail_if(!err_file, "Failed to open error file \"%s\": %m\n", in_filename);

   FILE *aub_file = fopen(out_filename, "w");
   fail_if(!aub_file, "Failed to open aub file \"%s\": %m\n", in_filename);

   struct aub_file aub = {};

   uint32_t active_ring = 0;
   int num_ring_bos = 0;

   uint64_t batch_addr = 0;

   enum bo_type {
      BO_TYPE_UNKNOWN = 0,
      BO_TYPE_BATCH,
      BO_TYPE_USER,
   } bo_type = BO_TYPE_UNKNOWN;
<<<<<<< HEAD
   uint64_t bo_addr;
=======
   uint64_t bo_addr = 0;
>>>>>>> cbac9f27

   char *line = NULL;
   size_t line_size;
   while (getline(&line, &line_size, err_file) > 0) {
      const char *pci_id_start = strstr(line, "PCI ID");
      if (pci_id_start) {
         int pci_id;
         int matched = sscanf(line, "PCI ID: 0x%04x\n", &pci_id);
         fail_if(!matched, "Invalid error state file!\n");

         aub_file_init(&aub, aub_file, pci_id);
         fail_if(!aub_use_execlists(&aub),
                 "%s currently only works on gen8+\n", argv[0]);

         aub_write_header(&aub, "error state");
         continue;
      }

      const char *active_start = "Active (";
      if (strncmp(line, active_start, strlen(active_start)) == 0) {
         fail_if(active_ring != 0, "TODO: Handle multiple active rings\n");

         char *ring = line + strlen(active_start);

         const struct {
            const char *match;
            uint32_t ring;
         } rings[] = {
            { "rcs", I915_EXEC_RENDER },
            { "vcs", I915_EXEC_VEBOX },
            { "bcs", I915_EXEC_BLT },
            { NULL, BO_TYPE_UNKNOWN },
         }, *r;

         for (r = rings; r->match; r++) {
            if (strncasecmp(ring, r->match, strlen(r->match)) == 0) {
               active_ring = r->ring;
               break;
            }
         }

         char *count = strchr(ring, '[');
         fail_if(!count || sscanf(count, "[%d]:", &num_ring_bos) < 1,
                 "Failed to parse BO table header\n");
         continue;
      }

      if (num_ring_bos > 0) {
         unsigned hi, lo, size;
         if (sscanf(line, " %x_%x %d", &hi, &lo, &size) == 3) {
            assert(aub_use_execlists(&aub));
            aub_map_ppgtt(&aub, ((uint64_t)hi) << 32 | lo, size);
            num_ring_bos--;
         } else {
            fail("Not enough BO entries in the active table\n");
         }
         continue;
      }

      if (line[0] == ':' || line[0] == '~') {
         if (bo_type == BO_TYPE_UNKNOWN)
            continue;

         uint32_t *data = NULL;
         int count = ascii85_decode(line+1, &data, line[0] == ':');
         fail_if(count == 0, "ASCII85 decode failed.\n");
         uint64_t bo_size = count * 4;

         if (bo_type == BO_TYPE_BATCH) {
            aub_write_trace_block(&aub, AUB_TRACE_TYPE_BATCH,
                                  data, bo_size, bo_addr);
            batch_addr = bo_addr;
         } else {
            assert(bo_type == BO_TYPE_USER);
            aub_write_trace_block(&aub, AUB_TRACE_TYPE_NOTYPE,
                                  data, bo_size, bo_addr);
         }

         continue;
      }

      char *dashes = strstr(line, "---");
      if (dashes) {
         dashes += 4;

         const struct {
            const char *match;
            enum bo_type type;
         } bo_types[] = {
            { "gtt_offset", BO_TYPE_BATCH },
            { "user", BO_TYPE_USER },
            { NULL, BO_TYPE_UNKNOWN },
         }, *b;

         bo_type = BO_TYPE_UNKNOWN;
         for (b = bo_types; b->match; b++) {
            if (strncasecmp(dashes, b->match, strlen(b->match)) == 0) {
               bo_type = b->type;
               break;
            }
         }

         if (bo_type != BO_TYPE_UNKNOWN) {
            uint32_t hi, lo;
            dashes = strchr(dashes, '=');
            if (dashes && sscanf(dashes, "= 0x%08x %08x\n", &hi, &lo) == 2) {
               bo_addr = ((uint64_t) hi) << 32 | lo;
            } else {
               fail("User BO does not have an address\n");
            }
         }
         continue;
      }
   }

   fail_if(!batch_addr, "Failed to find batch buffer.\n");

   aub_write_exec(&aub, batch_addr, aub_gtt_size(&aub), I915_EXEC_RENDER);

   free(out_filename);
   free(line);
   if(err_file) {
      fclose(err_file);
   }
   if(aub.file) {
      aub_file_finish(&aub);
   } else if(aub_file) {
      fclose(aub_file);
   }
   return EXIT_SUCCESS;
}

/* vim: set ts=8 sw=8 tw=0 cino=:0,(0 noet :*/<|MERGE_RESOLUTION|>--- conflicted
+++ resolved
@@ -207,11 +207,7 @@
       BO_TYPE_BATCH,
       BO_TYPE_USER,
    } bo_type = BO_TYPE_UNKNOWN;
-<<<<<<< HEAD
-   uint64_t bo_addr;
-=======
    uint64_t bo_addr = 0;
->>>>>>> cbac9f27
 
    char *line = NULL;
    size_t line_size;
