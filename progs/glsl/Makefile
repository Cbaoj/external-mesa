--- conflicted
+++ resolved
@@ -22,13 +22,10 @@
 	pointcoord \
 	texdemo1 \
 	toyball \
-<<<<<<< HEAD
 	twoside \
-	trirast
-=======
+	trirast \
 	texdemo1 \
         convolutions
->>>>>>> 955a3735
 
 
 ##### RULES #####
@@ -148,7 +145,6 @@
 texdemo1.o: texdemo1.c readtex.h extfuncs.h shaderutil.h
 	$(CC) -c -I$(INCDIR) $(CFLAGS) texdemo1.c
 
-<<<<<<< HEAD
 texdemo1: texdemo1.o readtex.o shaderutil.o
 	$(CC) -I$(INCDIR) $(CFLAGS) $(LDFLAGS) texdemo1.o readtex.o shaderutil.o $(LIBS) -o $@
 
@@ -174,14 +170,11 @@
 	$(CC) -I$(INCDIR) $(CFLAGS) $(LDFLAGS) trirast.o shaderutil.o $(LIBS) -o $@
 
 
-
-=======
 convolutions: convolutions.o readtex.o
 	$(CC) -I$(INCDIR) $(CFLAGS) convolutions.o readtex.o $(APP_LIB_DEPS) -o $@
 
 convolutions.o: convolutions.c readtex.h
 	$(CC) -c -I$(INCDIR) $(CFLAGS) convolutions.c
->>>>>>> 955a3735
 
 
 clean:
