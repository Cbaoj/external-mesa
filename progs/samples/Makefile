# progs/samples/Makefile

TOP = ../..
include $(TOP)/configs/current

INCDIR = $(TOP)/include

LIB_DEP = $(TOP)/$(LIB_DIR)/$(GL_LIB_NAME) $(TOP)/$(LIB_DIR)/$(GLU_LIB_NAME) $(TOP)/$(LIB_DIR)/$(GLUT_LIB_NAME)

LIBS = -L$(TOP)/$(LIB_DIR) -l$(GLUT_LIB) -l$(GLU_LIB) -l$(GL_LIB) $(APP_LIB_DEPS)

PROGS = accum bitmap1 bitmap2 blendeq blendxor copy cursor depth eval fog \
	font line logo nurb olympic overlay point prim quad select \
	shape sphere star stencil stretch texture tri wave


##### RULES #####

.SUFFIXES:
.SUFFIXES: .c

.c: $(LIB_DEP)
<<<<<<< HEAD
	$(CC) -I$(INCDIR) $(CFLAGS) $(LDFLAGS) $< $(LIBS) -o $@
=======
	$(APP_CC) -I$(INCDIR) $(CFLAGS) $< $(APP_LIB_DEPS) -o $@
>>>>>>> d50d68a1


##### TARGETS #####

default: $(PROGS)


sphere: sphere.o readtex.o
<<<<<<< HEAD
	$(CC) -I$(INCDIR) $(CFLAGS) $(LDFLAGS) sphere.o readtex.o $(LIBS) -o $@
=======
	$(APP_CC) -I$(INCDIR) $(CFLAGS) sphere.o readtex.o $(APP_LIB_DEPS) -o $@
>>>>>>> d50d68a1

sphere.o: sphere.c readtex.h
	$(APP_CC) -c -I$(INCDIR) $(CFLAGS) sphere.c

readtex.c: $(TOP)/progs/util/readtex.c
	cp $< .

readtex.h: $(TOP)/progs/util/readtex.h
	cp $< . 

readtex.o: readtex.c readtex.h
	$(APP_CC) -c -I$(INCDIR) $(CFLAGS) $< -o $@


clean:
	-rm -f $(PROGS)
	-rm -f *.o *~
	-rm -f readtex.c readtex.h<|MERGE_RESOLUTION|>--- conflicted
+++ resolved
@@ -20,11 +20,7 @@
 .SUFFIXES: .c
 
 .c: $(LIB_DEP)
-<<<<<<< HEAD
-	$(CC) -I$(INCDIR) $(CFLAGS) $(LDFLAGS) $< $(LIBS) -o $@
-=======
-	$(APP_CC) -I$(INCDIR) $(CFLAGS) $< $(APP_LIB_DEPS) -o $@
->>>>>>> d50d68a1
+	$(APP_CC) -I$(INCDIR) $(CFLAGS) $(LDFLAGS) $< $(LIBS) -o $@
 
 
 ##### TARGETS #####
@@ -33,11 +29,7 @@
 
 
 sphere: sphere.o readtex.o
-<<<<<<< HEAD
-	$(CC) -I$(INCDIR) $(CFLAGS) $(LDFLAGS) sphere.o readtex.o $(LIBS) -o $@
-=======
-	$(APP_CC) -I$(INCDIR) $(CFLAGS) sphere.o readtex.o $(APP_LIB_DEPS) -o $@
->>>>>>> d50d68a1
+	$(APP_CC) -I$(INCDIR) $(CFLAGS) $(LDFLAGS) sphere.o readtex.o $(LIBS) -o $@
 
 sphere.o: sphere.c readtex.h
 	$(APP_CC) -c -I$(INCDIR) $(CFLAGS) sphere.c
