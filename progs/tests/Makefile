--- conflicted
+++ resolved
@@ -67,11 +67,8 @@
 	no_s3tc.c \
 	packedpixels.c \
 	pbo.c \
-<<<<<<< HEAD
 	persp_hint.c \
-=======
 	prim.c \
->>>>>>> 001b284d
 	prog_parameter.c \
 	quads.c \
 	random.c \
